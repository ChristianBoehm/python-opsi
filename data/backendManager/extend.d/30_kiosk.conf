--- conflicted
+++ resolved
@@ -72,62 +72,6 @@
 				destination = "postrequired"
 			else:
 				destination = "required"
-<<<<<<< HEAD
-				if dep.requirementType == "before":
-					destination = "prerequired"
-				elif dep.requirementType == "after":
-					destination = "postrequired"
-
-				if dep.requiredAction:
-					req[destination] = dep.requiredAction
-				if dep.requiredInstallationStatus:
-					req[destination] = dep.requiredInstallationStatus
-				requirements.append(req)
-
-			productDataRecord['requirements'] = requirements
-			for prod in products:
-				if prod.id != productId or prod.productVersion != productDataRecord['productVersion'] or prod.packageVersion != productDataRecord['packageVersion']:
-					continue
-
-				productDataRecord['hasSetup'] = forceBool(prod.setupScript)
-				productDataRecord['hasUninstall'] = forceBool(prod.uninstallScript)
-				productDataRecord['productName'] = prod.name
-				productDataRecord['description'] = prod.description
-				productDataRecord['advice'] = prod.advice
-				productDataRecord['priority'] = prod.priority
-				productDataRecord['productType'] = prod.getType()
-
-			productDataRecord['installedVerStr'] = ""
-			productDataRecord['installedProdVer'] = ""
-			productDataRecord['installedPackVer'] = ""
-			productDataRecord['updatePossible'] = ""
-			productDataRecord['possibleAction'] = ""
-			productDataRecord['installationStatus'] = ""
-			productDataRecord['actionRequest'] = ""
-			productDataRecord['actionResult'] = ""
-			for poc in productOnClients:
-				if poc.productId != productId:
-					continue
-				productDataRecord['installationStatus'] = poc.installationStatus
-				productDataRecord['actionRequest'] = poc.actionRequest
-				productDataRecord['actionResult'] = poc.actionResult
-				productDataRecord['installedProdVer'] = poc.productVersion
-				productDataRecord['installedPackVer'] = poc.packageVersion
-				productDataRecord['installedVerStr'] = "%s-%s" % (poc.productVersion, poc.packageVersion)
-				if productDataRecord['installedVerStr'] != productDataRecord['versionStr']:
-					productDataRecord['updatePossible'] = True
-				else:
-					productDataRecord['updatePossible'] = False
-				if poc.installationStatus == 'not_installed' and productDataRecord['hasSetup']:
-					productDataRecord['possibleAction'] = 'setup'
-				if poc.installationStatus == 'installed' and productDataRecord['hasUninstall']:
-					productDataRecord['possibleAction'] = 'uninstall'
-			result.append(productDataRecord)
-		return result
-	except Exception as error:
-		logger.logException(error)
-		raise RuntimeError("Collecting kiosk data failed: {0}".format(error))
-=======
 
 			if dep.requiredAction:
 				requirement[destination] = dep.requiredAction
@@ -194,5 +138,4 @@
 	finally:
 		self._backend.backend_setOptions({'addConfigStateDefaults': addConfigStateDefaults})
 
-	return groups
->>>>>>> 5c232b1d
+	return groups