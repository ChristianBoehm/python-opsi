--- conflicted
+++ resolved
@@ -2097,24 +2097,12 @@
 					self.setProductActionRequest(productOnDepot.productId, productOnClient.clientId, actionRequest)
 					updatedClients.add(productOnClient.clientId)
 
-<<<<<<< HEAD
 	return updatedClients
 
 def setupWhereNotInstalled(self, productId):
 	"""
 	Sets the action request for the product with `productId` to 'setup'
 	on all clients where the status of the product is not 'installed'.
-=======
-	return [clientId for clientId in updatedClients]
-
-def uninstallWhereInstalled(self, productId):
-	"""
-	Set the product with the id `productId` to 'uninstall' on every client
-	where the installation status is 'installed'.
-
-	:return: the ID of all clients that have been processed.
-	:returntype: set
->>>>>>> 08259b7a
 	"""
 	from OPSI.Types import BackendMissingDataError
 
@@ -2125,8 +2113,6 @@
 		updatedClients = set()
 		for product in products:
 			logger.debug(u"Processing {0!r}...".format(product))
-<<<<<<< HEAD
-
 			if product.getSetupScript():
 				pocs = self.productOnClient_getObjects(productId=productId, installationStatus=u'installed')
 
@@ -2142,30 +2128,49 @@
 
 		return updatedClients
 
-def updateWhereInstalled(self, productId):
+	def updateWhereInstalled(self, productId):
+		from OPSI.Types import BackendMissingDataError
+		from OPSI.Types import forceList
+
+		products = self.product_getObjects(id=productId)
+		if not products:
+			raise BackendMissingDataError(u'No product with id {0!r} found'.format(productId))
+
+		processedClients = set()
+		for product in products:
+			logger.debug(u"Processing {0!r}".format(product))
+
+			if product.getUpdateScript():
+				for poc in self.productOnClient_getObjects(productId=product.id, installationStatus=u'installed'):
+					processedClients.add(poc.clientId)
+
+		logger.debug(u"Detected the following relevant clients: {0}".format(processedClients))
+		if processedClients:
+			for clientId in processedClients:
+				logger.debug(u"Setting 'update' on {0!r}".format(clientId))
+				self.setProductActionRequest(productId, clientId, u'update')
+
+		return forceList(processedClients)
+
+	return [clientId for clientId in updatedClients]
+
+def uninstallWhereInstalled(self, productId):
+	"""
+	Set the product with the id `productId` to 'uninstall' on every client
+	where the installation status is 'installed'.
+
+	:return: the ID of all clients that have been processed.
+	:returntype: set
+	"""
 	from OPSI.Types import BackendMissingDataError
-	from OPSI.Types import forceList
 
 	products = self.product_getObjects(id=productId)
 	if not products:
-		raise BackendMissingDataError(u'No product with id {0!r} found'.format(productId))
-
-	processedClients = set()
-	for product in products:
-		logger.debug(u"Processing {0!r}".format(product))
-
-		if product.getUpdateScript():
-			for poc in self.productOnClient_getObjects(productId=product.id, installationStatus=u'installed'):
-				processedClients.add(poc.clientId)
-
-	logger.debug(u"Detected the following relevant clients: {0}".format(processedClients))
-	if processedClients:
-		for clientId in processedClients:
-			logger.debug(u"Setting 'update' on {0!r}".format(clientId))
-			self.setProductActionRequest(productId, clientId, u'update')
-
-	return forceList(processedClients)
-=======
+		raise BackendMissingDataError(u"No product with id {0!r}".format(productId))
+	else:
+		updatedClients = set()
+		for product in products:
+			logger.debug(u"Processing {0!r}...".format(product))
 			if product.getUninstallScript():
 				pocs = self.productOnClient_getObjects(productId=productId, installationStatus=u'installed')
 				for clientId in (poc.clientId for poc in pocs):
@@ -2174,5 +2179,4 @@
 
 				break  # Stop iterating products
 
-		return updatedClients
->>>>>>> 08259b7a
+		return updatedClients