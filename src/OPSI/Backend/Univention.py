#!/usr/bin/python
# -*- coding: utf-8 -*-
"""
   = = = = = = = = = = = = = = = = = = = = =
   =   opsi python library - Univention    =
   = = = = = = = = = = = = = = = = = = = = =
   
   This module is part of the desktop management solution opsi
   (open pc server integration) http://www.opsi.org
   
   Copyright (C) 2006, 2007, 2008 uib GmbH
   
   http://www.uib.de/
   
   All rights reserved.
   
   This program is free software; you can redistribute it and/or modify
   it under the terms of the GNU General Public License version 2 as
   published by the Free Software Foundation.
   
   This program is distributed in the hope that it will be useful,
   but WITHOUT ANY WARRANTY; without even the implied warranty of
   MERCHANTABILITY or FITNESS FOR A PARTICULAR PURPOSE.  See the
   GNU General Public License for more details.
   
   You should have received a copy of the GNU General Public License
   along with this program; if not, write to the Free Software
   Foundation, Inc., 51 Franklin St, Fifth Floor, Boston, MA  02110-1301  USA
   
   @copyright:	uib GmbH <info@uib.de>
   @author: Jan Schneider <j.schneider@uib.de>
   @license: GNU General Public License version 2
"""

<<<<<<< HEAD
__version__ = '0.4.8'
=======
__version__ = '0.4.8.1'
>>>>>>> 76c617a3

# Imports
import ldap, ldap.modlist, re

# OPSI imports
from OPSI.Backend.Backend import *
import OPSI.Backend.LDAP
from OPSI.Logger import *
from OPSI.Product import *
from OPSI import Tools
from OPSI.System import execute

# Get logger instance
logger = Logger()

# Globals
baseDn = 'dc=uib,dc=local'
opsiBaseDn = 'cn=opsi,' + baseDn
univentionBaseDn = 'cn=univention,' + baseDn
hostsContainerDn = 'cn=computers,' + baseDn
groupsContainerDn = 'cn=groups,' + opsiBaseDn
productsContainerDn = 'cn=products,' + opsiBaseDn
productDependenciesContainerDn = 'cn=productDependencies,' + opsiBaseDn
productClassesContainerDn = 'cn=productClasses,' + opsiBaseDn
productClassDependenciesContainerDn = 'cn=productClassDependencies,' + opsiBaseDn
productLicensesContainerDn = 'cn=productLicenses,' + opsiBaseDn
productStatesContainerDn = 'cn=productStates,' + opsiBaseDn
policiesContainerDn = 'cn=opsi,cn=policies,' + baseDn
productPropertyPoliciesContainerDn = 'cn=productProperties,' + policiesContainerDn
productDeploymentPoliciesContainerDn = 'cn=productDeployments,' + policiesContainerDn
networkConfigPoliciesContainerDn = 'cn=networkConfigs,' + policiesContainerDn
generalConfigPoliciesContainerDn = 'cn=generalConfigs,' + policiesContainerDn
univentionSyntaxesContainerDn = 'cn=opsiSyntax' + univentionBaseDn
univentionAdminPropertiesContainerDn = 'cn=custom attributes,' + univentionBaseDn
defaultContainersObjectDn = 'cn=default containers,' + univentionBaseDn

try:
	# Univention imports
	import univention.debug
	import univention.admin.filter
	try:
		import univention.admin.handlers
		import univention.admin.syntax
	except:
		pass
	
	# Mappings
	def boolToString(value):
		if value == '1':
			return 'TRUE'
		else:
			return 'FALSE'
		
	def stringToBool(value):
		if value[0] == 'TRUE':
			return '1'
		else:
			return '0'
	
	
	def timestampToTime(value):
		if (type(value) == type(())) or (type(value) == type([])):
			value = value[0]
		value = str(value).strip()
		if ( len(value) < 14):
			return value
		return u'%s.%s.%s %s:%s:%s' % (value[6:8], value[4:6], value[0:4], \
						value[8:10], value[10:12], value[12:14] )
		
	def timeToTimestamp(value):
		# TODO: syntax check
		if not re.search('^\d\d\.\d\d.\d\d\d\d \d\d:\d\d:\d\d$', value):
			return str(Tools.timestamp())
		(date, time) = value.split()
		date = date.split('.')
		time = time.split(':')
		return date[2]+date[1]+date[0]+time[0]+time[1]+time[2]
	
	def productDnToProductId(value):
		product = Object(value)
		return product.getCn()
	
	def mapActionRequest(value):
		if (value == 'undefined'):
			return ''
		return value
	
	def mapInstallationStatus(value):
		return value
	
	def defaultMapping():
		mapping = univention.admin.mapping.mapping()
		mapping.register('requiredObjectClasses', 'requiredObjectClasses')
		mapping.register('prohibitedObjectClasses', 'prohibitedObjectClasses')
		mapping.register('fixedAttributes', 'fixedAttributes')
		mapping.register('emptyAttributes', 'emptyAttributes')
		return mapping
	
	def defaultPolicyObjectDescriptions(*attributes):
		attributes = list(attributes)
		
		class PolicyFixedAttributeSelection(univention.admin.syntax.select):
			name = u'Festgelegte Attribute'
			choices = attributes
		
		class PolicyEmptyAttributeSelection(univention.admin.syntax.select):
			name = u'Leere Attribute'
			choices = attributes
		
		return {
			'requiredObjectClasses': univention.admin.property(
					short_description	= u'Benoetigte Objektklassen',
					long_description	= u'Benoetigte Objektklassen',
					syntax			= univention.admin.syntax.string,
					multivalue		= 1,
					options			= [],
					required		= 0,
					may_change		= 1,
					identifies		= 0
			),
			'prohibitedObjectClasses': univention.admin.property(
					short_description	= u'Ausgeschlossene Objektklassen',
					long_description	= u'Ausgeschlossene Objektklassen',
					syntax			= univention.admin.syntax.string,
					multivalue		= 1,
					options			= [],
					required		= 0,
					may_change		= 1,
					identifies		= 0
			),
			'fixedAttributes': univention.admin.property(
					short_description	= u'Festgelegte Attribute',
					long_description	= u'Festgelegte Attribute',
					syntax			= PolicyFixedAttributeSelection,
					multivalue		= 1,
					options			= [],
					required		= 0,
					may_change		= 1,
					identifies		= 0
			),
			'emptyAttributes': univention.admin.property(
					short_description	= u'Leere Attribute',
					long_description	= u'Leere Attribute',
					syntax			= PolicyEmptyAttributeSelection,
					multivalue		= 1,
					options			= [],
					required		= 0,
					may_change		= 1,
					identifies		= 0
			)
		}
	
	
	defaultPolicyObjectTab = univention.admin.tab( u'Objekt', u'Objekt',
		[ [ univention.admin.field( 'requiredObjectClasses' ),	univention.admin.field( 'prohibitedObjectClasses' ) ],
		  [ univention.admin.field( 'fixedAttributes' ),	univention.admin.field( 'emptyAttributes' ) ] ]
	)
	
	
	def getSession(univentionObject):
		return Session(ldap = univentionObject.lo.lo.lo)
	
	def getUniventionBackend(univentionObject):
		return UniventionBackend( session = getSession(univentionObject) )
	
	def getPolicyPositionDnPrefix(dn):
		parts = dn.split(',')
		for i in range(len(parts)):
			if (parts[i].strip() == 'cn=policies'):
				return ','.join(parts[:i])
		return dn
	
	# Syntax
	class opsiProductInstallationStatusSyntax(univention.admin.syntax.select):
		name = u'Installations-Status'
		choices = [ 	('undefined',		u'Unbekannt'),
				('installed',		u'Installiert'), 
				('not_installed',	u'Nicht installiert'),
				('uninstalled',		u'Deinstalliert'),
				('failed',		u'Fehlgeschlagen') ]
		#for status in getPossibleProductInstallationStatus():
		#	choices.append( (status, status) )
	
	class opsiProductActionRequestSyntax(univention.admin.syntax.select):
		name = u'Angeforderte Aktion'	
		choices = [ 	('undefined',		u'Undefiniert (Richtlinie folgen)'), 
				('by_policy',		u'Richtlinie folgen'),
				('setup',		u'Setup (erzwungen)'),
				('setup_by_policy',	u'Setup (Richtlinie)'),
				('update',		u'Update (erzwungen)'),
				('update_by_policy',	u'Update (Richtlinie)'),
				('uninstall',		u'Uninstall (erzwungen)'),
				('uninstall_by_policy',	u'Uninstall (Richtlinie)'),
				('once',		u'Once (erzwungen)'),
				('always',		u'Always (erzwungen)'),
				('none',		u'Keine (erzwungen)'),
				('none_by_policy',	u'Keine (Richtlinie)'),
				]
	
	class opsiProductActionRequestForcedSyntax(univention.admin.syntax.select):
		name = u'Angeforderte Aktion'
		choices = [ 	('undefined',		u'Undefiniert (Richtlinie folgen)'),
				('setup',		u'Setup'),
				('update',		u'Update'),
				('uninstall',		u'Uninstall'),
				('once',		u'Once'),
				('always',		u'Always'),
				('none',		u'Nichts tun')
				]
	
	class opsiProductRequirementTypeSyntax(univention.admin.syntax.select):
		name = u'Angeforderte Aktion'
		choices = [ 	('',		u'Muss erfuellt sein'),
				('before',	u'Muss vor der Aktion erfuellt sein'),
				('after',	u'Muss nach der Aktion erfuellt sein'),
				]
	
	class opsiHostKeySyntax(univention.admin.syntax.simple):
		name = u'OPSI-Host-Schluessel'
		min_length=32
		max_length=32
		_re = re.compile('^[a-hA-H0-9]{32}$')
		
		def parse(self, text):
			if self._re.match(text) != None:
				return text
			raise univention.admin.uexceptions.valueError, u'Kein gueltiger OPSI-Host-Schluessel'
	
	univention.admin.syntax.opsiHostKeySyntax = opsiHostKeySyntax
	
	class opsiProductIdSyntax(univention.admin.syntax.simple):
		name = u'Produkt-ID'
		min_length=4
		max_length=256
		_re = re.compile('^[a-zA-Z0-9.-]+$')
		
		def parse(self, text):
			if self._re.match(text) != None:
				return text
			raise univention.admin.uexceptions.valueError, u'Keine gueltige Produkt-ID'
	
	class opsiProductClassIdSyntax(univention.admin.syntax.simple):
		name = u'Produktklassen-ID'
		min_length=4
		max_length=256
		_re = re.compile('^[a-zA-Z0-9.-]+$')
		
		def parse(self, text):
			if self._re.match(text) != None:
				return text
			raise univention.admin.uexceptions.valueError, u'Keine gueltige Produktklassen-ID'
	
	class opsiProductPropertyNameSyntax(univention.admin.syntax.simple):
		name = u'Produkt-Options-Name'
		min_length=1
		max_length=256
		_re = re.compile('^[a-zA-Z0-9.-]+$')
		
		def parse(self, text):
			if self._re.match(text) != None:
				return text
			raise univention.admin.uexceptions.valueError, u'Keine gueltiger Produkt-Options-Name'
	
	class opsiTimeSyntax(univention.admin.syntax.simple):
		name = u'Zeitpunkt'
		min_length=19
		max_length=19
		_re = re.compile('^\d\d\.\d\d.\d\d\d\d \d\d:\d\d:\d\d$')
		
		def parse(self, text):
			if self._re.match(text) != None:
				return text
			raise univention.admin.uexceptions.valueError, u'Keine gueltiger Zeitpunkt'
	
	class notRequired(univention.admin.syntax.simple):
		name = u'Nicht benötigt'
		def parse(self, text):
			return text
		
		def new(self):
			return '-'
		
		
	class opsiProductDeploymentSyntax(univention.admin.syntax.complex):
		name='opsiProductDeploymentSyntax'
		searchFilter='(objectClass=opsiProduct)'
		
		subsyntaxes=[	('Produkt', univention.admin.syntax.LDAP_Search(
							filter = '(objectClass=opsiProduct)',
							attribute = [ 'opsiproducts/product: name' ],
							value = 'opsiproducts/product: id' ) ),
				('Installationsstatus', opsiProductInstallationStatusSyntax),
				('Produktversion', notRequired), 
				('Paketversion', notRequired),
				('Erstellungszeitpunkt', notRequired) ]
		all_required=0
	
	class opsiProductPropertySyntax(univention.admin.syntax.complex):
		name='opsiProductPropertySyntax'
		searchFilter='(objectClass=opsiProduct)'
		
		subsyntaxes=[	('Produkt', univention.admin.syntax.LDAP_Search(
							filter = '(objectClass=opsiProduct)',
							attribute = [ 'opsiproducts/product: name' ],
							value = 'opsiproducts/product: id' ) ),
				('Option', univention.admin.syntax.string),
				('Wert', univention.admin.syntax.string) ]
		all_required=0

	#class opsiProductDeploymentSyntax(univention.admin.syntax.complex):
	#	name='opsiProductDeploymentSyntax'
	#	searchFilter='(objectClass=opsiProduct)'
	#	
	#	subsyntaxes=[	('Produkt', univention.admin.syntax.string),
	#			('Installationsstatus', opsiProductInstallationStatusSyntax),
	#			('Produktversion', univention.admin.syntax.string), 
	#			('Paketversion', univention.admin.syntax.string),
	#			('Erstellungszeitpunkt', opsiTimeSyntax) ]
	#	all_required=0
	
	#class printQuotaUser(univention.admin.syntax.complex):
	#	name='printQuotaUser'
	#	searchFilter='(&(uid=*)(objectClass=posixAccount)(!(objectClass=univentionHost)))'
	#	
	#	subsyntaxes=[('Soft-Limit', integer), ('Hard-Limit', integer), ('User', string)]
	#	all_required=0
		
except Exception, e:
	#logger.logException(e)
	logger.error(e)


# ======================================================================================================
# =                                  CLASS UNIVENTIONBACKEND                                           =
# ======================================================================================================
class UniventionBackend(OPSI.Backend.LDAP.LDAPBackend):
	
	def __init__(self, username = '', password = '', address = '', backendManager=None, session=None, args={}):
		''' UniventionBackend constructor. '''
		
		self._address = address
		self._username = username
		self._password = password
		
		self._backendManager = backendManager
		
		# Default values
		self._baseDn = baseDn
		self._opsiBaseDn = opsiBaseDn
		self._univentionBaseDn = univentionBaseDn
		self._hostsContainerDn = hostsContainerDn
		self._groupsContainerDn = groupsContainerDn
		self._productsContainerDn = productsContainerDn
		self._productDependenciesContainerDn = productDependenciesContainerDn
		self._productClassesContainerDn = productClassesContainerDn
		self._productClassDependenciesContainerDn = productClassDependenciesContainerDn
		self._productLicensesContainerDn = productLicensesContainerDn
		self._productStatesContainerDn = productStatesContainerDn
		self._policiesContainerDn = policiesContainerDn
		self._productPropertyPoliciesContainerDn = productPropertyPoliciesContainerDn
		self._productDeploymentPoliciesContainerDn = productDeploymentPoliciesContainerDn
		self._networkConfigPoliciesContainerDn = networkConfigPoliciesContainerDn
		self._generalConfigPoliciesContainerDn = generalConfigPoliciesContainerDn
		self._univentionSyntaxesContainerDn = univentionSyntaxesContainerDn
		self._univentionAdminPropertiesContainerDn = univentionAdminPropertiesContainerDn
		self._defaultContainersObjectDn = defaultContainersObjectDn
		self._policyReferenceAttributeName = 'univentionPolicyReference'
		self._policyReferenceObjectClass = 'univentionPolicyReference'
		
		# Parse arguments
		for (option, value) in args.items():
			if   (option.lower() == 'basedn'):					self._baseDn = value
			elif (option.lower() == 'opsibasedn'):					self._opsiBaseDn = value
			elif (option.lower() == 'univentionbasedn'):				self._univentionBaseDn = value
			elif (option.lower() == 'hostscontainerdn'):				self._hostsContainerDn = value
			elif (option.lower() == 'groupscontainerdn'):				self._groupsContainerDn = value
			elif (option.lower() == 'productscontainerdn'):			self._productsContainerDn = value
			elif (option.lower() == 'productdependenciescontainerdn'):		self._productDependenciesContainerDn = value
			elif (option.lower() == 'productclassescontainerdn'):			self._productClassesContainerDn = value
			elif (option.lower() == 'productclassdependenciescontainerdn'):	self._productClassDependenciesContainerDn = value
			elif (option.lower() == 'productlicensescontainerdn'):			self._productLicensesContainerDn = value
			elif (option.lower() == 'policiescontainerdn'):			self._policiesContainerDn = value
			elif (option.lower() == 'productpropertypoliciescontainerdn'):	self._productPropertyPoliciesContainerDn = value
			elif (option.lower() == 'productstatescontainerdn'):			self._productStatesContainerDn = value
			elif (option.lower() == 'productdeploymentpoliciescontainerdn'):	self._productDeploymentPoliciesContainerDn = value
			elif (option.lower() == 'networkconfigpoliciescontainerdn'):		self._networkConfigPoliciesContainerDn = value
			elif (option.lower() == 'generalconfigpoliciescontainerdn'):		self._generalConfigPoliciesContainerDn = value
			elif (option.lower() == 'univentionsyntaxescontainerdn'):		self._univentionSyntaxesContainerDn = value
			elif (option.lower() == 'univentionadminpropertiescontainerdn'):	self._univentionAdminPropertiesContainerDn = value
			elif (option.lower() == 'defaultcontainersobjectdn'):			self._defaultContainersObjectDn = value
			elif (option.lower() == 'defaultdomain'): 				self._defaultDomain = value
			elif (option.lower() == 'host'):					self._address = value
			elif (option.lower() == 'binddn'):					self._username = value
			elif (option.lower() == 'bindpw'):					self._password = value
			elif (option.lower() == 'policyreferenceattributename'):		self._policyReferenceAttributeName = value
			elif (option.lower() == 'policyreferenceobjectclass'):			self._policyReferenceObjectClass = value
			else:
				logger.warning("Unknown argument '%s' passed to UniventionBackend constructor" % option)

		if session:
			self._ldap = session
		else:
			logger.info("Connecting to ldap server '%s' as user '%s'" % (self._address, self._username))
			self._ldap = OPSI.Backend.LDAP.Session(	host	 = self._address,
									username = self._username, 
									password = self._password )
			self._ldap.baseDn = self._baseDn
			self._ldap.connect()
	
		
	def createUniventionSyntaxObjects(self):
		self.createOrganizationalRole(self._univentionSyntaxesContainerDn)
		
		classReference = Object("cn=opsiProductClassReferenceSyntax,%s" % self._univentionSyntaxesContainerDn)
		try:
			classReference.new('univentionSyntax')
			classReference.setAttribute( 'univentionSyntaxDescription', 	[ 'OPSI Produkt Klasse' ] )
			classReference.setAttribute( 'univentionSyntaxLDAPAttribute', [ 'opsiproductclasses/productclass: description' ] ) # Mapping name not attribute name!
			classReference.setAttribute( 'univentionSyntaxLDAPBase', 	[ self._productClassesContainerDn ] )
			classReference.setAttribute( 'univentionSyntaxLDAPFilter', 	[ '(objectClass=opsiProductClass)' ] )
			classReference.setAttribute( 'univentionSyntaxLDAPValue', 	[ 'opsiproductclasses/productclass: dn' ] )
			classReference.setAttribute( 'univentionSyntaxViewOnly', 	[ 'FALSE' ] )
			classReference.writeToDirectory(self._ldap)
		except Exception, e:
			logger.error("Failed to create opsiProductClassReferenceSyntax object: %s" % e)
		
		productReference = Object("cn=opsiProductReferenceSyntax,%s" % self._univentionSyntaxesContainerDn)
		try:
			productReference.new('univentionSyntax')
			productReference.setAttribute( 'univentionSyntaxDescription', [ 'OPSI Produkt' ] )
			productReference.setAttribute( 'univentionSyntaxLDAPAttribute', [ 'opsiproducts/product: name' ] )
			productReference.setAttribute( 'univentionSyntaxLDAPBase', 	[ self._productsContainerDn ] )
			productReference.setAttribute( 'univentionSyntaxLDAPFilter', 	[ '(objectClass=opsiProduct)' ] )
			productReference.setAttribute( 'univentionSyntaxLDAPValue', 	[ 'opsiproducts/product: dn' ] )
			productReference.setAttribute( 'univentionSyntaxViewOnly', 	[ 'FALSE' ] )
			productReference.writeToDirectory(self._ldap)
		except Exception, e:
			logger.error("Failed to create opsiProductReferenceSyntax object: %s" % e)
			
		serverReference = Object("cn=opsiServerReferenceSyntax,%s" % self._univentionSyntaxesContainerDn)
		try:
			serverReference.new('univentionSyntax')
			serverReference.setAttribute( 'univentionSyntaxDescription', [ 'OPSI Depotserver' ] )
			serverReference.setAttribute( 'univentionSyntaxLDAPAttribute', [ 'computers/computer: name' ] )
			serverReference.setAttribute( 'univentionSyntaxLDAPBase', 	[ self._hostsContainerDn ] )
			serverReference.setAttribute( 'univentionSyntaxLDAPFilter', 	[ '(objectClass=opsiServer)' ] )
			serverReference.setAttribute( 'univentionSyntaxLDAPValue', 	[ 'computers/computer: dn' ] )
			serverReference.setAttribute( 'univentionSyntaxViewOnly', 	[ 'FALSE' ] )
			serverReference.writeToDirectory(self._ldap)
		except Exception, e:
			logger.error("Failed to create opsiServerReferenceSyntax object: %s" % e)
		
		clientReference = Object("cn=opsiClientReferenceSyntax,%s" % self._univentionSyntaxesContainerDn)
		try:
			clientReference.new('univentionSyntax')
			clientReference.setAttribute( 'univentionSyntaxDescription', [ 'OPSI Client' ] )
			clientReference.setAttribute( 'univentionSyntaxLDAPAttribute', [ 'computers/computer: name' ] )
			clientReference.setAttribute( 'univentionSyntaxLDAPBase', 	[ self._hostsContainerDn ] )
			clientReference.setAttribute( 'univentionSyntaxLDAPFilter', 	[ '(objectClass=opsiClient)' ] )
			clientReference.setAttribute( 'univentionSyntaxLDAPValue', 	[ 'computers/computer: dn' ] )
			clientReference.setAttribute( 'univentionSyntaxViewOnly', 	[ 'FALSE' ] )
			clientReference.writeToDirectory(self._ldap)
		except Exception, e:
			logger.error("Failed to create opsiClientReferenceSyntax object: %s" % e)
		
		hostReference = Object("cn=opsiHostReferenceSyntax,%s" % self._univentionSyntaxesContainerDn)
		try:
			hostReference.new('univentionSyntax')
			hostReference.setAttribute( 'univentionSyntaxDescription', [ 'OPSI Host' ] )
			hostReference.setAttribute( 'univentionSyntaxLDAPAttribute', [ 'computers/computer: name' ] )
			hostReference.setAttribute( 'univentionSyntaxLDAPBase', 	[ self._hostsContainerDn ] )
			hostReference.setAttribute( 'univentionSyntaxLDAPFilter', 	[ '(|(objectClass=opsiClient)(objectClass=opsiServer))' ] )
			hostReference.setAttribute( 'univentionSyntaxLDAPValue', 	[ 'computers/computer: dn' ] )
			hostReference.setAttribute( 'univentionSyntaxViewOnly', 	[ 'FALSE' ] )
			hostReference.writeToDirectory(self._ldap)
		except Exception, e:
			logger.error("Failed to create opsiHostReferenceSyntax object: %s" % e)
		
		productStates = Object("cn=opsiProductStateSyntax,%s" % self._univentionSyntaxesContainerDn)
		try:
			productStates.new('univentionSyntax')
			productStates.setAttribute( 'univentionSyntaxDescription', 	[ 'Produkt-Status' ] )
			productStates.setAttribute( 'univentionSyntaxLDAPAttribute', 	[ 'opsiproductstates/productstate: installationStatus',
											  'opsiproductstates/productstate: actionRequestForced' ] )
			productStates.setAttribute( 'univentionSyntaxLDAPBase', 	[ self._productStatesContainerDn ] )
			productStates.setAttribute( 'univentionSyntaxLDAPFilter', 	[ '(&(objectClass=opsiProductState)(opsiHostReference=<dn>))' ] )
			productStates.setAttribute( 'univentionSyntaxLDAPValue', 	[ 'opsiproductstates/productstate: dn' ] )
			productStates.setAttribute( 'univentionSyntaxViewOnly', 	[ 'TRUE' ] )
			productStates.writeToDirectory(self._ldap)
		except Exception, e:
			logger.error("Failed to create opsiServerReferenceSyntax object: %s" % e)
			
		productClassMembers = Object("cn=opsiProductClassMemberSyntax,%s" % self._univentionSyntaxesContainerDn)
		try:
			productClassMembers.new('univentionSyntax')
			productClassMembers.setAttribute( 'univentionSyntaxDescription', 	[ 'Produkte der Klasse' ] )
			productClassMembers.setAttribute( 'univentionSyntaxLDAPAttribute', 	[ 'opsiproducts/product: name' ] )
			productClassMembers.setAttribute( 'univentionSyntaxLDAPBase', 	[ self._productsContainerDn ] )
			productClassMembers.setAttribute( 'univentionSyntaxLDAPFilter', 	[ '(&(objectClass=opsiProduct)(opsiProductClassProvided=<dn>))' ] )
			productClassMembers.setAttribute( 'univentionSyntaxLDAPValue', 	[ 'opsiproducts/product: dn' ] )
			productClassMembers.setAttribute( 'univentionSyntaxViewOnly', 	[ 'TRUE' ] )
			productClassMembers.writeToDirectory(self._ldap)
		except Exception, e:
			logger.error("Failed to create opsiProductClassMemberSyntax object: %s" % e)
		
		productDependencies = Object("cn=opsiProductDependencySyntax,%s" % self._univentionSyntaxesContainerDn)
		try:
			productDependencies.new('univentionSyntax')
			productDependencies.setAttribute( 'univentionSyntaxDescription', 	[ 'Produkt-Abhaengigkeiten eines Produkts' ] )
			productDependencies.setAttribute( 'univentionSyntaxLDAPAttribute', 	[ 'opsiproductdependencies/productdependency: action'] )
			productDependencies.setAttribute( 'univentionSyntaxLDAPBase', 	[ self._productDependenciesContainerDn ] )
			productDependencies.setAttribute( 'univentionSyntaxLDAPFilter', 	[ '(&(objectClass=opsiProductDependency)(opsiProductReference=<dn>))' ] )
			productDependencies.setAttribute( 'univentionSyntaxLDAPValue', 	[ 'opsiproducts/product: dn' ] )
			productDependencies.setAttribute( 'univentionSyntaxViewOnly', 	[ 'TRUE' ] )
			productDependencies.writeToDirectory(self._ldap)
		except Exception, e:
			logger.error("Failed to create opsiProductDependencySyntax object: %s" % e)
		
		productClassDependencies = Object("cn=opsiProductClassDependencySyntax,%s" % self._univentionSyntaxesContainerDn)
		try:
			productClassDependencies.new('univentionSyntax')
			productClassDependencies.setAttribute( 'univentionSyntaxDescription', 	[ 'Produktklassen-Abhaengigkeiten eines Produkts' ] )
			productClassDependencies.setAttribute( 'univentionSyntaxLDAPAttribute', 	[ 'opsiproductdependencies/productclassdependency: action'] )
			productClassDependencies.setAttribute( 'univentionSyntaxLDAPBase', 		[ self._productClassDependenciesContainerDn ] )
			productClassDependencies.setAttribute( 'univentionSyntaxLDAPFilter', 		[ '(&(objectClass=opsiProductClassDependency)(opsiProductReference=<dn>))' ] )
			productClassDependencies.setAttribute( 'univentionSyntaxLDAPValue', 		[ 'opsiproducts/product: dn' ] )
			productClassDependencies.setAttribute( 'univentionSyntaxViewOnly', 		[ 'TRUE' ] )
			productClassDependencies.writeToDirectory(self._ldap)
		except Exception, e:
			logger.error("Failed to create opsiProductClassDependencySyntax object: %s" % e)
	
	def deleteUniventionSyntaxObjects(self):
		
		syntaxContainer = Object(self._univentionSyntaxesContainerDn)
		try:
			syntaxContainer.deleteFromDirectory(self._ldap, recursive=True)
		except Exception, e:
			logger.error("Failed to delete univentionSyntaxesContainer '%s': %s" % (syntaxContainer.getDn(), e))
	
	def createUniventionAdminProperties(self):
		self.createOrganizationalRole(self._univentionAdminPropertiesContainerDn)
		
		opsiClientKey = Object("cn=opsiClientKey,%s" % self._univentionAdminPropertiesContainerDn)
		try:
			opsiClientKey.new('univentionAdminProperty')
			opsiClientKey.setAttribute( 'univentionAdminPropertyModule', 		[ 'computers/windows' ] )
			opsiClientKey.setAttribute( 'univentionAdminPropertyLayoutTabName', 	[ 'OPSI: Einstellungen' ] )
			opsiClientKey.setAttribute( 'univentionAdminPropertyLayoutPosition', 	[ '1' ] )
			opsiClientKey.setAttribute( 'univentionAdminPropertyShortDescription',[ 'Client-Schlüssel' ] )
			opsiClientKey.setAttribute( 'univentionAdminPropertyLongDescription', [ 'OPSI-Client-Schlüssel' ] )
			opsiClientKey.setAttribute( 'univentionAdminPropertyObjectClass', 	[ 'opsiClient' ] )
			opsiClientKey.setAttribute( 'univentionAdminPropertyLdapMapping', 	[ 'opsiHostKey' ] )
			opsiClientKey.setAttribute( 'univentionAdminPropertySyntax', 		[ 'opsiHostKeySyntax' ] )
			opsiClientKey.writeToDirectory(self._ldap)
		except Exception, e:
			logger.error("Failed to create univentionAdminProperty object: %s" % e)
		
		opsiServerKey = Object("cn=opsiServerKey,%s" % self._univentionAdminPropertiesContainerDn)
		try:
			opsiServerKey.new('univentionAdminProperty')
			opsiServerKey.setAttribute( 'univentionAdminPropertyModule', 		[ 'computers/domaincontroller_master' ] )
			opsiServerKey.setAttribute( 'univentionAdminPropertyLayoutTabName', 	[ 'OPSI: Einstellungen' ] )
			opsiServerKey.setAttribute( 'univentionAdminPropertyLayoutPosition', 	[ '1' ] )
			opsiServerKey.setAttribute( 'univentionAdminPropertyShortDescription',[ 'Server-Schluessel' ] )
			opsiServerKey.setAttribute( 'univentionAdminPropertyLongDescription', [ 'OPSI-Server-Schluessel' ] )
			opsiServerKey.setAttribute( 'univentionAdminPropertyObjectClass', 	[ 'opsiServer' ] )
			opsiServerKey.setAttribute( 'univentionAdminPropertyLdapMapping', 	[ 'opsiHostKey' ] )
			opsiServerKey.setAttribute( 'univentionAdminPropertySyntax', 		[ 'opsiHostKeySyntax' ] )
			opsiServerKey.writeToDirectory(self._ldap)
		except Exception, e:
			logger.error("Failed to create univentionAdminProperty object: %s" % e)
		
		productState = Object("cn=opsiProductState,%s" % self._univentionAdminPropertiesContainerDn)
		try:
			productState.new('univentionAdminProperty')
			productState.setAttribute( 'univentionAdminPropertyModule', 		[ 'computers/windows' ] )
			productState.setAttribute( 'univentionAdminPropertyLayoutTabName', 	[ 'OPSI: Produkt-Status' ] )
			productState.setAttribute( 'univentionAdminPropertyLayoutPosition', 	[ '1' ] )
			productState.setAttribute( 'univentionAdminPropertyShortDescription',	[ 'OPSI: Produkt-Status' ] )
			productState.setAttribute( 'univentionAdminPropertyLongDescription', 	[ 'OPSI: Produkt-Status' ] )
			productState.setAttribute( 'univentionAdminPropertyObjectClass', 	[ 'opsiProductState' ] )
			productState.setAttribute( 'univentionAdminPropertyLdapMapping', 	[ 'dn' ] ) # Egal was ???
			productState.setAttribute( 'univentionAdminPropertySyntax', 		[ 'opsiProductStateSyntax' ] )
			productState.writeToDirectory(self._ldap)
		except Exception, e:
			logger.error("Failed to create univentionAdminProperty object: %s" % e)
		
		productClassMember = Object("cn=opsiProductClassMember,%s" % self._univentionAdminPropertiesContainerDn)
		try:
			productClassMember.new('univentionAdminProperty')
			productClassMember.setAttribute( 'univentionAdminPropertyModule', 		[ 'opsiproductclasses/productclass' ] )
			productClassMember.setAttribute( 'univentionAdminPropertyLayoutTabName', 	[ 'Produkte' ] )
			productClassMember.setAttribute( 'univentionAdminPropertyLayoutPosition', 	[ '1' ] )
			productClassMember.setAttribute( 'univentionAdminPropertyShortDescription',	[ 'Produkte' ] )
			productClassMember.setAttribute( 'univentionAdminPropertyLongDescription', 	[ 'Produkte dieser Klasse' ] )
			productClassMember.setAttribute( 'univentionAdminPropertyObjectClass', 	[ 'opsiProduct' ] )
			productClassMember.setAttribute( 'univentionAdminPropertyLdapMapping', 	[ 'dn' ] ) # Egal was ???
			productClassMember.setAttribute( 'univentionAdminPropertySyntax', 		[ 'opsiProductClassMemberSyntax' ] )
			productClassMember.writeToDirectory(self._ldap)
		except Exception, e:
			logger.error("Failed to create univentionAdminProperty object: %s" % e)
		
		productDependency = Object("cn=opsiProductDependency,%s" % self._univentionAdminPropertiesContainerDn)
		try:
			productDependency.new('univentionAdminProperty')
			productDependency.setAttribute( 'univentionAdminPropertyModule', 		[ 'opsiproducts/product' ] )
			productDependency.setAttribute( 'univentionAdminPropertyLayoutTabName', 	[ 'Produkt-Abhaengigkeiten' ] )
			productDependency.setAttribute( 'univentionAdminPropertyLayoutPosition', 	[ '1' ] )
			productDependency.setAttribute( 'univentionAdminPropertyShortDescription',	[ 'Produkt-Abhaengigkeiten' ] )
			productDependency.setAttribute( 'univentionAdminPropertyLongDescription', 	[ 'Produkte zu denen Abhaengigkeiten bestehen' ] )
			productDependency.setAttribute( 'univentionAdminPropertyObjectClass', 	[ 'opsiProduct' ] )
			productDependency.setAttribute( 'univentionAdminPropertyLdapMapping', 	[ 'dn' ] ) # Egal was ???
			productDependency.setAttribute( 'univentionAdminPropertySyntax', 		[ 'opsiProductDependencySyntax' ] )
			productDependency.writeToDirectory(self._ldap)
		except Exception, e:
			logger.error("Failed to create univentionAdminProperty object: %s" % e)
		
		productClassDependency = Object("cn=opsiProductClassDependency,%s" % self._univentionAdminPropertiesContainerDn)
		try:
			productClassDependency.new('univentionAdminProperty')
			productClassDependency.setAttribute( 'univentionAdminPropertyModule', 		[ 'opsiproducts/product' ] )
			productClassDependency.setAttribute( 'univentionAdminPropertyLayoutTabName', 		[ 'Produktklassen-Abhaengigkeiten' ] )
			productClassDependency.setAttribute( 'univentionAdminPropertyLayoutPosition', 	[ '1' ] )
			productClassDependency.setAttribute( 'univentionAdminPropertyShortDescription',	[ 'Produktklassen-Abhaengigkeiten' ] )
			productClassDependency.setAttribute( 'univentionAdminPropertyLongDescription', 	[ 'Produktklassen zu denen Abhaengigkeiten bestehen' ] )
			productClassDependency.setAttribute( 'univentionAdminPropertyObjectClass', 		[ 'opsiProductClass' ] )
			productClassDependency.setAttribute( 'univentionAdminPropertyLdapMapping', 		[ 'dn' ] ) # Egal was ???
			productClassDependency.setAttribute( 'univentionAdminPropertySyntax', 		[ 'opsiProductClassDependencySyntax' ] )
			productClassDependency.writeToDirectory(self._ldap)
		except Exception, e:
			logger.error("Failed to create univentionAdminProperty object: %s" % e)
	
	def deleteUniventionAdminProperties(self):
		opsiClientKey = Object("cn=opsiClientKey,%s" % self._univentionAdminPropertiesContainerDn)
		opsiServerKey = Object("cn=opsiServerKey,%s" % self._univentionAdminPropertiesContainerDn)
		productState = Object("cn=opsiProductState,%s" % self._univentionAdminPropertiesContainerDn)
		productClassMember = Object("cn=opsiProductClassMember,%s" % self._univentionAdminPropertiesContainerDn)
		productDependency = Object("cn=opsiProductDependency,%s" % self._univentionAdminPropertiesContainerDn)
		productClassDependency = Object("cn=opsiProductClassDependency,%s" % self._univentionAdminPropertiesContainerDn)
		
		for obj in [ opsiClientKey , opsiServerKey, productState, productClassMember, productDependency, productClassDependency ]:
			try:
				obj.deleteFromDirectory(self._ldap)
			except Exception, e:
				logger.error("Failed to delete univentionAdminProperty object '%s': %s" % (obj.getDn(), e))
	
	def addDefaultPolicyContainer(self, dn):
		try:
			defaultContainers = Object(self._defaultContainersObjectDn)
			defaultContainers.readFromDirectory(self._ldap)
			defaultContainers.addAttributeValue('univentionPolicyObject', dn)
			defaultContainers.writeToDirectory(self._ldap)
		except Exception, e:
			logger.error("Failed to add default policy container: %s" % e)
	
	
	def createOpsiBase(self):
		# Create some containers
		self.createOrganizationalRole(self._opsiBaseDn)
		self.createOrganizationalRole(self._hostsContainerDn)
		self.createOrganizationalRole(self._groupsContainerDn)
		self.createOrganizationalRole(self._productsContainerDn)
		self.createOrganizationalRole(self._productDependenciesContainerDn)
		self.createOrganizationalRole(self._productClassesContainerDn)
		self.createOrganizationalRole(self._productClassDependenciesContainerDn)
		self.createOrganizationalRole(self._policiesContainerDn)
		self.createOrganizationalRole(self._productPropertyPoliciesContainerDn)
		self.createOrganizationalRole(self._productStatesContainerDn)
		self.createOrganizationalRole(self._productDeploymentPoliciesContainerDn)
		self.createOrganizationalRole(self._networkConfigPoliciesContainerDn)
		self.createOrganizationalRole(self._generalConfigPoliciesContainerDn)
		self.createOrganizationalRole(self._productLicensesContainerDn)
		
		self.addDefaultPolicyContainer(self._productPropertyPoliciesContainerDn)
		self.addDefaultPolicyContainer(self._productDeploymentPoliciesContainerDn)
		self.addDefaultPolicyContainer(self._networkConfigPoliciesContainerDn)
		self.addDefaultPolicyContainer(self._generalConfigPoliciesContainerDn)
		
		#self.createUniventionSyntaxObjects()
		#self.createUniventionAdminProperties()
	
	
	def createServer(self, serverName, domain, description=None, notes=None):
		if not re.search('^[a-zA-Z0-9\-]+$', serverName):
			raise BackendBadValueError("Unallowed char in hostname")
		
		if not domain:
			domain = self._defaultDomain
		
		serverDn = None
		# Search hostname in host conatiner of the domain
		try:
			search = ObjectSearch(self._ldap, self.getHostContainerDn(domain), 
					filter='(&(objectClass=univentionHost)(cn=%s))' % serverName)
			serverDn = search.getDn()
		except Exception, e:
			# Host not found
			# We will not create server objects in Univention LDAP!
			raise BackendMissingDataError("Server '%s' does not exist in LDAP, use Univention-Admin to create host!" % serverName)
		
		server = Object(serverDn)
		server.readFromDirectory(self._ldap)
		serverId = self.getHostId(serverDn)
		if 'opsiServer' in server.getObjectClasses():
			raise BackendIOError("Opsi-server '%s' already exists!" % serverId)
		
		server.addObjectClass('opsiServer')
		server.addObjectClass(self._policyReferenceObjectClass)
		server.writeToDirectory(self._ldap)
		logger.info("Added objectclass 'opsiServer' to object '%s'" % serverId)
		
		return serverId
	
	def createClient(self, clientName, domain=None, description=None, notes=None, ipAddress=None, hardwareAddress=None):
		if not re.search('^[a-zA-Z0-9\-]+$', clientName):
			raise BackendBadValueError("Unallowed char in hostname")
		
		if not domain:
			domain = self._defaultDomain
		
		clientDn = None
		# Search hostname in host conatiner of the domain
		try:
			search = ObjectSearch(self._ldap, self.getHostContainerDn(domain), 
					filter='(&(objectClass=univentionHost)(cn=%s))' % clientName)
			clientDn = search.getDn()
		except Exception, e:
			# Host not found
			if not (ipAddress and hardwareAddress):
				raise BackendMissingDataError("Client '%s' does not exist in LDAP, use Univention-Admin to create host!" % clientName)
			
			if not re.search('^[a-f\d]{2}:[a-f\d]{2}:[a-f\d]{2}:[a-f\d]{2}:[a-f\d]{2}:[a-f\d]{2}$', hardwareAddress):
				raise BackendBadValueError("Bad hardware ethernet address '%s'" % hardwareAddress)
			if not re.search('^\d{1,3}\.\d{1,3}\.\d{1,3}\.\d{1,3}$', ipAddress):
				raise BackendBadValueError("Bad ipaddress '%s'" % ipAddress)
			execute( "/usr/sbin/univention-admin computers/windows create" + \
					" --binddn '%s' --bindpw '%s' --position='%s'" % (self._username, self._password, self._hostsContainerDn) + \
					" --set name='%s' --set mac='%s'" % (clientName, hardwareAddress) + \
					" --set ip='%s' --set network='cn=default,cn=networks,%s'" % (ipAddress, self._baseDn),
				logLevel = LOG_CONFIDENTIAL )
			clientDn = "cn=%s,%s" % (clientName, self._hostsContainerDn)
			
		client = Object(clientDn)
		client.readFromDirectory(self._ldap)
		clientId = self.getHostId(clientDn)
		if 'opsiClient' in client.getObjectClasses():
			raise BackendIOError("Opsi-client '%s' already exists!" % clientId)
		
		client.addObjectClass('opsiClient')
		client.addObjectClass(self._policyReferenceObjectClass)
		if description:
			client.setAttribute('description', [ description ])
		if notes:
			client.setAttribute('opsiNotes', [ notes ])
		client.writeToDirectory(self._ldap)
		logger.info("Added objectclass 'opsiClient' to object '%s'" % clientId)
		
		return clientId
	
	def getMacAddresses_list(self, objectId):
		''' Get host's mac address from ldap '''
		
		host = Object(self.getHostDn(objectId))
		host.readFromDirectory(self._ldap, 'macAddress')
		return host.getAttribute('macAddress', [], valuesAsList=True)
		
	def setProductInstallationStatus(self, productId, objectId, installationStatus, policyId="", licenseKey=""):
		OPSI.Backend.LDAP.LDAPBackend.setProductInstallationStatus(self, productId, objectId, installationStatus, policyId, licenseKey)
		
		# Read host object from backend
		hostDn = self.getHostDn(objectId)
		host = Object(hostDn)
		host.readFromDirectory(self._ldap)
		
		# Read product object from backend
		search = ObjectSearch(self._ldap, self._productsContainerDn, filter='(&(objectClass=opsiProduct)(cn=%s))' % productId)
		product = search.getObject()
		product.readFromDirectory(self._ldap)
		
		if installationStatus in ['installed'] and 'opsiServer' in host.getObjectClasses():
			# Host is a server
			# Create productState objects for all connected clients
			# otherwise the searchFilter of univentionAdminProperty opsiProductState 
			# will not display all available products for a client
			for clientId in self.getClientIds_list(serverId = self.getHostId(host.getDn())):
				client = Object(self.getHostDn(clientId))
				productState = Object( 'cn=%s,cn=%s,%s' % (product.getCn(), client.getCn(), self._productStatesContainerDn) )
				try:
					productState.readFromDirectory(self._ldap)
				except BackendIOError, e:
					# Create productState container for selected host
					self.createOrganizationalRole( 'cn=%s,%s' % (client.getCn(), self._productStatesContainerDn) )
					
					productState.new('opsiProductState')
					productState.setAttribute( 'opsiHostReference', [ client.getDn() ] )
					productState.setAttribute( 'opsiProductReference', [ product.getDn() ] )
					productState.setAttribute( 'opsiProductInstallationStatus', [ 'not_installed' ] )
					productState.writeToDirectory(self._ldap)
	
	
	def getProductProperties_hash(self, productId, objectId = None):
		if not objectId:
			objectId = self._defaultDomain
		
		# Search product object
		properties = {}
		product = None
		try:
			search = ObjectSearch(self._ldap, self._productsContainerDn, filter='(&(objectClass=opsiProduct)(cn=%s))' % productId)
			product = search.getObject()
		except Exception, e:
			# Product not found
			logger.warning("Product '%s' not found: %s" % (prductId, e))
			return properties
		
		try:
			# Search policy
			policySearch = PolicySearch(
						self._ldap, self.getObjectDn(objectId),
						policyFilter = '(&(objectClass=opsiPolicyProductProperty)(opsiProductReference=%s))' % product.getDn(),
						policyReferenceObjectClass = self._policyReferenceObjectClass,
						policyReferenceAttributeName = self._policyReferenceAttributeName )
			
			for (key, value) in policySearch.getResult().items():
				logger.critical("%s=%s" % (key, value) )
				if (key == 'opsiProductReference'):
					continue
				properties[key] = value['value']
				
		except BackendMissingDataError, e:
			# No policy / no attributes found
			logger.warning(e)
			return properties
		
		return properties
	
	def deleteProductProperty(self, productId, property, objectId = None):
		productId = productId.lower()
		property = property.lower()
		if not objectId or (objectId == self.getServerId()):
			# ObjectId not specified => delete from all policies
			objectId = self._defaultDomain
		
		# Search product object
		product = None
		try:
			search = ObjectSearch(self._ldap, self._productsContainerDn, filter='(&(objectClass=opsiProduct)(cn=%s))' % productId)
			product = search.getObject()
		except Exception, e:
			# Product not found
			logger.warning("Product '%s' not found: %s" % (productId, e))
			return properties
		
		try:
			policySearch = None
			if (objectId == self._defaultDomain):
				policySearch = ObjectSearch(
						self._ldap,
						self._productPropertyPoliciesContainerDn,
						filter='(objectClass=opsiPolicyProductProperty)' )
			
			else:
				policySearch = PolicySearch(
						self._ldap, self.getObjectDn(objectId),
						policyContainer = self._productPropertyPoliciesContainerDn,
						policyFilter = '(objectClass=opsiPolicyProductProperty)',
						policyReferenceObjectClass = self._policyReferenceObjectClass,
						policyReferenceAttributeName = self._policyReferenceAttributeName )
						
			for policy in policySearch.getObjects():
				policy.readFromDirectory(self._ldap)
				opsiProductProperties = []
				try:
					opsiProductProperties = policy.getAttribute('opsiProductProperty', valuesAsList=True)
				except BackendMissingDataError:
					continue
				logger.debug("Current properties in policy: %s" % opsiProductProperties)
				newOpsiProductProperties = []
				for opsiProductProperty in opsiProductProperties:
					if (opsiProductProperty.split()[0].strip().lower() == productId) and (opsiProductProperty.split()[1].strip().lower() == property):
						continue
					newOpsiProductProperties.append(opsiProductProperty)
				logger.debug("New properties in policy: %s" % newOpsiProductProperties)
				if newOpsiProductProperties:
					policy.setAttribute('opsiProductProperty', newOpsiProductProperties)
					policy.writeToDirectory(self._ldap)
				else:
					self.deletePolicy(policy.getDn())
				
		except BackendMissingDataError, e:
			# No policy / no attributes found
			logger.warning(e)
		
	
	def deleteProductProperties(self, productId, objectId = None):
		productId = productId.lower()
		if not objectId or (objectId == self.getServerId()):
			# ObjectId not specified => delete from all policies
			objectId = self._defaultDomain
		
		# Search product object
		product = None
		try:
			search = ObjectSearch(self._ldap, self._productsContainerDn, filter='(&(objectClass=opsiProduct)(cn=%s))' % productId)
			product = search.getObject()
		except Exception, e:
			# Product not found
			logger.warning("Product '%s' not found: %s" % (productId, e))
			return properties
		
		try:
			policySearch = None
			if (objectId == self._defaultDomain):
				policySearch = ObjectSearch(
						self._ldap,
						self._productPropertyPoliciesContainerDn,
						filter='(objectClass=opsiPolicyProductProperty)' )
			
			else:
				policySearch = PolicySearch(
						self._ldap, self.getObjectDn(objectId),
						policyContainer = self._productPropertyPoliciesContainerDn,
						policyFilter = '(objectClass=opsiPolicyProductProperty)',
						policyReferenceObjectClass = self._policyReferenceObjectClass,
						policyReferenceAttributeName = self._policyReferenceAttributeName )
						
			for policy in policySearch.getObjects():
				policy.readFromDirectory(self._ldap)
				opsiProductProperties = []
				try:
					opsiProductProperties = policy.getAttribute('opsiProductProperty', valuesAsList=True)
				except BackendMissingDataError:
					continue
				logger.debug("Current properties in policy: %s" % opsiProductProperties)
				newOpsiProductProperties = []
				for opsiProductProperty in opsiProductProperties:
					if (opsiProductProperty.split()[0].strip().lower() == productId):
						continue
					newOpsiProductProperties.append(opsiProductProperty)
				logger.debug("New properties in policy: %s" % newOpsiProductProperties)
				if newOpsiProductProperties:
					policy.setAttribute('opsiProductProperty', newOpsiProductProperties)
					policy.writeToDirectory(self._ldap)
				else:
					self.deletePolicy(policy.getDn())
		
		except BackendMissingDataError, e:
			# No policy / no attributes found
			logger.warning(e)
	
	def setPXEBootConfiguration(self, hostId, args = {}):
		host = Object( self.getHostDn(hostId) )
		host.readFromDirectory(self._ldap)
		host.setAttribute('univentionWindowsReinstall', [ '1' ])
		host.writeToDirectory(self._ldap)
		
	def unsetPXEBootConfiguration(self, hostId):
		host = Object( self.getHostDn(hostId) )
		host.readFromDirectory(self._ldap)
		host.setAttribute('univentionWindowsReinstall', [ '0' ])
		host.writeToDirectory(self._ldap)
	
	def getPolicyDn(self, objectCn, policyContainerDn):
		''' This function returns a unique, unused dn for a new policy '''
		cns = []
		dn = ''
		try:
			search = ObjectSearch(self._ldap, policyContainerDn, scope=ldap.SCOPE_ONELEVEL)
			cns = search.getCns()
		except:
			pass
		if objectCn not in cns:
			dn = "cn=%s,%s" % (objectCn, policyContainerDn)
		else:
			num = 0
			while objectCn+'_'+str(num) in cns:
				num += 1
			dn = "cn=%s_uv%s,%s" % (objectCn, num, policyContainerDn)
		logger.debug("Returning unique policy dn '%s'" % dn)
		return dn
	
	def createProductPropertyPolicy(self, productId, containerDn, properties):
		# Sanity checks
		if ( type(properties) != type({}) ):
			raise BackendBadValueError("Type of Properties has to be dict")
		
		# Search product object
		search = ObjectSearch(self._ldap, self._productsContainerDn, filter='(&(objectClass=opsiProduct)(cn=%s))' % productId)
		product = search.getObject()
		
		# Read container object from backend
		container = Object(containerDn)
		container.readFromDirectory(self._ldap)
		
		policy = None
		new = True
		
		try:
			for policyReference in container.getAttribute(self._policyReferenceAttributeName, valuesAsList = True):
				policy = Object(policyReference)
				try:
					policy.readFromDirectory(self._ldap)
					if 'opsiPolicyProductProperty' in policy.getObjectClasses():
						new = False
						logger.debug("Modifying existing policy '%s'" % policy.getDn())
						for productProperty in policy.getAttribute('opsiProductProperty', [], valuesAsList = True):
							if (productProperty.split(' ')[0] == productId):
								logger.debug("Deleting productProperty: %s" % productProperty)
								policy.deleteAttributeValue('opsiProductProperty', productProperty)
				except BackendIOError, e:
					logger.error("Failed to read policy: %s" % e)
		
		except BackendMissingDataError, e:
			pass
		
		if new:
			policy = Object(
				self.getPolicyDn( 
					container.getCn(), self._productPropertyPoliciesContainerDn ) )
			policy.new('opsiPolicyProductProperty')
			logger.debug("Creating new policy '%s'" % policy.getDn())
		
		for (key, value) in properties.items():
			policy.addAttributeValue('opsiProductProperty', "%s %s %s" % (productId, key.lower(), value))			
		policy.writeToDirectory(self._ldap)
		
		if new:
			# Add policy reference to container
			logger.info("Adding policy reference '%s' to container '%s'" % (policy.getDn(), container.getDn()) )
			container.addAttributeValue(self._policyReferenceAttributeName, policy.getDn())
			
		container.writeToDirectory(self._ldap)

# ======================================================================================================
# =                                    CLASS POLICYSEARCH                                              =
# ======================================================================================================

class UniventionPolicySearch(OPSI.Backend.LDAP.LDAPPolicySearch):
	def __init__(self, ldapSession, dn, policyContainer = None, policyFilter = None, independenceAttribute = None,
		     maxLevel = 100, policyReferenceObjectClass = 'univentionPolicyReference', policyReferenceAttributeName = 'univentionPolicyReference'):
		''' 
		Search policies for an ldap-object given by dn. Specify a 
		policyContainer to ignore policies outside this container.
		Specify a policyFilter to ignore policies which do not
		match the filter. An independenceAttribute can be given 
		to treat policies of the same type as independent if this 
		attribute differs.
		'''
		logger.info("OPSI.Backend.Univention.PolicySearch constructor called")
		
		OPSI.Backend.LDAP.LDAPPolicySearch.__init__(self, ldapSession, dn, policyContainer, policyFilter, independenceAttribute,
								maxLevel, policyReferenceObjectClass, policyReferenceAttributeName)
		self.policyObjectClass = 'univentionPolicy'
		
	def search(self):
		logger.debug('using univention policy search')
		self._policies = []
		self._joinedAttributes = {}
		
		referencePriorities = [[]]
		
		dnPath = self.dn.split(',')
		for i in range( len(dnPath) ):
			dnPath[i] = dnPath[i].strip()
			referencePriorities.append([])
		
		# The closer a policy is connected to an ldap object (policyReference) the higher its priority
		for i in range( len(dnPath)-1 ):
			# Search all policy references, and sort by priority
			
			currentDn = ','.join(dnPath[i:])
			
			if (i > self.maxLevel-1):
				logger.debug( "Omitting dn '%s', maxLevel: %s" % (currentDn, self.maxLevel) )
				continue
			
			logger.info( "Searching policy references for dn '%s'" % currentDn )
			try:
				result = self.ldapSession.search(	
						baseDn     = currentDn,
						scope      = ldap.SCOPE_BASE,
						filter     = "(&(ObjectClass=%s)(%s=*))" \
							% (self.policyReferenceObjectClass, self.policyReferenceAttributeName),
						attributes = [ self.policyReferenceAttributeName ] )
			except BackendMissingDataError, e:
				logger.debug( "No policy references found!" )
				continue
			
			for j in range( len(result[0][1][self.policyReferenceAttributeName]) ):
				#if self.policyContainer and not result[0][1][self.policyReferenceAttributeName][j].endswith(self.policyContainer):
				#	logger.debug("Omitting policy reference '%s': does not match policyContainer" \
				#			% result[0][1][self.policyReferenceAttributeName][j])
				#	continue
				logger.debug( "Policy reference found: '%s', priority: %s" % (result[0][1][self.policyReferenceAttributeName][j], i) )
				referencePriorities[i].append( result[0][1][self.policyReferenceAttributeName][j] )
		
		policyResult = {}
		
		# Examine all found policies
		# Start with the lowest priority
		for i in range (len(referencePriorities)-1, -1, -1):
			if (referencePriorities[i] == []):
				# No policy references of that priority found
				continue
			
			for j in range( len(referencePriorities[i]) ):
				productReferenceFilter = None
				
				filter = "(ObjectClass=%s)" % self.policyObjectClass
				if self.policyFilter:
					filter = self.policyFilter
					if (self.policyFilter.find('objectClass=opsiPolicyProductProperty') != -1) or \
					   (self.policyFilter.find('objectClass=opsiPolicyProductDeployment') != -1):
						match = re.search("^(.*)\(opsiProductReference=([^\)]+)\)(.*)$", self.policyFilter)
						if match:
							productReferenceFilter = match.group(2)
							filter = match.group(1) + '(cn=*)'+ match.group(3)
							logger.debug("Filter '%s' rewritten to '%s'" % (self.policyFilter, filter))
							
				logger.info("Searching in baseDN '%s', filter: %s" % 
						(referencePriorities[i][j], filter) )
				
				# Read the policy object
				try:
					objectSearch = ObjectSearch(
								self.ldapSession, 
								referencePriorities[i][j], 
								scope = ldap.SCOPE_BASE, 
								filter = filter )
					policy = objectSearch.getObject()
					policy.readFromDirectory(self.ldapSession)
				except BackendIOError, e:
					logger.warning("Cannot read policy '%s' from LDAP" % 
								referencePriorities[i][j])
					continue
				except BackendMissingDataError, e:
					logger.debug("Policy '%s' does not match filter '%s'\n" % 
								(referencePriorities[i][j], filter) )
					continue
				
				# Policy matches filter and was successfully read
				
				policies = [ policy ]
				if 'opsiPolicyProductDeployment' in policy.getObjectClasses():
					# univention workaround
					logger.info("Special handling for policy type opsiPolicyProductDeployment needed (simulating multiple policies)")
					policies = []
					self.independenceAttribute = 'opsiProductReference'
					for productDeployment in policy.getAttribute('opsiProductDeployment', valuesAsList = True):
						try:
							productSearch = ObjectSearch(	self.ldapSession, 
											#self._productsContainerDn, 
											filter='(&(objectClass=opsiProduct)(cn=%s))' % productDeployment.split(' ')[0])
							
							if productReferenceFilter and (productSearch.getDn() != productReferenceFilter):
								logger.info("Not creating faked policy, product reference does not match")
								continue
							
							p = Object( policy.getDn() )
							p.new('opsiPolicyProductDeployment')
							p.setAttribute('opsiProductReference', 		[ productSearch.getDn() ])
							p.setAttribute('opsiProductInstallationStatus', 	[ productDeployment.split(' ')[1] ])
							p.setAttribute('opsiProductVersion', 			[ productDeployment.split(' ')[2] ])
							p.setAttribute('opsiPackageVersion', 			[ productDeployment.split(' ')[3] ])
							p.setAttribute('opsiProductDeploymentTimestamp', 	[ productDeployment.split(' ')[4] ])
							policies.append(p)
						except Exception, e:
							logger.error("Failed to create faked policy object: %s" % e)
				
				elif 'opsiPolicyProductProperty' in policy.getObjectClasses():
					# univention workaround
					logger.info("Special handling for policy type opsiPolicyProductProperty needed (simulating multiple policies)")
					policies = []
					self.independenceAttribute = 'opsiProductReference'
					
					for productProperty in policy.getAttribute('opsiProductProperty', valuesAsList = True):
						try:
							productSearch = ObjectSearch(	self.ldapSession, 
											#self._productsContainerDn, 
											filter='(&(objectClass=opsiProduct)(cn=%s))' % productProperty.split(' ')[0])
							
							if productReferenceFilter and (productSearch.getDn() != productReferenceFilter):
								logger.info("Not creating faked policy, product reference does not match")
								continue
							
							p = Object( policy.getDn() )
							p.new('opsiPolicyProductProperty')
							p.setAttribute('opsiProductReference',	[ productSearch.getDn() ])
							p.setAttribute('opsiKeyValuePair', 	[ productProperty.split(' ')[1] + '=' + productProperty.split(' ')[2] ])
							policies.append(p)
						except Exception, e:
							logger.error("Failed to create faked policy object: %s" % e)
				
				for policy in policies:
					logger.info("Processing matching policy '%s'\n" % policy.getDn() )
					
					# Sort policies by their type (objectClass)
					policyType = None
					for objectClass in policy.getObjectClasses():
						if (objectClass != self.policyObjectClass):
							policyType = objectClass
					
					if not policyType:
						logger.error("Cannot get policy-type for policy: '%s'" % policy.getDn())
						continue
					
					# Group policies by an attribute
					# Attributes of policies in the same group will overwrite each other by priority
					policyGroup = 'default'
					if (self.independenceAttribute):
						# An independence attribute was passed to the constructor
						policyGroup = policy.getAttribute(self.independenceAttribute)
						if not policyGroup:
							logger.error("Independence attribute given, cannot read attribute '%s' from policy '%s'" \
									% (self.independenceAttribute, policy.getDn()) )
							continue
					
					if not policyResult.has_key(policyType):
						policyResult[policyType] = {}
					
					policyResult[policyType][policyGroup] = policy
					
					logger.debug("Current policy result: %s" % policyResult)
					
					for (key, value) in policy.getAttributeDict().items():
						if ( key in ('cn', 'objectClass', 'emptyAttributes', 
							     'fixedAttributes', 'prohibitedObjectClasses',
							     'requiredObjectClasses', 'overwritePolicies') ): 	
							continue
						
						if (key == 'opsiKeyValuePair'):
							if type(value) != type(()) and type(value) != type([]):
								value = [ value ]
							for v in value:
								key = v
								pos = v.find('=')
								if (pos != -1):
									key = v[:pos]
									v = v[pos+1:]
								else:
									v = None
								# joinedAttributes can be overwritten by policies with a higher priority
								logger.debug("joinedAttributes: (opsiKeyValuePair) setting key '%s' to value '%s'" \
										% (key, v) )
								self._joinedAttributes[key] = { 'value': v, 'policy': policy.getDn() }
						else:
							# joinedAttributes can be overwritten by policies with a higher priority
							logger.debug("joinedAttributes: setting key '%s' to value '%s'" \
										% (key, value) )
							self._joinedAttributes[key] = { 'value': value, 'policy': policy.getDn() }
		
		for policyType in policyResult:
			if ( len(policyResult[policyType].values()) < 1 ): continue
			for policy in policyResult[policyType].values():
				self._policies.append(policy)
				
		if not self._policies:
			raise BackendMissingDataError("No policy found for: %s, con: %s, fil: %s, ia: %s, ml: %s" \
						% (self.dn, self.policyContainer, self.policyFilter, self.independenceAttribute, self.maxLevel) )
		
		logger.info("= = = = = = = = = = = < policy search result > = = = = = = = = = = =" )
		for policy in self._policies:
			logger.info(policy.getDn())
		logger.info("= = = = = = = = = = = = < joined attributes > = = = = = = = = = = = =" )
		for (key, value) in self._joinedAttributes.items():
			logger.info("'%s' = '%s'" % (key, value['value']))
		logger.info("= = = = = = = = = = = = = = = = = = = = = = = = = = = = = = = = = = = " )
		
class UniventionObject(OPSI.Backend.LDAP.LDAPObject):
	def __init__(self, dn):
		OPSI.Backend.LDAP.LDAPObject.__init__(self, dn)

class UniventionObjectSearch(OPSI.Backend.LDAP.LDAPObjectSearch):
	def __init__(self, ldapSession, baseDn='', scope=ldap.SCOPE_SUBTREE, filter='(ObjectClass=*)'):
		OPSI.Backend.LDAP.LDAPObjectSearch.__init__(self, ldapSession, baseDn, scope, filter)

class UniventionSession(OPSI.Backend.LDAP.LDAPSession):
	def __init__(self, host='127.0.0.1', username='', password='', ldap=None):
		OPSI.Backend.LDAP.LDAPSession.__init__(self, host, username, password, ldap)


Object = UniventionObject
ObjectSearch = UniventionObjectSearch
PolicySearch = UniventionPolicySearch
Session = UniventionSession

OPSI.Backend.LDAP.Object = UniventionObject
OPSI.Backend.LDAP.ObjectSearch = UniventionObjectSearch
OPSI.Backend.LDAP.PolicySearch = UniventionPolicySearch
OPSI.Backend.LDAP.Session = UniventionSession
<|MERGE_RESOLUTION|>--- conflicted
+++ resolved
@@ -32,11 +32,7 @@
    @license: GNU General Public License version 2
 """
 
-<<<<<<< HEAD
-__version__ = '0.4.8'
-=======
 __version__ = '0.4.8.1'
->>>>>>> 76c617a3
 
 # Imports
 import ldap, ldap.modlist, re
