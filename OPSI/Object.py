# -*- coding: utf-8 -*-

# This module is part of the desktop management solution opsi
# (open pc server integration) - http://www.opsi.org

# Copyright (C) 2006-2016 uib GmbH <info@uib.de>

# This program is free software: you can redistribute it and/or modify
# it under the terms of the GNU Affero General Public License as
# published by the Free Software Foundation, either version 3 of the
# License, or (at your option) any later version.

# This program is distributed in the hope that it will be useful,
# but WITHOUT ANY WARRANTY; without even the implied warranty of
# MERCHANTABILITY or FITNESS FOR A PARTICULAR PURPOSE.  See the
# GNU Affero General Public License for more details.

# You should have received a copy of the GNU Affero General Public License
# along with this program.  If not, see <http://www.gnu.org/licenses/>.
"""
General classes used in the library.

As an example this contains classes for hosts, products, configurations.

:copyright: uib GmbH <info@uib.de>
:author: Jan Schneider <j.schneider@uib.de>
:author: Niko Wenselowski <n.wenselowski@uib.de>
:license: GNU Affero General Public License version 3
"""

import inspect

from OPSI.Logger import Logger
from OPSI.Types import BackendBadValueError, BackendConfigurationError
from OPSI.Types import (forceActionProgress, forceActionRequest,
	forceActionResult, forceArchitecture, forceAuditState, forceBool,
	forceBoolList, forceBootConfigurationPriority, forceConfigId, forceDict,
	forceFilename, forceFloat, forceGroupId, forceGroupType,
	forceHardwareAddress, forceHardwareDeviceId, forceHardwareVendorId,
	forceHostId, forceInstallationStatus, forceInt, forceIPAddress,
	forceLanguageCode, forceLicenseContractId, forceLicensePoolId,
	forceList, forceNetworkAddress, forceObjectId, forceOpsiHostKey,
	forceOpsiTimestamp, forcePackageVersion, forceProductId,
	forceProductIdList, forceProductPriority, forceProductPropertyId,
	forceProductTargetConfiguration, forceProductType, forceProductVersion,
	forceRequirementType, forceSoftwareLicenseId, forceUnicode,
	forceUnicodeList, forceUnicodeLower, forceUnsignedInt, forceUrl)
from OPSI.Util import fromJson, toJson, generateOpsiHostKey, timestamp

<<<<<<< HEAD
__version__ = '4.1.1'
__all__ = [
    'AuditHardware', 'AuditHardwareOnHost', 'AuditSoftware',
    'AuditSoftwareOnClient', 'AuditSoftwareToLicensePool', 'BaseObject',
    'BoolConfig', 'BoolProductProperty', 'BootConfiguration',
    'ConcurrentSoftwareLicense', 'Config', 'ConfigState', 'Entity', 'Group',
    'Host', 'HostGroup', 'LicenseContract', 'LicenseOnClient', 'LicensePool',
    'LocalbootProduct', 'Logger', 'NetbootProduct', 'OEMSoftwareLicense',
    'Object', 'ObjectToGroup', 'OpsiClient', 'OpsiConfigserver',
    'OpsiDepotserver', 'Product', 'ProductDependency', 'ProductGroup',
    'ProductOnClient', 'ProductOnDepot', 'ProductProperty',
    'ProductPropertyState', 'Relationship', 'RetailSoftwareLicense',
    'SoftwareLicense', 'SoftwareLicenseToLicensePool', 'UnicodeConfig',
    'UnicodeProductProperty', 'VolumeSoftwareLicense',
    'decodeIdent', 'getBackendMethodPrefix', 'getForeignIdAttributes',
    'getIdentAttributes', 'getPossibleClassAttributes',
    'mandatoryConstructorArgs', 'objectsDiffer'
]

=======
>>>>>>> a0b37ed3
logger = Logger()
_MANDATORY_CONSTRUCTOR_ARGS_CACHE = {}


def mandatoryConstructorArgs(Class):
	cacheKey = Class.__name__
	try:
		return _MANDATORY_CONSTRUCTOR_ARGS_CACHE[cacheKey]
	except KeyError:
		args, _, _, defaults = inspect.getargspec(Class.__init__)
		try:
			last = len(defaults) * -1
			mandatory = args[1:][:last]
		except TypeError:  # Happens if defaults is None
			mandatory = args[1:]

		logger.debug2(u"mandatoryConstructorArgs for {0!r}: {1}", cacheKey, mandatory)
		_MANDATORY_CONSTRUCTOR_ARGS_CACHE[cacheKey] = mandatory
		return mandatory


def getIdentAttributes(klass):
	return tuple(mandatoryConstructorArgs(klass))


def getForeignIdAttributes(klass):
	return klass.foreignIdAttributes


def getPossibleClassAttributes(klass):
	"""
	Returns the possible attributes of a class.

	:returntype: set of strings
	"""
	attributes = inspect.getargspec(klass.__init__)[0]
	for subClass in klass.subClasses.values():
		attributes.extend(inspect.getargspec(subClass.__init__)[0])

	attributes = set(attributes)
	attributes.add('type')

	try:
		attributes.remove('self')
	except KeyError:
		pass

	return attributes


def getBackendMethodPrefix(klass):
	return klass.backendMethodPrefix


def decodeIdent(klass, hash):
	try:
		if hash['ident']:
			if isinstance(hash['ident'], dict):
				ident = hash['ident']
			else:
				if isinstance(hash['ident'], (str, unicode)):
					identValues = hash['ident'].split(klass.identSeparator)
				elif isinstance(hash['ident'], (tuple, list)):
					identValues = hash['ident']
				else:
					identValues = []

				args = mandatoryConstructorArgs(klass)
				if len(identValues) == len(args):
					ident = dict(zip(args, identValues))

			del hash['ident']
			hash.update(ident)
	except KeyError:
		# No 'ident' in hash. Can happen.
		pass

	return hash


def objectsDiffer(obj1, obj2, excludeAttributes=None):
	if excludeAttributes is None:
		excludeAttributes = []
	else:
		excludeAttributes = forceUnicodeList(excludeAttributes)

	if obj1 != obj2:
		return True

	obj2 = obj2.toHash()
	for (attribute, value1) in obj1.toHash().items():
		if attribute in excludeAttributes:
			continue

		value2 = obj2.get(attribute)

		if type(value1) is not type(value2):
			return True

		if isinstance(value1, dict):
			if len(value1) != len(value2):
				return True

			for (key, value) in value1.items():
				if value2.get(key) != value:
					return True
		elif isinstance(value1, list):
			if len(value1) != len(value2):
				return True

			for value in value1:
				if value not in value2:
					return True

			for value in value2:
				if value not in value1:
					return True
		else:
			if value1 != value2:
				return True
	return False


class BaseObject(object):
	subClasses = {}
	identSeparator = u';'
	foreignIdAttributes = []
	backendMethodPrefix = ''
	_isGeneratedDefault = False

	def getBackendMethodPrefix(self):
		return self.backendMethodPrefix

	def getForeignIdAttributes(self):
		return self.foreignIdAttributes

	def getIdentAttributes(self):
		return getIdentAttributes(self.__class__)

	def getIdent(self, returnType='unicode'):
		returnType = forceUnicodeLower(returnType)
		identAttributes = self.getIdentAttributes()

		def getIdentvalue(attribute):
			try:
				value = getattr(self, attribute)
				if value is None:
					value = u''

				return value
			except AttributeError:
				return u''

		identValues = [forceUnicode(getIdentvalue(attribute)) for attribute in identAttributes]

		if returnType == 'list':
			return identValues
		elif returnType == 'tuple':
			return tuple(identValues)
		elif returnType in ('dict', 'hash'):
			return dict(zip(identAttributes, identValues))
		else:
			return self.identSeparator.join(identValues)

	def setDefaults(self):
		pass

	def emptyValues(self, keepAttributes=[]):
		keepAttributes = set(forceUnicodeList(keepAttributes))
		for attribute in self.getIdentAttributes():
			keepAttributes.add(attribute)
		keepAttributes.add('type')

		for attribute in self.__dict__.keys():
			if attribute not in keepAttributes:
				self.__dict__[attribute] = None

	def update(self, updateObject, updateWithNoneValues=True):
		if not issubclass(updateObject.__class__, self.__class__):
			raise Exception(u"Cannot update instance of %s with instance of %s" % (self.__class__.__name__, updateObject.__class__.__name__))
		hash = updateObject.toHash()

		try:
			del hash['type']
		except KeyError:
			# No key "type", everything fine.
			pass

		if not updateWithNoneValues:
			for (key, value) in hash.items():
				if value is None:
					del hash[key]

		self.__dict__.update(hash)

	def getType(self):
		return unicode(self.__class__.__name__)

	def setGeneratedDefault(self, flag=True):
		self._isGeneratedDefault = forceBool(flag)

	def isGeneratedDefault(self):
		return self._isGeneratedDefault

	def toHash(self):
		hash = dict(self.__dict__)
		hash['type'] = self.getType()
		return hash

	def toJson(self):
		return toJson(self)

	def __eq__(self, other):
		if not isinstance(other, self.__class__):
			return False
		if self.isGeneratedDefault() or other.isGeneratedDefault():
			return False
		return self.getIdent() == other.getIdent()

	def __ne__(self, other):
		return not self.__eq__(other)

	def __unicode__(self):
		additionalAttributes = []
		for attr in self.getIdentAttributes():
			try:
				value = getattr(self, attr)
				additionalAttributes.append('{0}={1!r}'.format(attr, value))
			except AttributeError:
				pass

		return u"<{0}({1})>".format(self.getType(), ', '.join(additionalAttributes))

	def __str__(self):
		return self.__unicode__().encode("ascii", "replace")

	def __repr__(self):
		return self.__str__()


class Entity(BaseObject):
	subClasses = {}

	def setDefaults(self):
		BaseObject.setDefaults(self)

	@staticmethod
	def fromHash(hash):
		try:
			hash['type']
		except KeyError:
			hash['type'] = 'Entity'

		Class = eval(hash['type'])
		kwargs = {}
		decodeIdent(Class, hash)
		for varname in Class.__init__.func_code.co_varnames[1:]:
			if varname in hash:
				kwargs[varname] = hash[varname]

		try:
			return Class(**kwargs)
		except TypeError as error:
			if '__init__() takes at least' in forceUnicode(error):
				try:
					args = mandatoryConstructorArgs(Class)
					missingArgs = [arg for arg in args if arg not in kwargs]
					if missingArgs:
						raise TypeError("Missing required argument(s): {0}".format(', '.join(repr(a) for a in missingArgs)))
				except NameError:
					pass

			raise error

	def clone(self, identOnly=False):
		hash = {}

		if identOnly:
			identAttributes = self.getIdentAttributes()
			for (attribute, value) in self.toHash().items():
				if attribute != 'type' and attribute not in identAttributes:
					continue
				hash[attribute] = value
		else:
			hash = self.toHash()

		return self.fromHash(hash)

	def serialize(self):
		hash = self.toHash()
		hash['ident'] = self.getIdent()
		return hash

	@staticmethod
	def fromJson(jsonString):
		return fromJson(jsonString, 'Entity')

BaseObject.subClasses['Entity'] = Entity


class Relationship(BaseObject):
	subClasses = {}

	def setDefaults(self):
		BaseObject.setDefaults(self)

	@staticmethod
	def fromHash(hash):
		try:
			hash['type']
		except KeyError:
			hash['type'] = 'Relationship'

		Class = eval(hash['type'])
		kwargs = {}
		decodeIdent(Class, hash)
		for varname in Class.__init__.func_code.co_varnames[1:]:
			if varname in hash:
				kwargs[varname] = hash[varname]

		try:
			return Class(**kwargs)
		except TypeError as error:
			if '__init__() takes at least' in forceUnicode(error):
				try:
					args = mandatoryConstructorArgs(Class)
					missingArgs = [arg for arg in args if arg not in kwargs]
					if missingArgs:
						raise TypeError("Missing required argument(s): {0}".format(', '.join(repr(a) for a in missingArgs)))
				except NameError:
					pass

			raise error

	def clone(self, identOnly=False):
		hash = {}
		if identOnly:
			identAttributes = self.getIdentAttributes()
			for (attribute, value) in self.toHash().items():
				if attribute != 'type' and attribute not in identAttributes:
					continue
				hash[attribute] = value
		else:
			hash = self.toHash()
		return self.fromHash(hash)

	def serialize(self):
		hash = self.toHash()
		hash['type'] = self.getType()
		hash['ident'] = self.getIdent()
		return hash

	@staticmethod
	def fromJson(jsonString):
		return fromJson(jsonString, 'Relationship')

BaseObject.subClasses['Relationship'] = Relationship


class Object(Entity):
	subClasses = {}
	foreignIdAttributes = Entity.foreignIdAttributes + ['objectId']

	def __init__(self, id, description=None, notes=None):
		self.description = None
		self.notes = None
		self.setId(id)
		if description is not None:
			self.setDescription(description)
		if notes is not None:
			self.setNotes(notes)

	def setDefaults(self):
		Entity.setDefaults(self)
		if self.description is None:
			self.setDescription(u"")
		if self.notes is None:
			self.setNotes(u"")

	def getId(self):
		return self.id

	def setId(self, id):
		self.id = forceObjectId(id)

	def getDescription(self):
		return self.description

	def setDescription(self, description):
		self.description = forceUnicode(description)

	def getNotes(self):
		return self.notes

	def setNotes(self, notes):
		self.notes = forceUnicode(notes)

	@staticmethod
	def fromHash(hash):
		try:
			hash['type']
		except KeyError:
			hash['type'] = 'Object'

		return Entity.fromHash(hash)

	@staticmethod
	def fromJson(jsonString):
		return fromJson(jsonString, 'Object')

Entity.subClasses['Object'] = Object


class Host(Object):
	subClasses = {}
	foreignIdAttributes = Object.foreignIdAttributes + ['hostId']
	backendMethodPrefix = 'host'

	def __init__(self, id, description=None, notes=None, hardwareAddress=None,
				ipAddress=None, inventoryNumber=None):
		Object.__init__(self, id, description, notes)
		self.hardwareAddress = None
		self.ipAddress = None
		self.inventoryNumber = None
		self.setId(id)

		if hardwareAddress is not None:
			self.setHardwareAddress(hardwareAddress)
		if ipAddress is not None:
			self.setIpAddress(ipAddress)
		if inventoryNumber is not None:
			self.setInventoryNumber(inventoryNumber)

	def setDefaults(self):
		Object.setDefaults(self)
		if self.inventoryNumber is None:
			self.setInventoryNumber(u"")

	def setId(self, id):
		self.id = forceHostId(id)

	def getHardwareAddress(self):
		return self.hardwareAddress

	def setHardwareAddress(self, hardwareAddress):
		self.hardwareAddress = forceHardwareAddress(forceList(hardwareAddress)[0])

	def getIpAddress(self):
		return self.ipAddress

	def setIpAddress(self, ipAddress):
		self.ipAddress = forceIPAddress(ipAddress)

	def getInventoryNumber(self):
		return self.inventoryNumber

	def setInventoryNumber(self, inventoryNumber):
		self.inventoryNumber = forceUnicode(inventoryNumber)

	@staticmethod
	def fromHash(hash):
		try:
			hash['type']
		except KeyError:
			hash['type'] = 'Host'

		return Object.fromHash(hash)

	@staticmethod
	def fromJson(jsonString):
		return fromJson(jsonString, 'Host')

Object.subClasses['Host'] = Host


class OpsiClient(Host):
	subClasses = {}
	foreignIdAttributes = Host.foreignIdAttributes + ['clientId']

	def __init__(self, id, opsiHostKey=None, description=None, notes=None,
				hardwareAddress=None, ipAddress=None, inventoryNumber=None,
				oneTimePassword=None, created=None, lastSeen=None):

		Host.__init__(self, id, description, notes, hardwareAddress, ipAddress,
			inventoryNumber)
		self.opsiHostKey = None
		self.created = None
		self.lastSeen = None
		self.oneTimePassword = None

		if opsiHostKey is not None:
			self.setOpsiHostKey(opsiHostKey)
		if created is not None:
			self.setCreated(created)
		if lastSeen is not None:
			self.setLastSeen(lastSeen)
		if oneTimePassword is not None:
			self.setOneTimePassword(oneTimePassword)

	def setDefaults(self):
		Host.setDefaults(self)
		if self.opsiHostKey is None:
			self.setOpsiHostKey(generateOpsiHostKey())
		if self.created is None:
			self.setCreated(timestamp())
		if self.lastSeen is None:
			self.setLastSeen(timestamp())

	def getLastSeen(self):
		return self.lastSeen

	def setLastSeen(self, lastSeen):
		self.lastSeen = forceOpsiTimestamp(lastSeen)

	def getCreated(self):
		return self.created

	def setCreated(self, created):
		self.created = forceOpsiTimestamp(created)

	def getOpsiHostKey(self):
		return self.opsiHostKey

	def setOpsiHostKey(self, opsiHostKey):
		self.opsiHostKey = forceOpsiHostKey(opsiHostKey)

	def getOneTimePassword(self):
		return self.oneTimePassword

	def setOneTimePassword(self, oneTimePassword):
		self.oneTimePassword = forceUnicode(oneTimePassword)

	@staticmethod
	def fromHash(hash):
		try:
			hash['type']
		except KeyError:
			hash['type'] = 'OpsiClient'

		return Host.fromHash(hash)

	@staticmethod
	def fromJson(jsonString):
		return fromJson(jsonString, 'OpsiClient')

Host.subClasses['OpsiClient'] = OpsiClient


class OpsiDepotserver(Host):
	subClasses = {}
	foreignIdAttributes = Host.foreignIdAttributes + ['depotId']

	def __init__(self, id, opsiHostKey=None, depotLocalUrl=None,
				depotRemoteUrl=None, depotWebdavUrl=None,
				repositoryLocalUrl=None, repositoryRemoteUrl=None,
				description=None, notes=None, hardwareAddress=None,
				ipAddress=None, inventoryNumber=None, networkAddress=None,
				maxBandwidth=None, isMasterDepot=None, masterDepotId=None):

		Host.__init__(self, id, description, notes, hardwareAddress, ipAddress,
			inventoryNumber)
		self.opsiHostKey = None
		self.depotLocalUrl = None
		self.depotRemoteUrl = None
		self.depotWebdavUrl = None
		self.repositoryLocalUrl = None
		self.repositoryRemoteUrl = None
		self.networkAddress = None
		self.maxBandwidth = None
		self.isMasterDepot = None
		self.masterDepotId = None

		if opsiHostKey is not None:
			self.setOpsiHostKey(opsiHostKey)
		if depotLocalUrl is not None:
			self.setDepotLocalUrl(depotLocalUrl)
		if depotRemoteUrl is not None:
			self.setDepotRemoteUrl(depotRemoteUrl)
		if depotWebdavUrl is not None:
			self.setDepotWebdavUrl(depotWebdavUrl)
		if repositoryLocalUrl is not None:
			self.setRepositoryLocalUrl(repositoryLocalUrl)
		if repositoryRemoteUrl is not None:
			self.setRepositoryRemoteUrl(repositoryRemoteUrl)
		if networkAddress is not None:
			self.setNetworkAddress(networkAddress)
		if maxBandwidth is not None:
			self.setMaxBandwidth(maxBandwidth)
		if isMasterDepot is not None:
			self.setIsMasterDepot(isMasterDepot)
		if masterDepotId is not None:
			self.setMasterDepotId(masterDepotId)

	def setDefaults(self):
		Host.setDefaults(self)
		if self.opsiHostKey is None:
			self.setOpsiHostKey(generateOpsiHostKey())
		if self.isMasterDepot is None:
			self.setIsMasterDepot(True)

	def getOpsiHostKey(self):
		return self.opsiHostKey

	def setOpsiHostKey(self, opsiHostKey):
		self.opsiHostKey = forceOpsiHostKey(opsiHostKey)

	def getDepotLocalUrl(self):
		return self.depotLocalUrl

	def setDepotLocalUrl(self, depotLocalUrl):
		self.depotLocalUrl = forceUrl(depotLocalUrl)

	def getDepotRemoteUrl(self):
		return self.depotRemoteUrl

	def setDepotWebdavUrl(self, depotWebdavUrl):
		self.depotWebdavUrl = forceUrl(depotWebdavUrl)

	def getDepotWebdavUrl(self):
		return self.depotWebdavUrl

	def setDepotRemoteUrl(self, depotRemoteUrl):
		self.depotRemoteUrl = forceUrl(depotRemoteUrl)

	def getRepositoryLocalUrl(self):
		return self.repositoryLocalUrl

	def setRepositoryLocalUrl(self, repositoryLocalUrl):
		self.repositoryLocalUrl = forceUrl(repositoryLocalUrl)

	def getRepositoryRemoteUrl(self):
		return self.repositoryRemoteUrl

	def setRepositoryRemoteUrl(self, repositoryRemoteUrl):
		self.repositoryRemoteUrl = forceUrl(repositoryRemoteUrl)

	def getNetworkAddress(self):
		return self.networkAddress

	def setNetworkAddress(self, networkAddress):
		self.networkAddress = forceNetworkAddress(networkAddress)

	def getMaxBandwidth(self):
		return self.maxBandwidth

	def setMaxBandwidth(self, maxBandwidth):
		self.maxBandwidth = forceInt(maxBandwidth)

	def setIsMasterDepot(self, isMasterDepot):
		self.isMasterDepot = forceBool(isMasterDepot)

	def getIsMasterDepot(self):
		return self.isMasterDepot

	def setMasterDepotId(self, masterDepotId):
		self.masterDepotId = forceHostId(masterDepotId)

	def getMasterDepotId(self):
		return self.masterDepotId

	@staticmethod
	def fromHash(hash):
		try:
			hash['type']
		except KeyError:
			hash['type'] = 'OpsiDepotserver'
		return Host.fromHash(hash)

	@staticmethod
	def fromJson(jsonString):
		return fromJson(jsonString, 'OpsiDepotserver')

	def __unicode__(self):
		additionalInfos = [u"id={0!r}".format(self.id)]
		if self.isMasterDepot:
			additionalInfos.append(u'isMasterDepot={0!r}'.format(self.isMasterDepot))
		if self.masterDepotId:
			additionalInfos.append(u"masterDepotId={0!r}".format(self.masterDepotId))

		return u"<{0}({1})>".format(self.getType(), u', '.join(additionalInfos))

Host.subClasses['OpsiDepotserver'] = OpsiDepotserver


class OpsiConfigserver(OpsiDepotserver):
	subClasses = {}
	foreignIdAttributes = OpsiDepotserver.foreignIdAttributes + ['serverId']

	def __init__(self, id, opsiHostKey=None, depotLocalUrl=None,
				depotRemoteUrl=None, depotWebdavUrl=None,
				repositoryLocalUrl=None, repositoryRemoteUrl=None,
				description=None, notes=None, hardwareAddress=None,
				ipAddress=None, inventoryNumber=None, networkAddress=None,
				maxBandwidth=None, isMasterDepot=None, masterDepotId=None):
		OpsiDepotserver.__init__(self, id, opsiHostKey, depotLocalUrl,
			depotRemoteUrl, depotWebdavUrl, repositoryLocalUrl,
			repositoryRemoteUrl, description, notes, hardwareAddress,
			ipAddress, inventoryNumber, networkAddress, maxBandwidth,
			isMasterDepot, masterDepotId)

	def setDefaults(self):
		if self.isMasterDepot is None:
			self.setIsMasterDepot(True)
		OpsiDepotserver.setDefaults(self)

	@staticmethod
	def fromHash(hash):
		try:
			hash['type']
		except KeyError:
			hash['type'] = 'OpsiConfigserver'

		return OpsiDepotserver.fromHash(hash)

	@staticmethod
	def fromJson(jsonString):
		return fromJson(jsonString, 'OpsiConfigserver')

OpsiDepotserver.subClasses['OpsiConfigserver'] = OpsiConfigserver
Host.subClasses['OpsiConfigserver'] = OpsiConfigserver


class Config(Entity):
	subClasses = {}
	foreignIdAttributes = Object.foreignIdAttributes + ['configId']
	backendMethodPrefix = 'config'

	def __init__(self, id, description=None, possibleValues=None,
				defaultValues=None, editable=None, multiValue=None):
		self.description = None
		self.possibleValues = None
		self.defaultValues = None
		self.editable = None
		self.multiValue = None

		self.setId(id)
		if description is not None:
			self.setDescription(description)
		if possibleValues is not None:
			self.setPossibleValues(possibleValues)
		if defaultValues is not None:
			self.setDefaultValues(defaultValues)
		if editable is not None:
			self.setEditable(editable)
		if multiValue is not None:
			self.setMultiValue(multiValue)

	def setDefaults(self):
		Entity.setDefaults(self)
		if self.editable is None:
			self.editable = True
		if self.multiValue is None:
			self.multiValue = False
		if self.possibleValues is None:
			self.possibleValues = []
		if self.defaultValues is None:
			self.defaultValues = []

	def getId(self):
		return self.id

	def setId(self, id):
		self.id = forceConfigId(id)

	def getDescription(self):
		return self.description

	def setDescription(self, description):
		self.description = forceUnicode(description)

	def _updateValues(self):
		if self.possibleValues is None:
			self.possibleValues = []

		if self.possibleValues and self.defaultValues:
			for defaultValue in self.defaultValues:
				if defaultValue not in self.possibleValues:
					self.defaultValues.remove(defaultValue)
		elif not self.possibleValues and self.defaultValues:
			self.possibleValues = self.defaultValues

		if self.defaultValues and len(self.defaultValues) > 1:
			self.multiValue = True

		if self.possibleValues is not None:
			self.possibleValues.sort()

		if self.defaultValues is not None:
			self.defaultValues.sort()

	def getPossibleValues(self):
		return self.possibleValues

	def setPossibleValues(self, possibleValues):
		self.possibleValues = [value for value in set(forceList(possibleValues))]
		self._updateValues()

	def getDefaultValues(self):
		return self.defaultValues

	def setDefaultValues(self, defaultValues):
		self.defaultValues = [value for value in set(forceList(defaultValues))]
		self._updateValues()

	def getEditable(self):
		return self.editable

	def setEditable(self, editable):
		self.editable = forceBool(editable)

	def getMultiValue(self):
		return self.multiValue

	def setMultiValue(self, multiValue):
		self.multiValue = forceBool(multiValue)
		if self.defaultValues is not None and len(self.defaultValues) > 1:
			self.multiValue = True

	@staticmethod
	def fromHash(hash):
		try:
			hash['type']
		except KeyError:
			hash['type'] = 'Config'

		return Entity.fromHash(hash)

	@staticmethod
	def fromJson(jsonString):
		return fromJson(jsonString, 'Config')

	def __unicode__(self):
		return (
			u"<{klass}(id={id!r}, description={description!r}, "
			u"possibleValues={possibleValues!r}, defaultValues={defaults!r}, "
			u"editable={editable!r}, multiValue={multiValue!r})>".format(
				klass=self.getType(),
				id=self.id,
				description=self.description,
				possibleValues=self.possibleValues,
				defaults=self.defaultValues,
				editable=self.editable,
				multiValue=self.multiValue
			)
		)

Entity.subClasses['Config'] = Config


class UnicodeConfig(Config):
	subClasses = {}

	def __init__(self, id, description='', possibleValues=None,
				defaultValues=None, editable=None, multiValue=None):

		Config.__init__(self, id, description, possibleValues, defaultValues,
			editable, multiValue)

		if possibleValues is not None:
			self.setPossibleValues(possibleValues)
		if defaultValues is not None:
			self.setDefaultValues(defaultValues)

	def setDefaults(self):
		if self.possibleValues is None:
			self.possibleValues = [u'']
		if self.defaultValues is None:
			self.defaultValues = [u'']
		Config.setDefaults(self)

	def setPossibleValues(self, possibleValues):
		Config.setPossibleValues(self, forceUnicodeList(possibleValues))

	def setDefaultValues(self, defaultValues):
		Config.setDefaultValues(self, forceUnicodeList(defaultValues))

	@staticmethod
	def fromHash(hash):
		try:
			hash['type']
		except KeyError:
			hash['type'] = 'UnicodeConfig'

		return Config.fromHash(hash)

	@staticmethod
	def fromJson(jsonString):
		return fromJson(jsonString, 'UnicodeConfig')

Config.subClasses['UnicodeConfig'] = UnicodeConfig


class BoolConfig(Config):
	subClasses = {}

	def __init__(self, id, description=None, defaultValues=None):
		Config.__init__(self, id, description, [True, False], defaultValues,
			False, False)

	def setDefaults(self):
		if self.defaultValues is None:
			self.defaultValues = [False]
		Config.setDefaults(self)

	def setPossibleValues(self, possibleValues):
		Config.setPossibleValues(self, [True, False])

	def setDefaultValues(self, defaultValues):
		defaultValues = [value for value in set(forceBoolList(defaultValues))]
		if len(defaultValues) > 1:
			raise BackendBadValueError(u"Bool config cannot have multiple default values: %s" % defaultValues)
		Config.setDefaultValues(self, defaultValues)

	@staticmethod
	def fromHash(hash):
		try:
			hash['type']
		except KeyError:
			hash['type'] = 'BoolConfig'

		return Config.fromHash(hash)

	@staticmethod
	def fromJson(jsonString):
		return fromJson(jsonString, 'BoolConfig')

	def __unicode__(self):
		return (
			u"<{klass}(id={id!r}, description={description!r}, "
			u"defaultValues={defaults!r})>".format(
				klass=self.getType(),
				id=self.id,
				description=self.description,
				defaults=self.defaultValues,
			)
		)

Config.subClasses['BoolConfig'] = BoolConfig


class ConfigState(Relationship):
	subClasses = {}
	backendMethodPrefix = 'configState'

	def __init__(self, configId, objectId, values=None):
		self.values = None
		self.setConfigId(configId)
		self.setObjectId(objectId)

		if values is not None:
			self.setValues(values)

	def setDefaults(self):
		Relationship.setDefaults(self)
		if self.values is None:
			self.setValues([])

	def getObjectId(self):
		return self.objectId

	def setObjectId(self, objectId):
		self.objectId = forceObjectId(objectId)

	def getConfigId(self):
		return self.configId

	def setConfigId(self, configId):
		self.configId = forceConfigId(configId)

	def getValues(self):
		return self.values

	def setValues(self, values):
		self.values = forceList(values)
		self.values.sort()

	@staticmethod
	def fromHash(hash):
		try:
			hash['type']
		except KeyError:
			hash['type'] = 'ConfigState'

		return Relationship.fromHash(hash)

	@staticmethod
	def fromJson(jsonString):
		return fromJson(jsonString, 'ConfigState')

	def __unicode__(self):
		return u"<{0}(configId={1!r}, objectId={2!r}, values={3!r})>".format(self.getType(), self.configId, self.objectId, self.values)

Relationship.subClasses['ConfigState'] = ConfigState


class Product(Entity):
	subClasses = {}
	foreignIdAttributes = Object.foreignIdAttributes + ['productId']
	backendMethodPrefix = 'product'

	def __init__(self, id, productVersion, packageVersion, name=None,
				licenseRequired=None, setupScript=None, uninstallScript=None,
				updateScript=None, alwaysScript=None, onceScript=None,
				customScript=None, userLoginScript=None, priority=None,
				description=None, advice=None, changelog=None,
				productClassIds=None, windowsSoftwareIds=None):
		self.name = None
		self.licenseRequired = None
		self.setupScript = None
		self.uninstallScript = None
		self.updateScript = None
		self.alwaysScript = None
		self.onceScript = None
		self.customScript = None
		self.userLoginScript = None
		self.priority = None
		self.description = None
		self.advice = None
		self.changelog = None
		self.productClassIds = None
		self.windowsSoftwareIds = None
		self.setId(id)
		self.setProductVersion(productVersion)
		self.setPackageVersion(packageVersion)

		if name is not None:
			self.setName(name)
		if licenseRequired is not None:
			self.setLicenseRequired(licenseRequired)
		if setupScript is not None:
			self.setSetupScript(setupScript)
		if uninstallScript is not None:
			self.setUninstallScript(uninstallScript)
		if updateScript is not None:
			self.setUpdateScript(updateScript)
		if alwaysScript is not None:
			self.setAlwaysScript(alwaysScript)
		if onceScript is not None:
			self.setOnceScript(onceScript)
		if customScript is not None:
			self.setCustomScript(customScript)
		if userLoginScript is not None:
			self.setUserLoginScript(userLoginScript)
		if priority is not None:
			self.setPriority(priority)
		if description is not None:
			self.setDescription(description)
		if advice is not None:
			self.setAdvice(advice)
		if changelog is not None:
			self.setChangelog(changelog)
		if productClassIds is not None:
			self.setProductClassIds(productClassIds)
		if windowsSoftwareIds is not None:
			self.setWindowsSoftwareIds(windowsSoftwareIds)

	def setDefaults(self):
		Entity.setDefaults(self)
		if self.name is None:
			self.setName(u"")
		if self.licenseRequired is None:
			self.setLicenseRequired(False)
		if self.setupScript is None:
			self.setSetupScript(u"")
		if self.uninstallScript is None:
			self.setUninstallScript(u"")
		if self.updateScript is None:
			self.setUpdateScript(u"")
		if self.alwaysScript is None:
			self.setAlwaysScript(u"")
		if self.onceScript is None:
			self.setOnceScript(u"")
		if self.customScript is None:
			self.setCustomScript(u"")
		if self.userLoginScript is None:
			self.setUserLoginScript(u"")
		if self.priority is None:
			self.setPriority(0)
		if self.description is None:
			self.setDescription(u"")
		if self.advice is None:
			self.setAdvice(u"")
		if self.changelog is None:
			self.setChangelog(u"")
		if self.productClassIds is None:
			self.setProductClassIds([])
		if self.windowsSoftwareIds is None:
			self.setWindowsSoftwareIds([])

	def getId(self):
		return self.id

	def setId(self, id):
		self.id = forceProductId(id)

	def getProductVersion(self):
		return self.productVersion

	def setProductVersion(self, productVersion):
		self.productVersion = forceProductVersion(productVersion)

	def getPackageVersion(self):
		return self.packageVersion

	def setPackageVersion(self, packageVersion):
		self.packageVersion = forcePackageVersion(packageVersion)

	def getName(self):
		return self.name

	def setName(self, name):
		self.name = forceUnicode(name)

	def getLicenseRequired(self):
		return self.licenseRequired

	def setLicenseRequired(self, licenseRequired):
		self.licenseRequired = forceBool(licenseRequired)

	def getSetupScript(self):
		return self.setupScript

	def setSetupScript(self, setupScript):
		self.setupScript = forceFilename(setupScript)

	def getUninstallScript(self):
		return self.uninstallScript

	def setUninstallScript(self, uninstallScript):
		self.uninstallScript = forceFilename(uninstallScript)

	def getUpdateScript(self):
		return self.updateScript

	def setUpdateScript(self, updateScript):
		self.updateScript = forceFilename(updateScript)

	def getAlwaysScript(self):
		return self.alwaysScript

	def setAlwaysScript(self, alwaysScript):
		self.alwaysScript = forceFilename(alwaysScript)

	def getOnceScript(self):
		return self.onceScript

	def setOnceScript(self, onceScript):
		self.onceScript = forceFilename(onceScript)

	def getCustomScript(self):
		return self.customScript

	def setCustomScript(self, customScript):
		self.customScript = forceFilename(customScript)

	def getUserLoginScript(self):
		return self.userLoginScript

	def setUserLoginScript(self, userLoginScript):
		self.userLoginScript = forceFilename(userLoginScript)

	def getPriority(self):
		return self.priority

	def setPriority(self, priority):
		self.priority = forceProductPriority(priority)

	def getDescription(self):
		return self.description

	def setDescription(self, description):
		self.description = forceUnicode(description)

	def getAdvice(self):
		return self.advice

	def setAdvice(self, advice):
		self.advice = forceUnicode(advice)

	def getChangelog(self):
		return self.changelog

	def setChangelog(self, changelog):
		self.changelog = forceUnicode(changelog)

	def getProductClassIds(self):
		return self.productClassIds

	def setProductClassIds(self, productClassIds):
		self.productClassIds = forceUnicodeList(productClassIds)
		self.productClassIds.sort()

	def getWindowsSoftwareIds(self):
		return self.windowsSoftwareIds

	def setWindowsSoftwareIds(self, windowsSoftwareIds):
		self.windowsSoftwareIds = forceUnicodeList(windowsSoftwareIds)
		self.windowsSoftwareIds.sort()

	@staticmethod
	def fromHash(hash):
		try:
			hash['type']
		except KeyError:
			hash['type'] = 'Product'

		return Entity.fromHash(hash)

	@staticmethod
	def fromJson(jsonString):
		return fromJson(jsonString, 'Product')

	def __unicode__(self):
		return (
			u"<{0}(id={1!r}, name={2!r}, productVersion={3!r}, "
			u"packageVersion={4!r})>".format(
				self.getType(), self.id, self.name, self.productVersion,
				self.packageVersion
			)
		)

Entity.subClasses['Product'] = Product


class LocalbootProduct(Product):
	subClasses = {}

	def __init__(self, id, productVersion, packageVersion, name=None,
				licenseRequired=None, setupScript=None, uninstallScript=None,
				updateScript=None, alwaysScript=None, onceScript=None,
				customScript=None, userLoginScript=None, priority=None,
				description=None, advice=None, changelog=None,
				productClassIds=None, windowsSoftwareIds=None):

		Product.__init__(self, id, productVersion, packageVersion, name,
			licenseRequired, setupScript, uninstallScript, updateScript,
			alwaysScript, onceScript, customScript, userLoginScript, priority,
			description, advice, changelog, productClassIds, windowsSoftwareIds)

	def setDefaults(self):
		Product.setDefaults(self)

	@staticmethod
	def fromHash(hash):
		try:
			hash['type']
		except KeyError:
			hash['type'] = 'LocalbootProduct'

		return Product.fromHash(hash)

	@staticmethod
	def fromJson(jsonString):
		return fromJson(jsonString, 'LocalbootProduct')

Product.subClasses['LocalbootProduct'] = LocalbootProduct


class NetbootProduct(Product):
	subClasses = {}

	def __init__(self, id, productVersion, packageVersion, name=None,
				licenseRequired=None, setupScript=None, uninstallScript=None,
				updateScript=None, alwaysScript=None, onceScript=None,
				customScript=None, priority=None, description=None,
				advice=None, changelog=None, productClassIds=None,
				windowsSoftwareIds=None, pxeConfigTemplate=u''):

		Product.__init__(self, id, productVersion, packageVersion, name,
			licenseRequired, setupScript, uninstallScript, updateScript,
			alwaysScript, onceScript, customScript, None, priority,
			description, advice, changelog, productClassIds, windowsSoftwareIds)
		self.setPxeConfigTemplate(pxeConfigTemplate)

	def setDefaults(self):
		Product.setDefaults(self)

	def getPxeConfigTemplate(self):
		return self.pxeConfigTemplate

	def setPxeConfigTemplate(self, pxeConfigTemplate):
		if pxeConfigTemplate:
			self.pxeConfigTemplate = forceFilename(pxeConfigTemplate)
		else:
			self.pxeConfigTemplate = None

	@staticmethod
	def fromHash(hash):
		try:
			hash['type']
		except KeyError:
			hash['type'] = 'NetbootProduct'

		return Product.fromHash(hash)

	@staticmethod
	def fromJson(jsonString):
		return fromJson(jsonString, 'NetbootProduct')

Product.subClasses['NetbootProduct'] = NetbootProduct


class ProductProperty(Entity):
	subClasses = {}
	backendMethodPrefix = 'productProperty'

	def __init__(self, productId, productVersion, packageVersion, propertyId,
		description=None, possibleValues=None, defaultValues=None,
		editable=None, multiValue=None):
		self.description = None
		self.possibleValues = None
		self.defaultValues = None
		self.editable = None
		self.multiValue = None
		self.setProductId(productId)
		self.setProductVersion(productVersion)
		self.setPackageVersion(packageVersion)
		self.setPropertyId(propertyId)

		if description is not None:
			self.setDescription(description)
		if possibleValues is not None:
			self.setPossibleValues(possibleValues)
		if defaultValues is not None:
			self.setDefaultValues(defaultValues)
		if editable is not None:
			self.setEditable(editable)
		if multiValue is not None:
			self.setMultiValue(multiValue)

	def setDefaults(self):
		Entity.setDefaults(self)
		if self.description is None:
			self.setDescription(u"")
		if self.possibleValues is None:
			self.setPossibleValues([])
		if self.defaultValues is None:
			self.setDefaultValues([])
		if self.editable is None:
			self.setEditable(True)
		if self.multiValue is None:
			self.setMultiValue(False)

	def getProductId(self):
		return self.productId

	def setProductId(self, productId):
		self.productId = forceProductId(productId)

	def getProductVersion(self):
		return self.productVersion

	def setProductVersion(self, productVersion):
		self.productVersion = forceProductVersion(productVersion)

	def getPackageVersion(self):
		return self.packageVersion

	def setPackageVersion(self, packageVersion):
		self.packageVersion = forcePackageVersion(packageVersion)

	def getPropertyId(self):
		return self.propertyId

	def setPropertyId(self, propertyId):
		self.propertyId = forceProductPropertyId(propertyId)

	def getDescription(self):
		return self.description

	def setDescription(self, description):
		self.description = forceUnicode(description)

	def _updateValues(self):
		if self.possibleValues is None:
			self.possibleValues = []

		if self.possibleValues and self.defaultValues:
			for defaultValue in self.defaultValues:
				if defaultValue not in self.possibleValues:
					self.defaultValues.remove(defaultValue)
		elif not self.possibleValues and self.defaultValues:
			self.possibleValues = self.defaultValues

		if self.defaultValues and len(self.defaultValues) > 1:
			self.multiValue = True
		if self.possibleValues is not None:
			self.possibleValues.sort()
		if self.defaultValues is not None:
			self.defaultValues.sort()

	def getPossibleValues(self):
		return self.possibleValues

	def setPossibleValues(self, possibleValues):
		self.possibleValues = [value for value in set(forceList(possibleValues))]
		self._updateValues()

	def getDefaultValues(self):
		return self.defaultValues

	def setDefaultValues(self, defaultValues):
		self.defaultValues = [value for value in set(forceList(defaultValues))]
		self._updateValues()

	def getEditable(self):
		return self.editable

	def setEditable(self, editable):
		self.editable = forceBool(editable)

	def getMultiValue(self):
		return self.multiValue

	def setMultiValue(self, multiValue):
		self.multiValue = forceBool(multiValue)
		if self.defaultValues is not None and len(self.defaultValues) > 1:
			self.multiValue = True

	@staticmethod
	def fromHash(hash):
		try:
			hash['type']
		except KeyError:
			hash['type'] = 'ProductProperty'

		return Entity.fromHash(hash)

	@staticmethod
	def fromJson(jsonString):
		return fromJson(jsonString, 'ProductProperty')

	def __unicode__(self):
		def getAttributes():
			yield 'productId={0!r}'.format(self.productId)
			yield 'productVersion={0!r}'.format(self.productVersion)
			yield 'packageVersion={0!r}'.format(self.packageVersion)
			yield 'propertyId={0!r}'.format(self.propertyId)

			for attribute in ('description', 'defaultValues', 'possibleValues'):
				try:
					value = getattr(self, attribute)
					if value:
						yield '{0}={1!r}'.format(attribute, value)
				except AttributeError:
					pass

			for attribute in ('editable', 'multiValue'):
				try:
					value = getattr(self, attribute)
					if value is not None:
						yield '{0}={1!r}'.format(attribute, value)
				except AttributeError:
					pass

		return u"<{klass}({0})>".format(', '.join(getAttributes()),
										klass=self.__class__.__name__)

Entity.subClasses['ProductProperty'] = ProductProperty


class UnicodeProductProperty(ProductProperty):
	subClasses = {}

	def __init__(self, productId, productVersion, packageVersion, propertyId,
				description=None, possibleValues=None, defaultValues=None,
				editable=None, multiValue=None):

		ProductProperty.__init__(self, productId, productVersion,
			packageVersion, propertyId, description, possibleValues,
			defaultValues, editable, multiValue)

		self.possibleValues = None
		self.defaultValues = None
		if possibleValues is not None:
			self.setPossibleValues(possibleValues)
		if defaultValues is not None:
			self.setDefaultValues(defaultValues)

	def setDefaults(self):
		if self.possibleValues is None:
			self.possibleValues = [u'']
		if self.defaultValues is None:
			self.defaultValues = [u'']
		ProductProperty.setDefaults(self)

	def setPossibleValues(self, possibleValues):
		ProductProperty.setPossibleValues(self, forceUnicodeList(possibleValues))

	def setDefaultValues(self, defaultValues):
		ProductProperty.setDefaultValues(self, forceUnicodeList(defaultValues))

	@staticmethod
	def fromHash(hash):
		try:
			hash['type']
		except KeyError:
			hash['type'] = 'UnicodeProductProperty'

		return ProductProperty.fromHash(hash)

	@staticmethod
	def fromJson(jsonString):
		return fromJson(jsonString, 'UnicodeProductProperty')

ProductProperty.subClasses['UnicodeProductProperty'] = UnicodeProductProperty


class BoolProductProperty(ProductProperty):
	subClasses = {}

	def __init__(self, productId, productVersion, packageVersion, propertyId,
				description=None, defaultValues=None):

		ProductProperty.__init__(self, productId, productVersion,
			packageVersion, propertyId, description, [True, False],
			defaultValues, False, False)

		if self.defaultValues is not None and len(self.defaultValues) > 1:
			raise BackendBadValueError(u"Bool product property cannot have multiple default values: %s" % self.defaultValues)

	def setDefaults(self):
		if self.defaultValues is None:
			self.defaultValues = [False]
		ProductProperty.setDefaults(self)

	def setPossibleValues(self, possibleValues):
		ProductProperty.setPossibleValues(self, [True, False])

	def setDefaultValues(self, defaultValues):
		defaultValues = forceBoolList(defaultValues)
		if len(defaultValues) > 1:
			raise BackendBadValueError(u"Bool config cannot have multiple default values: %s" % defaultValues)
		ProductProperty.setDefaultValues(self, defaultValues)

	def setEditable(self, editable):
		self.editable = False

	@staticmethod
	def fromHash(hash):
		try:
			hash['type']
		except KeyError:
			hash['type'] = 'BoolProductProperty'

		return ProductProperty.fromHash(hash)

	@staticmethod
	def fromJson(jsonString):
		return fromJson(jsonString, 'BoolProductProperty')

	def __unicode__(self):
		def getAttributes():
			yield 'productId={0!r}'.format(self.productId)
			yield 'productVersion={0!r}'.format(self.productVersion)
			yield 'packageVersion={0!r}'.format(self.packageVersion)
			yield 'propertyId={0!r}'.format(self.propertyId)

			for attribute in ('description', 'defaultValues'):
				try:
					value = getattr(self, attribute)
					if value:
						yield '{0}={1!r}'.format(attribute, value)
				except AttributeError:
					pass

		return u"<{klass}({0})>".format(', '.join(getAttributes()),
										klass=self.__class__.__name__)

ProductProperty.subClasses['BoolProductProperty'] = BoolProductProperty


class ProductDependency(Relationship):
	subClasses = {}
	backendMethodPrefix = 'productDependency'

	def __init__(self, productId, productVersion, packageVersion,
				productAction, requiredProductId, requiredProductVersion=None,
				requiredPackageVersion=None, requiredAction=None,
				requiredInstallationStatus=None, requirementType=None):
		self.requiredProductVersion = None
		self.requiredPackageVersion = None
		self.requiredAction = None
		self.requiredInstallationStatus = None
		self.requirementType = None
		self.setProductId(productId)
		self.setProductVersion(productVersion)
		self.setPackageVersion(packageVersion)
		self.setProductAction(productAction)
		self.setRequiredProductId(requiredProductId)

		if requiredProductVersion is not None:
			self.setRequiredProductVersion(requiredProductVersion)
		if requiredPackageVersion is not None:
			self.setRequiredPackageVersion(requiredPackageVersion)
		if requiredAction is not None:
			self.setRequiredAction(requiredAction)
		if requiredInstallationStatus is not None:
			self.setRequiredInstallationStatus(requiredInstallationStatus)
		if requirementType is not None:
			self.setRequirementType(requirementType)

	def setDefaults(self):
		Relationship.setDefaults(self)

	def getProductId(self):
		return self.productId

	def setProductId(self, productId):
		self.productId = forceProductId(productId)

	def getProductVersion(self):
		return self.productVersion

	def setProductVersion(self, productVersion):
		self.productVersion = forceProductVersion(productVersion)

	def getPackageVersion(self):
		return self.packageVersion

	def setPackageVersion(self, packageVersion):
		self.packageVersion = forcePackageVersion(packageVersion)

	def getProductAction(self):
		return self.productAction

	def setProductAction(self, productAction):
		self.productAction = forceActionRequest(productAction)

	def getRequiredProductId(self):
		return self.requiredProductId

	def setRequiredProductId(self, requiredProductId):
		self.requiredProductId = forceProductId(requiredProductId)

	def getRequiredProductVersion(self):
		return self.requiredProductVersion

	def setRequiredProductVersion(self, requiredProductVersion):
		self.requiredProductVersion = forceProductVersion(requiredProductVersion)

	def getRequiredPackageVersion(self):
		return self.requiredPackageVersion

	def setRequiredPackageVersion(self, requiredPackageVersion):
		self.requiredPackageVersion = forcePackageVersion(requiredPackageVersion)

	def getRequiredAction(self):
		return self.requiredAction

	def setRequiredAction(self, requiredAction):
		self.requiredAction = forceActionRequest(requiredAction)

	def getRequiredInstallationStatus(self):
		return self.requiredInstallationStatus

	def setRequiredInstallationStatus(self, requiredInstallationStatus):
		self.requiredInstallationStatus = forceInstallationStatus(requiredInstallationStatus)

	def getRequirementType(self):
		return self.requirementType

	def setRequirementType(self, requirementType):
		self.requirementType = forceRequirementType(requirementType)

	@staticmethod
	def fromHash(hash):
		try:
			hash['type']
		except KeyError:
			hash['type'] = 'ProductDependency'

		return Relationship.fromHash(hash)

	@staticmethod
	def fromJson(jsonString):
		return fromJson(jsonString, 'ProductDependency')

	def __unicode__(self):
		return (u"<{klass}(productId={prodId!r}, productVersion={prodVer!r}, "
				u"packageVersion={packVer!r}, productAction={prodAct!r}, "
				u"requiredProductId={reqProdId!r}>".format(
					klass=self.getType(), prodId=self.productId,
					prodVer=self.productVersion, packVer=self.packageVersion,
					prodAct=self.productAction,
					reqProdId=self.requiredProductId))

Relationship.subClasses['ProductDependency'] = ProductDependency


class ProductOnDepot(Relationship):
	subClasses = {}
	backendMethodPrefix = 'productOnDepot'

	def __init__(self, productId, productType, productVersion, packageVersion,
				depotId, locked=None):
		self.locked = None
		self.setProductId(productId)
		self.setProductType(productType)
		self.setProductVersion(productVersion)
		self.setPackageVersion(packageVersion)
		self.setDepotId(depotId)
		if locked is not None:
			self.setLocked(locked)

	def setDefaults(self):
		Relationship.setDefaults(self)
		if self.locked is None:
			self.setLocked(False)

	def getProductId(self):
		return self.productId

	def setProductId(self, productId):
		self.productId = forceProductId(productId)

	def getProductType(self):
		return self.productType

	def setProductType(self, productType):
		self.productType = forceProductType(productType)

	def getProductVersion(self):
		return self.productVersion

	def setProductVersion(self, productVersion):
		self.productVersion = forceProductVersion(productVersion)

	def getPackageVersion(self):
		return self.packageVersion

	def setPackageVersion(self, packageVersion):
		self.packageVersion = forcePackageVersion(packageVersion)

	def getDepotId(self):
		return self.depotId

	def setDepotId(self, depotId):
		self.depotId = forceHostId(depotId)

	def getLocked(self):
		return self.locked

	def setLocked(self, locked):
		self.locked = forceBool(locked)

	@staticmethod
	def fromHash(hash):
		try:
			hash['type']
		except KeyError:
			hash['type'] = 'ProductOnDepot'

		return Relationship.fromHash(hash)

	@staticmethod
	def fromJson(jsonString):
		return fromJson(jsonString, 'ProductOnDepot')

Relationship.subClasses['ProductOnDepot'] = ProductOnDepot


class ProductOnClient(Relationship):
	subClasses = {}
	backendMethodPrefix = 'productOnClient'

	def __init__(self, productId, productType, clientId,
				targetConfiguration=None, installationStatus=None,
				actionRequest=None, lastAction=None, actionProgress=None,
				actionResult=None, productVersion=None, packageVersion=None,
				modificationTime=None, actionSequence=None):
		self.targetConfiguration = None
		self.installationStatus = None
		self.actionRequest = None
		self.lastAction = None
		self.actionProgress = None
		self.actionResult = None
		self.productVersion = None
		self.packageVersion = None
		self.modificationTime = None
		self.actionSequence = -1
		self.setProductId(productId)
		self.setProductType(productType)
		self.setClientId(clientId)

		if targetConfiguration is not None:
			self.setTargetConfiguration(targetConfiguration)
		if installationStatus is not None:
			self.setInstallationStatus(installationStatus)
		if actionRequest is not None:
			self.setActionRequest(actionRequest)
		if lastAction is not None:
			self.setLastAction(lastAction)
		if actionProgress is not None:
			self.setActionProgress(actionProgress)
		if actionResult is not None:
			self.setActionResult(actionResult)
		if productVersion is not None:
			self.setProductVersion(productVersion)
		if packageVersion is not None:
			self.setPackageVersion(packageVersion)
		if modificationTime is not None:
			self.setModificationTime(modificationTime)
		if actionSequence is not None:
			self.setActionSequence(actionSequence)

	def setDefaults(self):
		Relationship.setDefaults(self)
		if self.installationStatus is None:
			self.setInstallationStatus('not_installed')
		if self.actionRequest is None:
			self.setActionRequest('none')
		if self.modificationTime is None:
			self.setModificationTime(timestamp())

	def getProductId(self):
		return self.productId

	def setProductId(self, productId):
		self.productId = forceProductId(productId)

	def getProductType(self):
		return self.productType

	def setProductType(self, productType):
		self.productType = forceProductType(productType)

	def getClientId(self):
		return self.clientId

	def setClientId(self, clientId):
		self.clientId = forceHostId(clientId)

	def getTargetConfiguration(self):
		return self.targetConfiguration

	def setTargetConfiguration(self, targetConfiguration):
		self.targetConfiguration = forceProductTargetConfiguration(targetConfiguration)

	def getInstallationStatus(self):
		return self.installationStatus

	def setInstallationStatus(self, installationStatus):
		self.installationStatus = forceInstallationStatus(installationStatus)

	def getActionRequest(self):
		return self.actionRequest

	def setActionRequest(self, actionRequest):
		self.actionRequest = forceActionRequest(actionRequest)

	def getActionProgress(self):
		return self.actionProgress

	def setActionProgress(self, actionProgress):
		self.actionProgress = forceActionProgress(actionProgress)

	def getLastAction(self):
		return self.lastAction

	def setLastAction(self, lastAction):
		self.lastAction = forceActionRequest(lastAction)

	def getActionResult(self):
		return self.actionResult

	def setActionResult(self, actionResult):
		self.actionResult = forceActionResult(actionResult)

	def getProductVersion(self):
		return self.productVersion

	def setProductVersion(self, productVersion):
		self.productVersion = forceProductVersion(productVersion)

	def getPackageVersion(self):
		return self.packageVersion

	def setPackageVersion(self, packageVersion):
		self.packageVersion = forcePackageVersion(packageVersion)

	def getModificationTime(self):
		return self.modificationTime

	def setModificationTime(self, modificationTime):
		self.modificationTime = forceOpsiTimestamp(modificationTime)

	def getActionSequence(self):
		return self.actionSequence

	def setActionSequence(self, actionSequence):
		self.actionSequence = forceInt(actionSequence)

	@staticmethod
	def fromHash(hash):
		try:
			hash['type']
		except KeyError:
			hash['type'] = 'ProductOnClient'

		return Relationship.fromHash(hash)

	@staticmethod
	def fromJson(jsonString):
		return fromJson(jsonString, 'ProductOnClient')

	def __unicode__(self):
		return (u"<{klass}(clientId={clientId!r}, productId={prodId!r}, "
				u"installationStatus={status!r}, actionRequest={actReq!r})>".format(
					klass=self.getType(), clientId=self.clientId,
					prodId=self.productId, status=self.installationStatus,
					actReq=self.actionRequest))

Relationship.subClasses['ProductOnClient'] = ProductOnClient


class ProductPropertyState(Relationship):
	subClasses = {}
	backendMethodPrefix = 'productPropertyState'

	def __init__(self, productId, propertyId, objectId, values=None):
		self.values = None
		self.setProductId(productId)
		self.setPropertyId(propertyId)
		self.setObjectId(objectId)

		if values is not None:
			self.setValues(values)

	def setDefaults(self):
		Relationship.setDefaults(self)
		if self.values is None:
			self.setValues([])

	def getProductId(self):
		return self.productId

	def setProductId(self, productId):
		self.productId = forceProductId(productId)

	def getObjectId(self):
		return self.objectId

	def setObjectId(self, objectId):
		self.objectId = forceObjectId(objectId)

	def getPropertyId(self):
		return self.propertyId

	def setPropertyId(self, propertyId):
		self.propertyId = forceProductPropertyId(propertyId)

	def getValues(self):
		return self.values

	def setValues(self, values):
		self.values = forceList(values)
		self.values.sort()

	@staticmethod
	def fromHash(hash):
		try:
			hash['type']
		except KeyError:
			hash['type'] = 'ProductPropertyState'

		return Relationship.fromHash(hash)

	@staticmethod
	def fromJson(jsonString):
		return fromJson(jsonString, 'ProductPropertyState')

	def __unicode__(self):
		def getAttributes():
			yield 'productId={0!r}'.format(self.productId)
			yield 'propertyId={0!r}'.format(self.propertyId)
			yield 'objectId={0!r}'.format(self.objectId)

			if self.values is not None:
				yield 'values={0!r}'.format(self.values)

		return u"<{klass}({0})>".format(', '.join(getAttributes()),
										klass=self.getType())

Relationship.subClasses['ProductPropertyState'] = ProductPropertyState


class Group(Object):
	subClasses = {}
	foreignIdAttributes = Object.foreignIdAttributes + ['groupId']
	backendMethodPrefix = 'group'

	def __init__(self, id, description=None, notes=None, parentGroupId=None):
		Object.__init__(self, id, description, notes)
		self.parentGroupId = None
		self.setId(id)

		if parentGroupId is not None:
			self.setParentGroupId(parentGroupId)

	def setDefaults(self):
		Object.setDefaults(self)

	def getId(self):
		return self.id

	def setId(self, id):
		self.id = forceGroupId(id)

	def getParentGroupId(self):
		return self.parentGroupId

	def setParentGroupId(self, parentGroupId):
		self.parentGroupId = forceGroupId(parentGroupId)

	@staticmethod
	def fromHash(hash):
		try:
			hash['type']
		except KeyError:
			hash['type'] = 'Group'

		return Object.fromHash(hash)

	@staticmethod
	def fromJson(jsonString):
		return fromJson(jsonString, 'Group')

	def __unicode__(self):
		return (u"<{klass}(id={id!r}, parentGroupId={parentId!r}>".format(
				klass=self.getType(), id=self.id, parentId=self.parentGroupId))

Object.subClasses['Group'] = Group


class HostGroup(Group):
	subClasses = {}

	def __init__(self, id, description=None, notes=None, parentGroupId=None):
		Group.__init__(self, id, description, notes, parentGroupId)

	def setDefaults(self):
		Group.setDefaults(self)

	@staticmethod
	def fromHash(hash):
		try:
			hash['type']
		except KeyError:
			hash['type'] = 'HostGroup'

		return Group.fromHash(hash)

	@staticmethod
	def fromJson(jsonString):
		return fromJson(jsonString, 'HostGroup')

Group.subClasses['HostGroup'] = HostGroup


class ProductGroup(Group):
	subClasses = {}

	def __init__(self, id, description=None, notes=None, parentGroupId=None):
		Group.__init__(self, id, description, notes, parentGroupId)

	def setDefaults(self):
		Group.setDefaults(self)

	@staticmethod
	def fromHash(hash):
		try:
			hash['type']
		except KeyError:
			hash['type'] = 'ProductGroup'

		return Group.fromHash(hash)

	@staticmethod
	def fromJson(jsonString):
		return fromJson(jsonString, 'ProductGroup')

Group.subClasses['ProductGroup'] = ProductGroup


class ObjectToGroup(Relationship):
	subClasses = {}
	backendMethodPrefix = 'objectToGroup'

	def __init__(self, groupType, groupId, objectId):
		self.setGroupType(groupType)
		self.setGroupId(groupId)
		self.setObjectId(objectId)

	def setDefaults(self):
		Relationship.setDefaults(self)

	def getGroupType(self):
		return self.groupType

	def setGroupType(self, groupType):
		self.groupType = forceGroupType(groupType)

	def getGroupId(self):
		return self.groupId

	def setGroupId(self, groupId):
		self.groupId = forceGroupId(groupId)

	def getObjectId(self):
		return self.objectId

	def setObjectId(self, objectId):
		self.objectId = forceObjectId(objectId)

	@staticmethod
	def fromHash(hash):
		try:
			hash['type']
		except KeyError:
			hash['type'] = 'ObjectToGroup'

		return Relationship.fromHash(hash)

	@staticmethod
	def fromJson(jsonString):
		return fromJson(jsonString, 'ObjectToGroup')

Relationship.subClasses['ObjectToGroup'] = ObjectToGroup


class LicenseContract(Entity):
	subClasses = {}
	foreignIdAttributes = Entity.foreignIdAttributes + ['licenseContractId']
	backendMethodPrefix = 'licenseContract'

	def __init__(self, id, description=None, notes=None, partner=None,
				conclusionDate=None, notificationDate=None,
				expirationDate=None):
		self.description = None
		self.notes = None
		self.partner = None
		self.conclusionDate = None
		self.notificationDate = None
		self.expirationDate = None
		self.setId(id)

		if description is not None:
			self.setDescription(description)
		if notes is not None:
			self.setNotes(notes)
		if partner is not None:
			self.setPartner(partner)
		if conclusionDate is not None:
			self.setConclusionDate(conclusionDate)
		if notificationDate is not None:
			self.setNotificationDate(notificationDate)
		if conclusionDate is not None:
			self.setExpirationDate(expirationDate)

	def setDefaults(self):
		Entity.setDefaults(self)
		if self.description is None:
			self.setDescription(u"")
		if self.notes is None:
			self.setNotes(u"")
		if self.partner is None:
			self.setPartner(u"")
		if self.conclusionDate is None:
			self.setConclusionDate(timestamp())
		if self.notificationDate is None:
			self.setNotificationDate('0000-00-00 00:00:00')
		if self.expirationDate is None:
			self.setExpirationDate('0000-00-00 00:00:00')

	def getId(self):
		return self.id

	def setId(self, id):
		self.id = forceLicenseContractId(id)

	def getDescription(self):
		return self.description

	def setDescription(self, description):
		self.description = forceUnicode(description)

	def getNotes(self):
		return self.notes

	def setNotes(self, notes):
		self.notes = forceUnicode(notes)

	def getPartner(self):
		return self.partner

	def setPartner(self, partner):
		self.partner = forceUnicode(partner)

	def getConclusionDate(self):
		return self.conclusionDate

	def setConclusionDate(self, conclusionDate):
		self.conclusionDate = forceOpsiTimestamp(conclusionDate)

	def getNotificationDate(self):
		return self.notificationDate

	def setNotificationDate(self, notificationDate):
		self.notificationDate = forceOpsiTimestamp(notificationDate)

	def getExpirationDate(self):
		return self.expirationDate

	def setExpirationDate(self, expirationDate):
		self.expirationDate = forceOpsiTimestamp(expirationDate)

	@staticmethod
	def fromHash(hash):
		try:
			hash['type']
		except KeyError:
			hash['type'] = 'LicenseContract'

		return Entity.fromHash(hash)

	@staticmethod
	def fromJson(jsonString):
		return fromJson(jsonString, 'LicenseContract')

	def __unicode__(self):
		infos = [u"id={0!r}".format(self.id)]

		if self.description:
			infos.append(u"description={0!r}".format(self.description))
		if self.partner:
			infos.append(u"partner={0!r}".format(self.partner))
		if self.conclusionDate:
			infos.append(u"conclusionDate={0!r}".format(self.conclusionDate))
		if self.notificationDate:
			infos.append(u"notificationDate={0!r}".format(self.notificationDate))
		if self.expirationDate:
			infos.append(u"expirationDate={0!r}".format(self.expirationDate))

		return u"<{0}({1})>".format(self.getType(), u', '.join(infos))

Entity.subClasses['LicenseContract'] = LicenseContract


class SoftwareLicense(Entity):
	subClasses = {}
	foreignIdAttributes = Entity.foreignIdAttributes + ['softwareLicenseId']
	backendMethodPrefix = 'softwareLicense'

	def __init__(self, id, licenseContractId, maxInstallations=None,
				boundToHost=None, expirationDate=None):
		self.maxInstallations = None
		self.boundToHost = None
		self.expirationDate = None
		self.setId(id)
		self.setLicenseContractId(licenseContractId)

		if maxInstallations is not None:
			self.setMaxInstallations(maxInstallations)
		if boundToHost is not None:
			self.setBoundToHost(boundToHost)
		if expirationDate is not None:
			self.setExpirationDate(expirationDate)

	def setDefaults(self):
		Entity.setDefaults(self)
		if self.maxInstallations is None:
			self.setMaxInstallations(1)
		if self.expirationDate is None:
			self.setExpirationDate('0000-00-00 00:00:00')

	def getId(self):
		return self.id

	def setId(self, id):
		self.id = forceSoftwareLicenseId(id)

	def getLicenseContractId(self):
		return self.licenseContractId

	def setLicenseContractId(self, licenseContractId):
		self.licenseContractId = forceLicenseContractId(licenseContractId)

	def getMaxInstallations(self):
		return self.maxInstallations

	def setMaxInstallations(self, maxInstallations):
		self.maxInstallations = forceUnsignedInt(maxInstallations)

	def getBoundToHost(self):
		return self.boundToHost

	def setBoundToHost(self, boundToHost):
		self.boundToHost = forceHostId(boundToHost)

	def getExpirationDate(self):
		return self.expirationDate

	def setExpirationDate(self, expirationDate):
		self.expirationDate = forceOpsiTimestamp(expirationDate)

	@staticmethod
	def fromHash(hash):
		try:
			hash['type']
		except KeyError:
			hash['type'] = 'SoftwareLicense'

		return Entity.fromHash(hash)

	@staticmethod
	def fromJson(jsonString):
		return fromJson(jsonString, 'SoftwareLicense')

	def __unicode__(self):
		infos = [
			u"id='{0}'".format(self.id),
			u"licenseContractId='{0}'".format(self.licenseContractId)
		]
		if self.maxInstallations:
			infos.append(u'maxInstallations={0}'.format(self.maxInstallations))
		if self.boundToHost:
			infos.append(u"boundToHost={0!r}".format(self.boundToHost))
		if self.expirationDate:
			infos.append(u"expirationDate={0!r}".format(self.expirationDate))

		return u"<{0}({1})>".format(self.getType(), u', '.join(infos))

Entity.subClasses['LicenseContract'] = LicenseContract


class RetailSoftwareLicense(SoftwareLicense):
	subClasses = {}

	def __init__(self, id, licenseContractId, maxInstallations=None,
				boundToHost=None, expirationDate=None):

		SoftwareLicense.__init__(self, id, licenseContractId, maxInstallations,
			boundToHost, expirationDate)

	def setDefaults(self):
		SoftwareLicense.setDefaults(self)

	@staticmethod
	def fromHash(hash):
		try:
			hash['type']
		except KeyError:
			hash['type'] = 'RetailSoftwareLicense'

		return SoftwareLicense.fromHash(hash)

	@staticmethod
	def fromJson(jsonString):
		return fromJson(jsonString, 'RetailSoftwareLicense')

SoftwareLicense.subClasses['RetailSoftwareLicense'] = RetailSoftwareLicense


class OEMSoftwareLicense(SoftwareLicense):
	subClasses = {}

	def __init__(self, id, licenseContractId, maxInstallations=None,
				boundToHost=None, expirationDate=None):
		SoftwareLicense.__init__(self, id, licenseContractId, 1, boundToHost,
			expirationDate)

	def setDefaults(self):
		SoftwareLicense.setDefaults(self)

	def setMaxInstallations(self, maxInstallations):
		maxInstallations = forceUnsignedInt(maxInstallations)
		if maxInstallations > 1:
			raise BackendBadValueError(u"OEM software license max installations can only be set to 1")
		self.maxInstallations = maxInstallations

	def setBoundToHost(self, boundToHost):
		self.boundToHost = forceHostId(boundToHost)
		if not self.boundToHost:
			raise BackendBadValueError(u"OEM software license requires boundToHost value")

	@staticmethod
	def fromHash(hash):
		try:
			hash['type']
		except KeyError:
			hash['type'] = 'OEMSoftwareLicense'

		return SoftwareLicense.fromHash(hash)

	@staticmethod
	def fromJson(jsonString):
		return fromJson(jsonString, 'OEMSoftwareLicense')

SoftwareLicense.subClasses['OEMSoftwareLicense'] = OEMSoftwareLicense


class VolumeSoftwareLicense(SoftwareLicense):
	subClasses = {}

	def __init__(self, id, licenseContractId, maxInstallations=None,
				boundToHost=None, expirationDate=None):
		SoftwareLicense.__init__(self, id, licenseContractId, maxInstallations,
			boundToHost, expirationDate)

	def setDefaults(self):
		SoftwareLicense.setDefaults(self)
		if self.maxInstallations is None:
			self.setMaxInstallations(1)

	@staticmethod
	def fromHash(hash):
		try:
			hash['type']
		except KeyError:
			hash['type'] = 'VolumeSoftwareLicense'

		return SoftwareLicense.fromHash(hash)

	@staticmethod
	def fromJson(jsonString):
		return fromJson(jsonString, 'VolumeSoftwareLicense')

SoftwareLicense.subClasses['VolumeSoftwareLicense'] = VolumeSoftwareLicense


class ConcurrentSoftwareLicense(SoftwareLicense):
	subClasses = {}

	def __init__(self, id, licenseContractId, maxInstallations=None,
				boundToHost=None, expirationDate=None):
		SoftwareLicense.__init__(self, id, licenseContractId, maxInstallations,
			boundToHost, expirationDate)

	def setDefaults(self):
		SoftwareLicense.setDefaults(self)

	@staticmethod
	def fromHash(hash):
		try:
			hash['type']
		except KeyError:
			hash['type'] = 'ConcurrentSoftwareLicense'

		return SoftwareLicense.fromHash(hash)

	@staticmethod
	def fromJson(jsonString):
		return fromJson(jsonString, 'ConcurrentSoftwareLicense')

SoftwareLicense.subClasses['ConcurrentSoftwareLicense'] = ConcurrentSoftwareLicense


class LicensePool(Entity):
	subClasses = {}
	foreignIdAttributes = Entity.foreignIdAttributes + ['licensePoolId']
	backendMethodPrefix = 'licensePool'

	def __init__(self, id, description=None, productIds=None):
		self.description = None
		self.productIds = None
		self.setId(id)

		if description is not None:
			self.setDescription(description)
		if productIds is not None:
			self.setProductIds(productIds)

	def setDefaults(self):
		Entity.setDefaults(self)
		if self.description is None:
			self.setDescription(u"")
		if self.productIds is None:
			self.setProductIds([])

	def getId(self):
		return self.id

	def setId(self, id):
		self.id = forceLicensePoolId(id)

	def getDescription(self):
		return self.description

	def setDescription(self, description):
		self.description = forceUnicode(description)

	def getProductIds(self):
		return self.productIds

	def setProductIds(self, productIds):
		self.productIds = forceProductIdList(productIds)
		self.productIds.sort()

	@staticmethod
	def fromHash(hash):
		try:
			hash['type']
		except KeyError:
			hash['type'] = 'LicensePool'

		return Entity.fromHash(hash)

	@staticmethod
	def fromJson(jsonString):
		return fromJson(jsonString, 'LicensePool')

	def __unicode__(self):
		infos = [u"id={0!r}".format(self.id)]

		if self.description:
			infos.append(u"description={0!r}".format(self.description))
		if self.productIds:
			infos.append(u"productIds={0!r}".format(self.productIds))

		return u"<{0}({1})>".format(self.getType(), u', '.join(infos))

Entity.subClasses['LicensePool'] = LicensePool


class AuditSoftwareToLicensePool(Relationship):
	subClasses = {}
	backendMethodPrefix = 'auditSoftwareToLicensePool'

	def __init__(self, name, version, subVersion, language, architecture,
				licensePoolId):
		self.setName(name)
		self.setVersion(version)
		self.setSubVersion(subVersion)
		self.setLanguage(language)
		self.setArchitecture(architecture)
		self.setLicensePoolId(licensePoolId)

	def getLicensePoolId(self):
		return self.licensePoolId

	def setLicensePoolId(self, licensePoolId):
		self.licensePoolId = forceLicensePoolId(licensePoolId)

	def setName(self, name):
		self.name = forceUnicode(name)

	def getName(self):
		return self.name

	def setVersion(self, version):
		if not version:
			self.version = u''
		else:
			self.version = forceUnicodeLower(version)

	def getVersion(self):
		return self.version

	def setSubVersion(self, subVersion):
		if not subVersion:
			self.subVersion = u''
		else:
			self.subVersion = forceUnicodeLower(subVersion)

	def getSubVersion(self):
		return self.subVersion

	def setLanguage(self, language):
		if not language:
			self.language = u''
		else:
			self.language = forceLanguageCode(language)

	def getLanguage(self):
		return self.language

	def setArchitecture(self, architecture):
		if not architecture:
			self.architecture = u''
		else:
			self.architecture = forceArchitecture(architecture)

	def getArchitecture(self):
		return self.architecture

	@staticmethod
	def fromHash(hash):
		try:
			hash['type']
		except KeyError:
			hash['type'] = 'AuditSoftwareToLicensePool'

		return Relationship.fromHash(hash)

	@staticmethod
	def fromJson(jsonString):
		return fromJson(jsonString, 'AuditSoftwareToLicensePool')

	def __unicode__(self):
		infos = [u"name={0}".format(self.name)]

		if self.version:
			infos.append(u"version={0!r}".format(self.version))
		if self.subVersion:
			infos.append(u"subVersion={0!r}".format(self.subVersion))
		if self.language:
			infos.append(u"language={0!r}".format(self.language))
		if self.architecture:
			infos.append(u"architecture={0!r}".format(self.architecture))
		if self.licensePoolId:
			infos.append(u"licensePoolId={0!r}".format(self.licensePoolId))

		return u"<{0}({1})>".format(self.getType(), u', '.join(infos))


Relationship.subClasses['AuditSoftwareToLicensePool'] = AuditSoftwareToLicensePool


class SoftwareLicenseToLicensePool(Relationship):
	subClasses = {}
	backendMethodPrefix = 'softwareLicenseToLicensePool'

	def __init__(self, softwareLicenseId, licensePoolId, licenseKey=None):
		self.licenseKey = None
		self.setSoftwareLicenseId(softwareLicenseId)
		self.setLicensePoolId(licensePoolId)

		if licenseKey is not None:
			self.setLicenseKey(licenseKey)

	def setDefaults(self):
		Relationship.setDefaults(self)

		if self.licenseKey is None:
			self.setLicenseKey(u'')

	def getSoftwareLicenseId(self):
		return self.softwareLicenseId

	def setSoftwareLicenseId(self, softwareLicenseId):
		self.softwareLicenseId = forceSoftwareLicenseId(softwareLicenseId)

	def getLicensePoolId(self):
		return self.licensePoolId

	def setLicensePoolId(self, licensePoolId):
		self.licensePoolId = forceLicensePoolId(licensePoolId)

	def getLicenseKey(self):
		return self.licenseKey

	def setLicenseKey(self, licenseKey):
		self.licenseKey = forceUnicode(licenseKey)

	@staticmethod
	def fromHash(hash):
		try:
			hash['type']
		except KeyError:
			hash['type'] = 'SoftwareLicenseToLicensePool'

		return Relationship.fromHash(hash)

	@staticmethod
	def fromJson(jsonString):
		return fromJson(jsonString, 'SoftwareLicenseToLicensePool')

Relationship.subClasses['SoftwareLicenseToLicensePool'] = SoftwareLicenseToLicensePool


class LicenseOnClient(Relationship):
	subClasses = {}
	backendMethodPrefix = 'licenseOnClient'

	def __init__(self, softwareLicenseId, licensePoolId, clientId,
				licenseKey=None, notes=None):
		self.licenseKey = None
		self.notes = None
		self.setSoftwareLicenseId(softwareLicenseId)
		self.setLicensePoolId(licensePoolId)
		self.setClientId(clientId)

		if licenseKey is not None:
			self.setLicenseKey(licenseKey)
		if notes is not None:
			self.setNotes(notes)

	def setDefaults(self):
		Relationship.setDefaults(self)

		if self.licenseKey is None:
			self.setLicenseKey(u'')
		if self.notes is None:
			self.setNotes(u'')

	def getSoftwareLicenseId(self):
		return self.softwareLicenseId

	def setSoftwareLicenseId(self, softwareLicenseId):
		self.softwareLicenseId = forceSoftwareLicenseId(softwareLicenseId)

	def getLicensePoolId(self):
		return self.licensePoolId

	def setLicensePoolId(self, licensePoolId):
		self.licensePoolId = forceLicensePoolId(licensePoolId)

	def getClientId(self):
		return self.clientId

	def setClientId(self, clientId):
		self.clientId = forceHostId(clientId)

	def getLicenseKey(self):
		return self.licenseKey

	def setLicenseKey(self, licenseKey):
		self.licenseKey = forceUnicode(licenseKey)

	def getNotes(self):
		return self.notes

	def setNotes(self, notes):
		self.notes = forceUnicode(notes)

	@staticmethod
	def fromHash(hash):
		try:
			hash['type']
		except KeyError:
			hash['type'] = 'LicenseOnClient'

		return Relationship.fromHash(hash)

	@staticmethod
	def fromJson(jsonString):
		return fromJson(jsonString, 'LicenseOnClient')

Relationship.subClasses['LicenseOnClient'] = LicenseOnClient


class AuditSoftware(Entity):
	subClasses = {}
	foreignIdAttributes = Entity.foreignIdAttributes
	backendMethodPrefix = 'auditSoftware'

	def __init__(self, name, version, subVersion, language, architecture,
				windowsSoftwareId=None, windowsDisplayName=None,
				windowsDisplayVersion=None, installSize=None):
		self.windowsSoftwareId = None
		self.windowsDisplayName = None
		self.windowsDisplayVersion = None
		self.installSize = None
		self.setName(name)
		self.setVersion(version)
		self.setSubVersion(subVersion)
		self.setLanguage(language)
		self.setArchitecture(architecture)

		if windowsSoftwareId is not None:
			self.setWindowsSoftwareId(windowsSoftwareId)
		if windowsDisplayName is not None:
			self.setWindowsDisplayName(windowsDisplayName)
		if windowsDisplayVersion is not None:
			self.setWindowsDisplayVersion(windowsDisplayVersion)
		if installSize is not None:
			self.setInstallSize(installSize)

	def setDefaults(self):
		Entity.setDefaults(self)
		if self.installSize is None:
			self.setInstallSize(0)

	def setName(self, name):
		self.name = forceUnicode(name)

	def getName(self):
		return self.name

	def setVersion(self, version):
		self.version = forceUnicodeLower(version)

	def getVersion(self):
		return self.version

	def setSubVersion(self, subVersion):
		self.subVersion = forceUnicodeLower(subVersion)

	def getSubVersion(self):
		return self.subVersion

	def setLanguage(self, language):
		if not language:
			self.language = u''
		else:
			self.language = forceLanguageCode(language)

	def getLanguage(self):
		return self.language

	def setArchitecture(self, architecture):
		if not architecture:
			self.architecture = u''
		else:
			self.architecture = forceArchitecture(architecture)

	def getArchitecture(self):
		return self.architecture

	def getWindowsSoftwareId(self):
		return self.windowsSoftwareId

	def setWindowsSoftwareId(self, windowsSoftwareId):
		self.windowsSoftwareId = forceUnicodeLower(windowsSoftwareId)

	def getWindowsDisplayName(self):
		return self.windowsDisplayName

	def setWindowsDisplayName(self, windowsDisplayName):
		self.windowsDisplayName = forceUnicode(windowsDisplayName)

	def getWindowsDisplayVersion(self):
		return self.windowsDisplayVersion

	def setWindowsDisplayVersion(self, windowsDisplayVersion):
		self.windowsDisplayVersion = forceUnicode(windowsDisplayVersion)

	def getInstallSize(self):
		return self.installSize

	def setInstallSize(self, installSize):
		self.installSize = forceInt(installSize)

	@staticmethod
	def fromHash(hash):
		try:
			hash['type']
		except KeyError:
			hash['type'] = 'AuditSoftware'

		return Entity.fromHash(hash)

	@staticmethod
	def fromJson(jsonString):
		return fromJson(jsonString, 'AuditSoftware')

Entity.subClasses['AuditSoftware'] = AuditSoftware


class AuditSoftwareOnClient(Relationship):
	subClasses = {}
	backendMethodPrefix = 'auditSoftwareOnClient'

	def __init__(self, name, version, subVersion, language, architecture,
				clientId, uninstallString=None, binaryName=None,
				firstseen=None, lastseen=None, state=None,
				usageFrequency=None, lastUsed=None, licenseKey=None):
		self.uninstallString = None
		self.binaryName = None
		self.firstseen = None
		self.lastseen = None
		self.state = None
		self.usageFrequency = None
		self.lastUsed = None
		self.licenseKey = None
		self.setName(name)
		self.setVersion(version)
		self.setSubVersion(subVersion)
		self.setLanguage(language)
		self.setArchitecture(architecture)
		self.setClientId(clientId)

		if uninstallString is not None:
			self.setUninstallString(uninstallString)
		if binaryName is not None:
			self.setBinaryName(binaryName)
		if firstseen is not None:
			self.setFirstseen(firstseen)
		if lastseen is not None:
			self.setLastseen(lastseen)
		if state is not None:
			self.setState(state)
		if usageFrequency is not None:
			self.setUsageFrequency(usageFrequency)
		if lastUsed is not None:
			self.setLastUsed(lastUsed)
		if licenseKey is not None:
			self.setLicenseKey(licenseKey)

	def setDefaults(self):
		Relationship.setDefaults(self)

		if self.uninstallString is None:
			self.setUninstallString(u"")
		if self.binaryName is None:
			self.setBinaryName(u"")
		if self.firstseen is None:
			self.setFirstseen(timestamp())
		if self.lastseen is None:
			self.setLastseen(timestamp())
		if self.state is None:
			self.setState(1)
		if self.usageFrequency is None:
			self.setUsageFrequency(-1)
		if self.lastUsed is None:
			self.setLastUsed('0000-00-00 00:00:00')

	def setName(self, name):
		self.name = forceUnicode(name)

	def getName(self):
		return self.name

	def setVersion(self, version):
		self.version = forceUnicodeLower(version)

	def getVersion(self):
		return self.version

	def setSubVersion(self, subVersion):
		self.subVersion = forceUnicodeLower(subVersion)

	def getSubVersion(self):
		return self.subVersion

	def setLanguage(self, language):
		if not language:
			self.language = u''
		else:
			self.language = forceLanguageCode(language)

	def getLanguage(self):
		return self.language

	def setArchitecture(self, architecture):
		if not architecture:
			self.architecture = u''
		else:
			self.architecture = forceArchitecture(architecture)

	def getArchitecture(self):
		return self.architecture

	def getClientId(self):
		return self.clientId

	def setClientId(self, clientId):
		self.clientId = forceHostId(clientId)

	def getUninstallString(self):
		return self.uninstallString

	def setUninstallString(self, uninstallString):
		self.uninstallString = forceUnicode(uninstallString)

	def getBinaryName(self):
		return self.binaryName

	def setBinaryName(self, binaryName):
		self.binaryName = forceUnicode(binaryName)

	def getFirstseen(self):
		return self.firstseen

	def setFirstseen(self, firstseen):
		self.firstseen = forceOpsiTimestamp(firstseen)

	def getLastseen(self):
		return self.firstseen

	def setLastseen(self, lastseen):
		self.lastseen = forceOpsiTimestamp(lastseen)

	def getState(self):
		return self.state

	def setState(self, state):
		self.state = forceAuditState(state)

	def getUsageFrequency(self):
		return self.usageFrequency

	def setUsageFrequency(self, usageFrequency):
		self.usageFrequency = forceInt(usageFrequency)

	def getLastUsed(self):
		return self.lastUsed

	def setLastUsed(self, lastUsed):
		self.lastUsed = forceOpsiTimestamp(lastUsed)

	def getLicenseKey(self):
		return self.licenseKey

	def setLicenseKey(self, licenseKey):
		self.licenseKey = forceUnicode(licenseKey)

	@staticmethod
	def fromHash(hash):
		try:
			hash['type']
		except KeyError:
			hash['type'] = 'AuditSoftwareOnClient'

		return Relationship.fromHash(hash)

	@staticmethod
	def fromJson(jsonString):
		return fromJson(jsonString, 'AuditSoftwareOnClient')

Relationship.subClasses['AuditSoftwareOnClient'] = AuditSoftwareOnClient


class AuditHardware(Entity):
	subClasses = {}
	foreignIdAttributes = Entity.foreignIdAttributes
	backendMethodPrefix = 'auditHardware'
	hardwareAttributes = {}

	def __init__(self, hardwareClass, **kwargs):
		self.setHardwareClass(hardwareClass)
		for attribute in self.hardwareAttributes.get(hardwareClass, {}):
			if attribute not in kwargs:
				if attribute.lower() in kwargs:
					kwargs[attribute] = kwargs[attribute.lower()]
					del kwargs[attribute.lower()]
				else:
					kwargs[attribute] = None

		if self.hardwareAttributes.get(hardwareClass):
			for (attribute, value) in kwargs.items():
				attrType = self.hardwareAttributes[hardwareClass].get(attribute)
				if not attrType:
					del kwargs[attribute]
					continue
				if value is None:
					continue

				if attrType.startswith('varchar'):
					kwargs[attribute] = forceUnicode(value).strip()
					try:
						size = int(attrType.split('(')[1].split(')')[0].strip())

						if len(kwargs[attribute]) > size:
							logger.warning(u'Truncating value of attribute %s of hardware class %s to length %d' % (attribute, hardwareClass, size))
							kwargs[attribute] = kwargs[attribute][:size].strip()
					except (ValueError, IndexError):
						pass
				elif 'int' in attrType:
					try:
						kwargs[attribute] = forceInt(value)
					except Exception as e:
						logger.debug2(e)
						kwargs[attribute] = None
				elif attrType == 'double':
					try:
						kwargs[attribute] = forceFloat(value)
					except Exception as e:
						logger.debug2(e)
						kwargs[attribute] = None
				else:
					raise BackendConfigurationError(u"Attribute '%s' of hardware class '%s' has unknown type '%s'" % (attribute, hardwareClass, type))
		else:
			for (attribute, value) in kwargs.items():
				if isinstance(value, str):
					kwargs[attribute] = forceUnicode(value).strip()

		self.__dict__.update(kwargs)

		try:
			if self.vendorId:
				self.vendorId = forceHardwareVendorId(self.vendorId)
		except AttributeError:
			pass

		try:
			if self.subsystemVendorId:
				self.subsystemVendorId = forceHardwareVendorId(self.subsystemVendorId)
		except AttributeError:
			pass

		try:
			if self.deviceId:
				self.deviceId = forceHardwareDeviceId(self.deviceId)
		except AttributeError:
			pass

		try:
			if self.subsystemDeviceId:
				self.subsystemDeviceId = forceHardwareDeviceId(self.subsystemDeviceId)
		except AttributeError:
			pass

	@staticmethod
	def setHardwareConfig(hardwareConfig):
		hardwareAttributes = {}
		for config in hardwareConfig:
			hwClass = config['Class']['Opsi']
			hardwareAttributes[hwClass] = {}
			for value in config['Values']:
				if value["Scope"] == 'g':
					hardwareAttributes[hwClass][value['Opsi']] = value["Type"]
		AuditHardware.hardwareAttributes = hardwareAttributes

	def setDefaults(self):
		Entity.setDefaults(self)

	def setHardwareClass(self, hardwareClass):
		self.hardwareClass = forceUnicode(hardwareClass)

	def getHardwareClass(self):
		return self.hardwareClass

	def getIdentAttributes(self):
		attributes = self.hardwareAttributes.get(self.hardwareClass, {}).keys()
		attributes.sort()
		attributes.insert(0, 'hardwareClass')
		return attributes

	def serialize(self):
		return self.toHash()

	@staticmethod
	def fromHash(hash):
		initHash = {}
		for (key, value) in hash.items():
			if key == 'type':
				continue

			if isinstance(key, unicode):
				key = str(key)
			initHash[key] = value
		return AuditHardware(**initHash)

	@staticmethod
	def fromJson(jsonString):
		return fromJson(jsonString, 'AuditHardware')

	def __unicode__(self):
		infos = []
		hardwareClass = self.getHardwareClass()
		if hardwareClass:
			infos.append(u"hardwareClass={0!r}".format(hardwareClass))

		try:
			infos.append(u"name={0!r}".format(self.name))
		except AttributeError:
			pass

		try:
			if self.vendorId:
				infos.append(u"vendorId={0!r}".format(self.vendorId))
		except AttributeError:
			pass

		try:
			if self.subsystemVendorId:
				infos.append(u"subsystemVendorId={0!r}".format(self.subsystemVendorId))
		except AttributeError:
			pass

		try:
			if self.deviceId:
				infos.append(u"deviceId={0!r}".format(self.deviceId))
		except AttributeError:
			pass

		try:
			if self.subsystemDeviceId:
				infos.append(u"subsystemDeviceId={0!r}".format(self.subsystemDeviceId))
		except AttributeError:
			pass

		return u"<{0}({1})>".format(self.__class__.__name__, u', '.join(infos))

Entity.subClasses['AuditHardware'] = AuditHardware


class AuditHardwareOnHost(Relationship):
	subClasses = {}
	backendMethodPrefix = 'auditHardwareOnHost'
	hardwareAttributes = {}

	def __init__(self, hardwareClass, hostId, firstseen=None, lastseen=None,
				state=None, **kwargs):
		self.firstseen = None
		self.lastseen = None
		self.state = None
		self.setHostId(hostId)
		self.setHardwareClass(hardwareClass)

		for attribute in self.hardwareAttributes.get(hardwareClass, {}):
			if attribute not in kwargs:
				lowerAttribute = attribute.lower()
				if lowerAttribute in kwargs:
					kwargs[attribute] = kwargs[lowerAttribute]
					del kwargs[lowerAttribute]
				else:
					kwargs[attribute] = None

		if self.hardwareAttributes.get(hardwareClass):
			for (attribute, value) in kwargs.items():
				attrType = self.hardwareAttributes[hardwareClass].get(attribute)
				if not attrType:
					del kwargs[attribute]
					continue
				if value is None:
					continue

				if attrType.startswith('varchar'):
					kwargs[attribute] = forceUnicode(value).strip()
					try:
						size = int(attrType.split('(')[1].split(')')[0].strip())

						if len(kwargs[attribute]) > size:
							logger.warning(u'Truncating value of attribute %s of hardware class %s to length %d' % (attribute, hardwareClass, size))
							kwargs[attribute] = kwargs[attribute][:size].strip()
					except (ValueError, IndexError):
						pass
				elif 'int' in attrType:
					try:
						kwargs[attribute] = forceInt(value)
					except Exception as e:
						logger.debug2(e)
						kwargs[attribute] = None
				elif attrType == 'double':
					try:
						kwargs[attribute] = forceFloat(value)
					except Exception as e:
						logger.debug2(e)
						kwargs[attribute] = None
				else:
					raise BackendConfigurationError(u"Attribute '%s' of hardware class '%s' has unknown type '%s'" % (attribute, hardwareClass, type))
		else:
			for (attribute, value) in kwargs.items():
				if isinstance(value, str):
					kwargs[attribute] = forceUnicode(value).strip()

		self.__dict__.update(kwargs)
		if firstseen is not None:
			self.setFirstseen(firstseen)
		if lastseen is not None:
			self.setLastseen(lastseen)
		if state is not None:
			self.setState(state)

		try:
			if self.vendorId:
				self.vendorId = forceHardwareVendorId(self.vendorId)
		except AttributeError:
			pass

		try:
			if self.subsystemVendorId:
				self.subsystemVendorId = forceHardwareVendorId(self.subsystemVendorId)
		except AttributeError:
			pass

		try:
			if self.deviceId:
				self.deviceId = forceHardwareDeviceId(self.deviceId)
		except AttributeError:
			pass

		try:
			if self.subsystemDeviceId:
				self.subsystemDeviceId = forceHardwareDeviceId(self.subsystemDeviceId)
		except AttributeError:
			pass

	@staticmethod
	def setHardwareConfig(hardwareConfig):
		hardwareAttributes = {}
		for config in hardwareConfig:
			hwClass = config['Class']['Opsi']
			hardwareAttributes[hwClass] = {}
			for value in config['Values']:
				hardwareAttributes[hwClass][value['Opsi']] = value["Type"]
		AuditHardwareOnHost.hardwareAttributes = hardwareAttributes

	def setDefaults(self):
		Relationship.setDefaults(self)
		if self.firstseen is None:
			self.setFirstseen(timestamp())
		if self.lastseen is None:
			self.setLastseen(timestamp())
		if self.state is None:
			self.setState(1)

	def getHostId(self):
		return self.hostId

	def setHostId(self, hostId):
		self.hostId = forceHostId(hostId)

	def setHardwareClass(self, hardwareClass):
		self.hardwareClass = forceUnicode(hardwareClass)

	def getHardwareClass(self):
		return self.hardwareClass

	def getFirstseen(self):
		return self.firstseen

	def setFirstseen(self, firstseen):
		self.firstseen = forceOpsiTimestamp(firstseen)

	def getLastseen(self):
		return self.firstseen

	def setLastseen(self, lastseen):
		self.lastseen = forceOpsiTimestamp(lastseen)

	def getState(self):
		return self.state

	def setState(self, state):
		self.state = forceAuditState(state)

	def toAuditHardware(self):
		auditHardwareHash = {'type': 'AuditHardware'}
		attributes = set(AuditHardware.hardwareAttributes.get(self.getHardwareClass(), {}).keys())

		for (attribute, value) in self.toHash():
			if attribute == 'type':
				continue

			if attribute == 'hardwareClass':
				auditHardwareHash[attribute] = value
				continue

			if attribute in attributes:
				auditHardwareHash[attribute] = value

		return AuditHardware.fromHash(auditHardwareHash)

	def getIdentAttributes(self):
		attributes = self.hardwareAttributes.get(self.hardwareClass, {}).keys()
		attributes.sort()
		attributes.insert(0, 'hostId')
		attributes.insert(0, 'hardwareClass')
		return attributes

	def serialize(self):
		return self.toHash()

	@staticmethod
	def fromHash(hash):
		initHash = {}
		for (key, value) in hash.items():
			if key == 'type':
				continue

			if isinstance(key, unicode):
				key = str(key)

			initHash[key] = value
		return AuditHardwareOnHost(**initHash)

	@staticmethod
	def fromJson(jsonString):
		return fromJson(jsonString, 'AuditHardwareOnHost')

	def __unicode__(self):
		additional = [u"hostId={0!r}".format(self.hostId)]
		hardwareClass = self.getHardwareClass()
		if hardwareClass:
			additional.append(u"hardwareClass={0!r}".format(hardwareClass))

		try:
			additional.append(u"name={0!r}".format(forceUnicode(self.name)))
		except AttributeError:
			pass

		return u"<{type}({additional})>".format(
			type=self.getType(),
			additional=u', '.join(additional)
		)


Relationship.subClasses['AuditHardwareOnHost'] = AuditHardwareOnHost


class BootConfiguration(Relationship):
	subClasses = {}
	backendMethodPrefix = 'bootConfiguration'

	def __init__(self, name, clientId, priority=None, description=None,
				netbootProductId=None, pxeTemplate=None, options=None,
				disk=None, partition=None, active=None, deleteAfter=None,
				deactivateAfter=None, accessCount=None, osName=None):
		self.priority = None
		self.description = None
		self.netbootProductId = None
		self.pxeTemplate = None
		self.options = None
		self.disk = None
		self.partition = None
		self.active = None
		self.deleteAfter = None
		self.deactivateAfter = None
		self.accessCount = None
		self.osName = None
		self.setName(name)
		self.setClientId(clientId)

		if priority is not None:
			self.setPriority(priority)
		if description is not None:
			self.setDescription(description)
		if netbootProductId is not None:
			self.setNetbootProductId(netbootProductId)
		if pxeTemplate is not None:
			self.setPxeTemplate(pxeTemplate)
		if options is not None:
			self.setOptions(options)
		if disk is not None:
			self.setDisk(disk)
		if partition is not None:
			self.setPartition(partition)
		if active is not None:
			self.setActive(active)
		if deleteAfter is not None:
			self.setDeleteAfter(deleteAfter)
		if deactivateAfter is not None:
			self.setDeactivateAfter(deactivateAfter)
		if accessCount is not None:
			self.setAccessCount(accessCount)
		if osName is not None:
			self.setOsName(osName)

	def setDefaults(self):
		Relationship.setDefaults(self)
		if self.priority is None:
			self.setPriority(0)
		if self.description is None:
			self.setDescription(u"")
		if self.accessCount is None:
			self.setAccessCount(0)

	def getName(self):
		return self.name

	def setName(self, name):
		self.name = forceUnicode(name)

	def getClientId(self):
		return self.clientId

	def setClientId(self, clientId):
		self.clientId = forceHostId(clientId)

	def getPriority(self):
		return self.priority

	def setPriority(self, priority):
		self.priority = forceBootConfigurationPriority(priority)

	def getDescription(self):
		return self.description

	def setDescription(self, description):
		self.description = forceUnicode(description)

	def getNetbootProductId(self):
		return self.netbootProductId

	def setNetbootProductId(self, netbootProductId):
		self.netbootProductId = forceProductId(netbootProductId)

	def getPxeTemplate(self):
		return self.pxeTemplate

	def setPxeTemplate(self, pxeTemplate):
		self.pxeTemplate = forceUnicode(pxeTemplate)

	def getOptions(self):
		return self.options

	def setOptions(self, options):
		self.options = forceDict(options)

	def getDisk(self):
		return self.disk

	def setDisk(self, disk):
		self.disk = forceInt(disk)

	def getPartition(self):
		return self.partition

	def setPartition(self, partition):
		self.partition = forceInt(partition)

	def getActive(self):
		return self.active

	def setActive(self, active):
		self.active = forceBool(active)

	def getDeleteAfter(self):
		return self.deleteAfter

	def setDeleteAfter(self, deleteAfter):
		self.deleteAfter = forceInt(deleteAfter)

	def getDeactivateAfter(self):
		return self.deactivateAfter

	def setDeactivateAfter(self, deactivateAfter):
		self.deactivateAfter = forceInt(deactivateAfter)

	def getAccessCount(self):
		return self.accessCount

	def setAccessCount(self, accessCount):
		self.accessCount = forceInt(accessCount)

	def getOsName(self):
		return self.osName

	def setOsName(self, osName):
		self.osName = forceUnicode(osName)

	@staticmethod
	def fromHash(hash):
		try:
			hash['type']
		except KeyError:
			hash['type'] = 'BootConfiguration'

		return Relationship.fromHash(hash)

	@staticmethod
	def fromJson(jsonString):
		return fromJson(jsonString, 'BootConfiguration')

	def __unicode__(self):
		return u"<{klass}(name={name!r}, clientId={cid!r}, priority={prio:d}>".format(
			klass=self.getType(), name=self.name,
			cid=self.clientId, prio=self.priority)

Relationship.subClasses['BootConfiguration'] = BootConfiguration<|MERGE_RESOLUTION|>--- conflicted
+++ resolved
@@ -47,8 +47,6 @@
 	forceUnicodeList, forceUnicodeLower, forceUnsignedInt, forceUrl)
 from OPSI.Util import fromJson, toJson, generateOpsiHostKey, timestamp
 
-<<<<<<< HEAD
-__version__ = '4.1.1'
 __all__ = [
     'AuditHardware', 'AuditHardwareOnHost', 'AuditSoftware',
     'AuditSoftwareOnClient', 'AuditSoftwareToLicensePool', 'BaseObject',
@@ -67,8 +65,6 @@
     'mandatoryConstructorArgs', 'objectsDiffer'
 ]
 
-=======
->>>>>>> a0b37ed3
 logger = Logger()
 _MANDATORY_CONSTRUCTOR_ARGS_CACHE = {}
 
