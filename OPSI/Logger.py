--- conflicted
+++ resolved
@@ -54,10 +54,7 @@
 except ImportError:
 	syslog = None
 
-<<<<<<< HEAD
-__version__ = '4.0.7.6'
-=======
-__version__ = '4.0.6.36'
+__version__ = '4.1.1'
 __all__ = [
 	'COLORS_AVAILABLE', 'COLOR_BLACK', 'COLOR_BLUE', 'COLOR_CYAN',
 	'COLOR_GREEN', 'COLOR_LIGHT_BLACK', 'COLOR_LIGHT_BLUE', 'COLOR_LIGHT_CYAN',
@@ -70,7 +67,6 @@
 	'LOG_INFO', 'LOG_NONE', 'LOG_NOTICE', 'LOG_WARNING', 'Logger',
 	'NOTICE_COLOR', 'WARNING_COLOR'
 ]
->>>>>>> ae8d8837
 
 if sys.version_info > (3, ):
 	# Python 3
