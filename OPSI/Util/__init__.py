# -*- coding: utf-8 -*-

# This module is part of the desktop management solution opsi
# (open pc server integration) http://www.opsi.org

# Copyright (C) 2006-2017 uib GmbH <info@uib.de>
# http://www.uib.de/

# This program is free software: you can redistribute it and/or modify
# it under the terms of the GNU Affero General Public License as
# published by the Free Software Foundation, either version 3 of the
# License, or (at your option) any later version.

# This program is distributed in the hope that it will be useful,
# but WITHOUT ANY WARRANTY; without even the implied warranty of
# MERCHANTABILITY or FITNESS FOR A PARTICULAR PURPOSE.  See the
# GNU Affero General Public License for more details.

# You should have received a copy of the GNU Affero General Public License
# along with this program.  If not, see <http://www.gnu.org/licenses/>.
"""
General utility functions.

This module holds various utility functions for the work with opsi.
This includes functions for (de)serialisation, converting classes from
or to JSON, working with librsync and more.

:copyright:	uib GmbH <info@uib.de>
:author: Jan Schneider <j.schneider@uib.de>
:author: Niko Wenselowski <n.wenselowski@uib.de>
:license: GNU Affero General Public License version 3
"""

import base64
import codecs
import json
import os
import random
import re
import shutil
import socket
import struct
import time
import types
from contextlib import closing
from Crypto.Cipher import Blowfish
from hashlib import md5
from itertools import islice

<<<<<<< HEAD
from OPSI.Logger import Logger
from OPSI.Types import (forceBool, forceFilename, forceFqdn, forceInt,
						forceIPAddress, forceNetworkAddress, forceUnicode)

__version__ = '4.1.1'
__all__ = [
	'BLOWFISH_IV', 'OPSI_GLOBAL_CONF', 'PickleString',
	'RANDOM_DEVICE', 'blowfishDecrypt', 'blowfishEncrypt',
	'chunk', 'compareVersions', 'decryptWithPrivateKeyFromPEMFile',
	'deserialize', 'encryptWithPublicKeyFromX509CertificatePEMFile',
	'findFiles', 'formatFileSize', 'fromJson', 'generateOpsiHostKey',
	'getGlobalConfig', 'getfqdn', 'ipAddressInNetwork',
	'isRegularExpressionPattern', 'librsyncDeltaFile', 'librsyncPatchFile',
	'librsyncSignature', 'md5sum', 'objectToBash', 'objectToBeautifiedText',
	'objectToHtml', 'randomString', 'removeDirectory', 'removeUnit',
	'replaceSpecialHTMLCharacters', 'serialize', 'timestamp', 'toJson'
]
=======
try:
	import argparse
except ImportError:
	import _argparse as argparse

from OPSI.Logger import Logger, LOG_DEBUG
from OPSI.Types import (forceBool, forceFilename, forceFqdn, forceInt,
						forceIPAddress, forceNetworkAddress, forceUnicode)

__version__ = '4.0.7.36'
>>>>>>> 0c679b0b

logger = Logger()

if os.name == 'posix':
	from duplicity import librsync
elif os.name == 'nt':
	try:
		import librsync
	except Exception as e:
		logger.error(u"Failed to import librsync: %s" % e)

BLOWFISH_IV = 'OPSI1234'
OPSI_GLOBAL_CONF = u'/etc/opsi/global.conf'
RANDOM_DEVICE = u'/dev/urandom'
_ACCEPTED_CHARACTERS = (
	"abcdefghijklmnopqrstuvwxyz"
	"ABCDEFGHIJKLMNOPQRSTUVWXYZ"
	"0123456789"
)


class CryptoError(ValueError):
	pass


class BlowfishError(CryptoError):
	pass


class PickleString(str):

	def __getstate__(self):
		return base64.standard_b64encode(self)

	def __setstate__(self, state):
		self = base64.standard_b64decode(state)


def deserialize(obj, preventObjectCreation=False):
	newObj = None
	if not preventObjectCreation and isinstance(obj, dict) and 'type' in obj:
		try:
			import OPSI.Object
			c = eval('OPSI.Object.%s' % obj['type'])
			newObj = c.fromHash(obj)
		except Exception as error:
			logger.debug(u"Failed to get object from dict {0!r}: {1}", obj, forceUnicode(error))
			return obj
	elif isinstance(obj, list):
		newObj = [deserialize(tempObject, preventObjectCreation=preventObjectCreation) for tempObject in obj]
	elif isinstance(obj, dict):
		newObj = {}
		for (key, value) in obj.items():
			newObj[key] = deserialize(value, preventObjectCreation=preventObjectCreation)
	else:
		return obj

	return newObj


def serialize(obj):
	newObj = None
	if isinstance(obj, (unicode, str)):
		return obj
	elif hasattr(obj, 'serialize'):
		newObj = obj.serialize()
	elif isinstance(obj, (list, set, types.GeneratorType)):
		newObj = [serialize(tempObject) for tempObject in obj]
	elif isinstance(obj, dict):
		newObj = {}
		for key, value in obj.items():
			newObj[key] = serialize(value)
	else:
		return obj

	return newObj


def formatFileSize(sizeInBytes):
	if sizeInBytes < 1024:
		return '%i' % sizeInBytes
	elif sizeInBytes < 1048576:  # 1024**2
		return '%iK' % (sizeInBytes / 1024)
	elif sizeInBytes < 1073741824:  # 1024**3
		return '%iM' % (sizeInBytes / 1048576)
	elif sizeInBytes < 1099511627776:  # 1024**4
		return '%iG' % (sizeInBytes / 1073741824)
	else:
		return '%iT' % (sizeInBytes / 1099511627776)


def fromJson(obj, objectType=None, preventObjectCreation=False):
	obj = json.loads(obj)
	if isinstance(obj, dict) and objectType:
		obj['type'] = objectType
	return deserialize(obj, preventObjectCreation=preventObjectCreation)


def toJson(obj, ensureAscii=False):
	return json.dumps(serialize(obj), ensure_ascii=ensureAscii)


def librsyncSignature(filename, base64Encoded=True):
	try:
		with open(filename, 'rb') as f:
			with closing(librsync.SigFile(f)) as sf:
				sig = sf.read()

				if base64Encoded:
					sig = base64.encodestring(sig)

				return sig
	except Exception as e:
		raise Exception(u"Failed to get librsync signature: %s" % forceUnicode(e))


def librsyncPatchFile(oldfile, deltafile, newfile):
	logger.debug(u"Librsync : %s, %s, %s" % (oldfile, deltafile, newfile))
	if oldfile == newfile:
		raise ValueError(u"Oldfile and newfile are the same file")
	if deltafile == newfile:
		raise ValueError(u"deltafile and newfile are the same file")
	if deltafile == oldfile:
		raise ValueError(u"oldfile and deltafile are the same file")

	bufsize = 1024 * 1024
	try:
		with open(oldfile, "rb") as of:
			with open(deltafile, "rb") as df:
				with open(newfile, "wb") as nf:
					with closing(librsync.PatchedFile(of, df)) as pf:
						data = True
						while data:
							data = pf.read(bufsize)
							nf.write(data)
	except Exception as e:
		raise Exception(u"Failed to patch file: %s" % forceUnicode(e))


def librsyncDeltaFile(filename, signature, deltafile):
	bufsize = 1024 * 1024
	try:
		with open(filename, "rb") as f:
			with open(deltafile, "wb") as df:
				with closing(librsync.DeltaFile(signature, f)) as ldf:
					data = True
					while data:
						data = ldf.read(bufsize)
						df.write(data)
	except Exception as e:
		raise Exception(u"Failed to write delta file: %s" % forceUnicode(e))


def md5sum(filename):
	""" Returns the md5sum of the given file. """
	md5object = md5()

	with open(filename, 'rb') as fileToHash:
		for data in iter(lambda: fileToHash.read(524288), ''):
			md5object.update(data)

	return md5object.hexdigest()


def randomString(length, characters=_ACCEPTED_CHARACTERS):
	"""
	Generates a random string for a given length.

	:param characters: The characters to choose from. This defaults to 0-9a-Z.
	"""
	string = [random.choice(characters) for _ in range(length)]
	return forceUnicode(u''.join(string))


def generateOpsiHostKey(forcePython=False):
	"""
	Generates an random opsi host key.

	This will try to make use of an existing random device.
	As a fallback the generation is done in plain Python.

	:param forcePython: Force the usage of Python for host key generation.
	"""
	if os.name == 'posix' and not forcePython:
		logger.debug(u"Opening random device '%s' to generate opsi host key" % RANDOM_DEVICE)
		with open(RANDOM_DEVICE) as r:
			key = r.read(16)
		logger.debug("Random device closed")
		key = unicode(key.encode("hex"))
	else:
		logger.debug(u"Using python random module to generate opsi host key")
		key = randomString(32, "0123456789abcdef")

	return key


def timestamp(secs=0, dateOnly=False):
	''' Returns a timestamp of the current system time format: YYYY-mm-dd[ HH:MM:SS] '''
	if not secs:
		secs = time.time()
	if dateOnly:
		return time.strftime(u"%Y-%m-%d", time.localtime(secs))
	else:
		return time.strftime(u"%Y-%m-%d %H:%M:%S", time.localtime(secs))


def objectToBeautifiedText(obj):
	return json.dumps(serialize(obj), indent=4, ensure_ascii=False)


def objectToBash(obj, bashVars=None, level=0):
	"""
	:type bashVars: dict
	"""
	if bashVars is None:
		bashVars = {}

	if level == 0:
		obj = serialize(obj)

	varName = 'RESULT'
	if level > 0:
		varName = 'RESULT%d' % level

	if not bashVars.get(varName):
		bashVars[varName] = u''

	if hasattr(obj, 'serialize'):
		obj = obj.serialize()

	if isinstance(obj, (list, set)):
		bashVars[varName] += u'(\n'
		for i in range( len(obj) ):
			if isinstance(obj[i], (dict, list)):
				hashFound = True
				level += 1
				objectToBash(obj[i], bashVars, level)
				bashVars[varName] += u'RESULT%d=${RESULT%d[*]}' % (level, level)
			else:
				objectToBash(obj[i], bashVars, level)
			bashVars[varName] += u'\n'
		bashVars[varName] = bashVars[varName][:-1] + u'\n)'
	elif isinstance(obj, dict):
		bashVars[varName] += u'(\n'
		for (key, value) in obj.items():
			bashVars[varName] += '%s=' % key
			if isinstance(value, (dict, list)):
				level += 1
				v = objectToBash(value, bashVars, level)
				bashVars[varName] += u'${RESULT%d[*]}' % level
			else:
				objectToBash(value, bashVars, level)
			bashVars[varName] += u'\n'
		bashVars[varName] = bashVars[varName][:-1] + u'\n)'

	elif obj is None:
		bashVars[varName] += u'""'

	else:
		bashVars[varName] += u'"%s"' % forceUnicode(obj)

	return bashVars


def objectToHtml(obj, level=0):
	if level == 0:
		obj = serialize(obj)

	html = []
	append = html.append

	if isinstance(obj, (list, set)):
		append(u'[')
		if len(obj) > 0:
			append(u'<div style="padding-left: 3em;">')
			for i, currentElement in enumerate(obj):
				append(objectToHtml(currentElement, level + 1))
				if i < len(obj) - 1:
					append(u',<br />\n')
			append(u'</div>')
		append(u']')
	elif isinstance(obj, dict):
		append(u'{')
		if len(obj) > 0:
			append(u'<div style="padding-left: 3em;">')
			for i, (key, value) in enumerate(obj.items()):
				append(u'<font class="json_key">')
				append(objectToHtml(key))
				append(u'</font>: ')
				append(objectToHtml(value, level + 1))
				if i < len(obj) - 1:
					append(u',<br />\n')
			append(u'</div>')
		append(u'}')
	elif isinstance(obj, bool):
		append(str(obj).lower())
	elif obj is None:
		append('null')
	else:
		if isinstance(obj, (str, unicode)):  # TODO: watch out for Python 3
			append(replaceSpecialHTMLCharacters(obj).join((u'"', u'"')))
		else:
			append(replaceSpecialHTMLCharacters(obj))

	return u''.join(html)


def replaceSpecialHTMLCharacters(text):
	return forceUnicode(text)\
		.replace(u'\r', u'')\
		.replace(u'\t', u'   ')\
		.replace(u'&', u'&amp;')\
		.replace(u'"', u'&quot;')\
		.replace(u"'", u'&apos;')\
		.replace(u' ', u'&nbsp;')\
		.replace(u'<', u'&lt;')\
		.replace(u'>', u'&gt;')\
		.replace(u'\n', u'<br />\n')


def compareVersions(v1, condition, v2):
	def removePartAfterWave(versionString):
		if "~" in versionString:
			return versionString[:versionString.find("~")]
		else:
			return versionString

	def splitProductAndPackageVersion(versionString):
		productVersion = packageVersion = u'0'

		match = re.search('^\s*([\w\.]+)-*([\w\.]*)\s*$', versionString)
		if not match:
			raise Exception(u"Bad version string '%s'" % versionString)

		productVersion = match.group(1)
		if match.group(2):
			packageVersion = match.group(2)

		return (productVersion, packageVersion)

	def makeEqualLength(first, second):
		while len(first) < len(second):
			first.append(u'0')

	if not condition:
		condition = u'=='
	if condition not in (u'==', u'=', u'<', u'<=', u'>', u'>='):
		raise Exception(u"Bad condition '%s'" % condition)
	if condition == u'=':
		condition = u'=='

	v1 = removePartAfterWave(forceUnicode(v1))
	v2 = removePartAfterWave(forceUnicode(v2))

	(v1ProductVersion, v1PackageVersion) = splitProductAndPackageVersion(v1)
	(v2ProductVersion, v2PackageVersion) = splitProductAndPackageVersion(v2)

	for (v1, v2) in ( (v1ProductVersion, v2ProductVersion), (v1PackageVersion, v2PackageVersion) ):
		v1p = v1.split(u'.')
		v2p = v2.split(u'.')
		makeEqualLength(v1p, v2p)
		makeEqualLength(v2p, v1p)
		for i in range(len(v1p)):
			while (len(v1p[i]) > 0) or (len(v2p[i]) > 0):
				cv1 = u''
				cv2 = u''

				match = re.search('^(\d+)(\D*.*)$', v1p[i])
				if match:
					cv1 = int(match.group(1))
					v1p[i] = match.group(2)
				else:
					match = re.search('^(\D+)(\d*.*)$', v1p[i])
					if match:
						cv1 = match.group(1)
						v1p[i] = match.group(2)

				match = re.search('^(\d+)(\D*.*)$', v2p[i])
				if match:
					cv2 = int(match.group(1))
					v2p[i] = match.group(2)
				else:
					match = re.search('^(\D+)(\d*.*)$', v2p[i])
					if match:
						cv2 = match.group(1)
						v2p[i] = match.group(2)

				if cv1 == u'':
					cv1 = chr(1)
				if cv2 == u'':
					cv2 = chr(1)
				if cv1 == cv2:
					logger.debug2(u"%s == %s => continue" % (cv1, cv2))
					continue

				if not isinstance(cv1, int):
					cv1 = u"'%s'" % cv1
				if not isinstance(cv2, int):
					cv2 = u"'%s'" % cv2

				b = eval(u"%s %s %s" % (cv1, condition, cv2))
				logger.debug2(u"%s(%s) %s %s(%s) => %s | '%s' '%s'" % (type(cv1), cv1, condition, type(cv2), cv2, b, v1p[i], v2p[i]) )
				if not b:
					logger.debug(u"Unfulfilled condition: %s-%s %s %s-%s" \
						% (v1ProductVersion, v1PackageVersion, condition, v2ProductVersion, v2PackageVersion ))
					return False
				else:
					logger.debug(u"Fulfilled condition: %s-%s %s %s-%s" \
						% (v1ProductVersion, v1PackageVersion, condition, v2ProductVersion, v2PackageVersion ))
					return True

	if u'=' not in condition:
		logger.debug(u"Unfulfilled condition: %s-%s %s %s-%s" \
			% (v1ProductVersion, v1PackageVersion, condition, v2ProductVersion, v2PackageVersion ))
		return False

	logger.debug(u"Fulfilled condition: %s-%s %s %s-%s" \
		% (v1ProductVersion, v1PackageVersion, condition, v2ProductVersion, v2PackageVersion ))
	return True


unitRegex = re.compile('^(\d+\.*\d*)\s*([\w]{0,4})$')
def removeUnit(x):
	x = forceUnicode(x)
	match = unitRegex.search(x)
	if not match:
		return x

	if u'.' in match.group(1):
		value = float(match.group(1))
	else:
		value = int(match.group(1))

	unit = match.group(2)
	mult = 1000

	if unit.lower().endswith('hz'):
		unit = unit[:-2]
	elif unit.lower().endswith('bits'):
		mult = 1024
		unit = unit[:-4]
	elif unit.lower().endswith('b'):
		mult = 1024
		unit = unit[:-1]
	elif unit.lower().endswith('s') or unit.lower().endswith('v'):
		unit = unit[:-1]

	if unit.endswith('n'):
		return float(value) / (mult * mult)
	elif unit.endswith('m'):
		return float(value) / mult
	elif unit.lower().endswith('k'):
		return value * mult
	elif unit.endswith('M'):
		return value * mult * mult
	elif unit.endswith('G'):
		return value * mult * mult * mult

	return value


def blowfishEncrypt(key, cleartext):
	"""
	Takes `cleartext` string, returns hex-encoded,
	blowfish-encrypted string.

	:raises BlowfishError: In case things go wrong.
	:rtype: unicode
	"""
	cleartext = forceUnicode(cleartext).encode('utf-8')
	key = forceUnicode(key)

	while len(cleartext) % 8 != 0:
		# Fill up with \0 until length is a mutiple of 8
		cleartext += chr(0)

	try:
		key = key.decode("hex")
	except TypeError:
		raise BlowfishError(u"Failed to hex decode key '%s'" % key)

	blowfish = Blowfish.new(key, Blowfish.MODE_CBC, BLOWFISH_IV)
	try:
		crypt = blowfish.encrypt(cleartext)
	except Exception as encryptError:
		logger.logException(encryptError, LOG_DEBUG)
		raise BlowfishError(u"Failed to encrypt")

	return unicode(crypt.encode("hex"))


def blowfishDecrypt(key, crypt):
	"""
	Takes hex-encoded, blowfish-encrypted string,
	returns cleartext string.

	:raises BlowfishError: In case things go wrong.
	:rtype: unicode
	"""

	key = forceUnicode(key)
	crypt = forceUnicode(crypt)
	try:
		key = key.decode("hex")
	except TypeError as e:
		raise BlowfishError(u"Failed to hex decode key '%s'" % key)

	crypt = crypt.decode("hex")
	blowfish = Blowfish.new(key, Blowfish.MODE_CBC, BLOWFISH_IV)
	try:
		cleartext = blowfish.decrypt(crypt)
	except Exception as decryptError:
		logger.logException(decryptError, LOG_DEBUG)
		raise BlowfishError(u"Failed to decrypt")

	# Remove possible \0-chars
	if cleartext.find('\0') != -1:
		cleartext = cleartext[:cleartext.find('\0')]

	try:
		return unicode(cleartext, 'utf-8')
	except Exception as e:
		logger.error(e)
		raise BlowfishError(u"Failed to convert decrypted text to unicode.")


def encryptWithPublicKeyFromX509CertificatePEMFile(data, filename):
	import M2Crypto

	cert = M2Crypto.X509.load_cert(filename)
	rsa = cert.get_pubkey().get_rsa()
	padding = M2Crypto.RSA.pkcs1_oaep_padding

	def encrypt():
		for parts in chunk(data, size=32):
			yield rsa.public_encrypt(data=''.join(parts), padding=padding)

	return ''.join(encrypt())


def decryptWithPrivateKeyFromPEMFile(data, filename):
	import M2Crypto

	privateKey = M2Crypto.RSA.load_key(filename)
	padding = M2Crypto.RSA.pkcs1_oaep_padding

	def decrypt():
		for parts in chunk(data, size=256):
			decr = privateKey.private_decrypt(data=''.join(parts), padding=padding)

			for x in decr:
				if x not in ('\x00', '\0'):
					# Avoid any nullbytes
					yield x

	return ''.join(decrypt())


def findFiles(directory, prefix=u'', excludeDir=None, excludeFile=None, includeDir=None, includeFile=None, returnDirs=True, returnLinks=True, followLinks=False, repository=None):
	directory = forceFilename(directory)
	prefix = forceUnicode(prefix)

	if excludeDir:
		if not isRegularExpressionPattern(excludeDir):
			excludeDir = re.compile(forceUnicode(excludeDir))
	else:
		excludeDir = None

	if excludeFile:
		if not isRegularExpressionPattern(excludeFile):
			excludeFile = re.compile(forceUnicode(excludeFile))
	else:
		excludeFile = None

	if includeDir:
		if not isRegularExpressionPattern(includeDir):
			includeDir = re.compile(forceUnicode(includeDir))
	else:
		includeDir = None

	if includeFile:
		if not isRegularExpressionPattern(includeFile):
			includeFile = re.compile(forceUnicode(includeFile))
	else:
		includeFile = None

	returnDirs = forceBool(returnDirs)
	returnLinks = forceBool(returnLinks)
	followLinks = forceBool(followLinks)

	if repository:
		islink = repository.islink
		isdir = repository.isdir
		listdir = repository.listdir
	else:
		islink = os.path.islink
		isdir = os.path.isdir
		listdir = os.listdir

	files = []
	for entry in listdir(directory):
		if isinstance(entry, str):  # TODO how to handle this with Python 3?
			logger.error(u"Bad filename '%s' found in directory '%s', skipping entry!" % (unicode(entry, 'ascii', 'replace'), directory))
			continue
		pp = os.path.join(prefix, entry)
		dp = os.path.join(directory, entry)
		isLink = False
		if islink(dp):
			isLink = True
			if not returnLinks and not followLinks:
				continue
		if isdir(dp) and (not isLink or followLinks):
			if excludeDir and re.search(excludeDir, entry):
				logger.debug(u"Excluding dir '%s' and containing files" % entry)
				continue
			if includeDir:
				if not re.search(includeDir, entry):
					continue
				logger.debug(u"Including dir '%s' and containing files" % entry)
			if returnDirs:
				files.append(pp)
			files.extend(
				findFiles(
					directory=dp,
					prefix=pp,
					excludeDir=excludeDir,
					excludeFile=excludeFile,
					includeDir=includeDir,
					includeFile=includeFile,
					returnDirs=returnDirs,
					returnLinks=returnLinks,
					followLinks=followLinks,
					repository=repository
				)
			)
			continue

		if excludeFile and re.search(excludeFile, entry):
			if isLink:
				logger.debug(u"Excluding link '%s'" % entry)
			else:
				logger.debug(u"Excluding file '%s'" % entry)
			continue

		if includeFile:
			if not re.search(includeFile, entry):
				continue
			if isLink:
				logger.debug(u"Including link '%s'" % entry)
			else:
				logger.debug(u"Including file '%s'" % entry)
		files.append(pp)
	return files


def isRegularExpressionPattern(object):
	return "SRE_Pattern" in str(type(object))


def ipAddressInNetwork(ipAddress, networkAddress):
	"""
	Checks if the given IP address is in the given network range.
	Returns ``True`` if the given address is part of the network.
	Returns ``False`` if the given address is not part of the network.

	:param ipAddress: The IP which we check.
	:type ipAddress: str
	:param networkAddress: The network address written with slash notation.
	:type networkAddress: str
	"""
	def createBytemaskFromAddress(address):
		"Returns an int representation of an bytemask of an ipAddress."
		num = [forceInt(part) for part in address.split('.')]
		return (num[0] << 24) + (num[1] << 16) + (num[2] << 8) + num[3]

	ipAddress = forceIPAddress(ipAddress)
	networkAddress = forceNetworkAddress(networkAddress)

	ip = createBytemaskFromAddress(ipAddress)

	network, netmask = networkAddress.split(u'/')

	if '.' not in netmask:
		netmask = forceUnicode(socket.inet_ntoa(struct.pack('>I', 0xffffffff ^ (1 << 32 - forceInt(netmask)) - 1)))

	while netmask.count('.') < 3:
		netmask = netmask + u'.0'

	logger.debug(
		u"Testing if ip {ipAddress} is part of network "
		u"{network}/{netmask}".format(
			ipAddress=ipAddress,
			network=network,
			netmask=netmask
		)
	)

	network = createBytemaskFromAddress(network)
	netmask = createBytemaskFromAddress(netmask)

	wildcard = netmask ^ 0xFFFFFFFF
	if wildcard | ip == wildcard | network:
		return True

	return False


def getfqdn(name='', conf=None):
	"""
	Get the fqdn.

	If ``name`` is not given it will try various ways to get a valid
	fqdn from the current host.
	If ``conf`` but no name is given it will try to read the FQDN from
	the specified configuration file.
	"""
	if not name:
		env = os.environ.copy()
		if "OPSI_HOSTNAME" in env:
			return forceFqdn(env["OPSI_HOSTNAME"])

		if conf is not None:
			hostname = getGlobalConfig('hostname', conf)
		else:
			hostname = getGlobalConfig('hostname')

		if hostname:
			return forceFqdn(hostname)

	return forceFqdn(socket.getfqdn(name))


def getGlobalConfig(name, configFile=OPSI_GLOBAL_CONF):
	"""
	Reads the value of ``name`` from the global configuration.

	:param configFile: The path of the config file.
	:type configFile: str
	"""
	name = forceUnicode(name)
	if os.path.exists(configFile):
		with codecs.open(configFile, 'r', 'utf8') as config:
			for line in config:
				line = line.strip()
				if not line or line.startswith(('#', ';')) or '=' not in line:
					continue
				(key, value) = line.split('=', 1)
				if key.strip().lower() == name.lower():
					return value.strip()
	return None


def removeDirectory(directory):
	"""
	Removing an directory.

	If this fails with shutil it will try to use system calls.

	.. versionadded:: 4.0.5.1


	:param directory: Path to the directory
	:tye directory: str
	"""
	logger.debug('Removing directory: {0}'.format(directory))
	try:
		shutil.rmtree(directory)
	except UnicodeDecodeError:
		# See http://bugs.python.org/issue3616
		logger.info(
			u'Client data directory seems to contain filenames '
			u'with unicode characters. Trying fallback.'
		)

		import OPSI.System  # late import to avoid circular dependency
		OPSI.System.execute('rm -rf {dir}'.format(dir=directory))


def chunk(iterable, size):
	"""
	Returns chunks (parts) of a specified `size` from `iterable`.
	It will not pad (fill) the chunks.

	This works lazy and therefore can be used with any iterable without
	much overhead.

	Original recipe from http://stackoverflow.com/a/22045226
	"""
	it = iter(iterable)
	return iter(lambda: tuple(islice(it, size)), ())<|MERGE_RESOLUTION|>--- conflicted
+++ resolved
@@ -47,8 +47,7 @@
 from hashlib import md5
 from itertools import islice
 
-<<<<<<< HEAD
-from OPSI.Logger import Logger
+from OPSI.Logger import Logger, LOG_DEBUG
 from OPSI.Types import (forceBool, forceFilename, forceFqdn, forceInt,
 						forceIPAddress, forceNetworkAddress, forceUnicode)
 
@@ -65,18 +64,6 @@
 	'objectToHtml', 'randomString', 'removeDirectory', 'removeUnit',
 	'replaceSpecialHTMLCharacters', 'serialize', 'timestamp', 'toJson'
 ]
-=======
-try:
-	import argparse
-except ImportError:
-	import _argparse as argparse
-
-from OPSI.Logger import Logger, LOG_DEBUG
-from OPSI.Types import (forceBool, forceFilename, forceFqdn, forceInt,
-						forceIPAddress, forceNetworkAddress, forceUnicode)
-
-__version__ = '4.0.7.36'
->>>>>>> 0c679b0b
 
 logger = Logger()
 
