--- conflicted
+++ resolved
@@ -382,18 +382,8 @@
 			return versionString[:versionString.find("~")]
 		return versionString
 
-<<<<<<< HEAD
-	def removeOrVersion(versionString):
-		if "or" in versionString:
-			return versionString[:versionString.find("or")]
-		return versionString
-
-	first = removeOrVersion(removePartAfterWave(v1))
-	second = removeOrVersion(removePartAfterWave(v2))
-=======
 	first = removePartAfterWave(v1)
 	second = removePartAfterWave(v2)
->>>>>>> e9d45638
 	for version in (first, second):
 		parts = version.split("-")
 		if (
@@ -404,15 +394,10 @@
 			raise ValueError(f"Bad package version provided: '{version}'")
 
 	try:
-<<<<<<< HEAD
-		first = packver.parse(first)
-		second = packver.parse(second)
-=======
 		#dont use packver.parse() here as it produces LegacyVersions if some letters are contained (else Versions)
 		#in comparisson, LegacyVersion is always smaller than Version (Problem for 20.09 and 21.h1)
 		first = packver.LegacyVersion(first)
 		second = packver.LegacyVersion(second)
->>>>>>> e9d45638
 	except packver.InvalidVersion as version_error:
 		raise ValueError("Invalid version provided to compareVersions") from version_error
 
@@ -493,16 +478,11 @@
 	:raises BlowfishError: In case things go wrong.
 	:rtype: str
 	"""
-<<<<<<< HEAD
-	cleartext = forceUnicode(cleartext)
-	key = _prepareBlowfishKey(key)
-=======
 	if not key:
 		raise BlowfishError("Missing key")
 
 	key = _prepareBlowfishKey(key)
 	cleartext = forceUnicode(cleartext)
->>>>>>> e9d45638
 
 	while len(cleartext) % 8 != 0:
 		# Fill up with \0 until length is a mutiple of 8
@@ -529,18 +509,11 @@
 	:raises BlowfishError: In case things go wrong.
 	:rtype: str
 	"""
-<<<<<<< HEAD
-	crypt = bytes.fromhex(crypt)
-	key = _prepareBlowfishKey(key)
-
-=======
 	if not key:
 		raise BlowfishError("Missing key")
-
 	key = _prepareBlowfishKey(key)
 	crypt = bytes.fromhex(crypt)
 
->>>>>>> e9d45638
 	blowfish = Blowfish.new(key, Blowfish.MODE_CBC, BLOWFISH_IV)
 	try:
 		cleartext = blowfish.decrypt(crypt)
@@ -549,12 +522,7 @@
 		raise BlowfishError("Failed to decrypt") from err
 
 	# Remove possible \0-chars
-<<<<<<< HEAD
-	if b'\0' in cleartext:
-		cleartext = cleartext[:cleartext.find(b'\0')]
-=======
 	cleartext = cleartext.rstrip(b'\0')
->>>>>>> e9d45638
 
 	try:
 		return cleartext.decode("utf-8")
