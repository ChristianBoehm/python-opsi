#! /usr/bin/env python
# -*- coding: utf-8 -*-

# This module is part of the desktop management solution opsi
# (open pc server integration) http://www.opsi.org

# Copyright (C) 2006-2016 uib GmbH <info@uib.de>
# http://www.uib.de/

# This program is free software: you can redistribute it and/or modify
# it under the terms of the GNU Affero General Public License as
# published by the Free Software Foundation, either version 3 of the
# License, or (at your option) any later version.

# This program is distributed in the hope that it will be useful,
# but WITHOUT ANY WARRANTY; without even the implied warranty of
# MERCHANTABILITY or FITNESS FOR A PARTICULAR PURPOSE.  See the
# GNU Affero General Public License for more details.

# You should have received a copy of the GNU Affero General Public License
# along with this program.  If not, see <http://www.gnu.org/licenses/>.
"""
General utility functions.

This module holds various utility functions for the work with opsi.
This includes functions for (de)serialisation, converting classes from
or to JSON, working with librsync and more.

:copyright:	uib GmbH <info@uib.de>
:author: Jan Schneider <j.schneider@uib.de>
:author: Niko Wenselowski <n.wenselowski@uib.de>
:license: GNU Affero General Public License version 3
"""

import base64
import codecs
import json
import os
import random
import re
import shutil
import socket
import struct
import time
import types
from contextlib import closing
from Crypto.Cipher import Blowfish
from hashlib import md5
from itertools import islice

try:
	import argparse
except ImportError:
	import _argparse as argparse

from OPSI.Logger import Logger
from OPSI.Types import (forceBool, forceFilename, forceFqdn, forceInt,
						forceIPAddress, forceNetworkAddress, forceUnicode)

<<<<<<< HEAD
__version__ = '4.0.7.17'
=======
__version__ = '4.0.6.41'
__all__ = [
	'BLOWFISH_IV', 'OPSI_GLOBAL_CONF', 'PickleString',
	'RANDOM_DEVICE', 'argparse', 'blowfishDecrypt', 'blowfishEncrypt',
	'chunk', 'compareVersions', 'decryptWithPrivateKeyFromPEMFile',
	'deserialize', 'encryptWithPublicKeyFromX509CertificatePEMFile',
	'findFiles', 'flattenSequence', 'formatFileSize', 'fromJson',
	'generateOpsiHostKey', 'getGlobalConfig', 'getfqdn', 'ipAddressInNetwork',
	'isRegularExpressionPattern', 'librsyncDeltaFile', 'librsyncPatchFile',
	'librsyncSignature', 'md5sum', 'objectToBash', 'objectToBeautifiedText',
	'objectToHtml', 'randomString', 'removeDirectory', 'removeUnit',
	'replaceSpecialHTMLCharacters', 'serialize', 'timestamp', 'toJson'
]
>>>>>>> ae8d8837

logger = Logger()

if os.name == 'posix':
	from duplicity import librsync
elif os.name == 'nt':
	try:
		import librsync
	except Exception as e:
		logger.error(u"Failed to import librsync: %s" % e)

BLOWFISH_IV = 'OPSI1234'
OPSI_GLOBAL_CONF = u'/etc/opsi/global.conf'
RANDOM_DEVICE = u'/dev/urandom'
_ACCEPTED_CHARACTERS = (
	"abcdefghijklmnopqrstuvwxyz"
	"ABCDEFGHIJKLMNOPQRSTUVWXYZ"
	"0123456789"
)


class PickleString(str):

	def __getstate__(self):
		return base64.standard_b64encode(self)

	def __setstate__(self, state):
		self = base64.standard_b64decode(state)


def deserialize(obj, preventObjectCreation=False):
	newObj = None
	if not preventObjectCreation and isinstance(obj, dict) and 'type' in obj:
		try:
			import OPSI.Object
			c = eval('OPSI.Object.%s' % obj['type'])
			newObj = c.fromHash(obj)
		except Exception as error:
			logger.debug(u"Failed to get object from dict {0!r}: {1}", obj, forceUnicode(error))
			return obj
	elif isinstance(obj, list):
		newObj = [deserialize(tempObject, preventObjectCreation=preventObjectCreation) for tempObject in obj]
	elif isinstance(obj, dict):
		newObj = {}
		for (key, value) in obj.items():
			newObj[key] = deserialize(value, preventObjectCreation=preventObjectCreation)
	else:
		return obj

	return newObj


def serialize(obj):
	newObj = None
	if isinstance(obj, (unicode, str)):
		return obj
	elif hasattr(obj, 'serialize'):
		newObj = obj.serialize()
	elif isinstance(obj, (list, set, types.GeneratorType)):
		newObj = [serialize(tempObject) for tempObject in obj]
	elif isinstance(obj, dict):
		newObj = {}
		for key, value in obj.items():
			newObj[key] = serialize(value)
	else:
		return obj

	return newObj


def formatFileSize(sizeInBytes):
	if sizeInBytes < 1024:
		return '%i' % sizeInBytes
	elif sizeInBytes < 1048576:  # 1024**2
		return '%iK' % (sizeInBytes / 1024)
	elif sizeInBytes < 1073741824:  # 1024**3
		return '%iM' % (sizeInBytes / 1048576)
	elif sizeInBytes < 1099511627776:  # 1024**4
		return '%iG' % (sizeInBytes / 1073741824)
	else:
		return '%iT' % (sizeInBytes / 1099511627776)


def fromJson(obj, objectType=None, preventObjectCreation=False):
	obj = json.loads(obj)
	if isinstance(obj, dict) and objectType:
		obj['type'] = objectType
	return deserialize(obj, preventObjectCreation=preventObjectCreation)


def toJson(obj, ensureAscii=False):
	return json.dumps(serialize(obj), ensure_ascii=ensureAscii)


def librsyncSignature(filename, base64Encoded=True):
	try:
		with open(filename, 'rb') as f:
			with closing(librsync.SigFile(f)) as sf:
				sig = sf.read()

				if base64Encoded:
					sig = base64.encodestring(sig)

				return sig
	except Exception as e:
		raise Exception(u"Failed to get librsync signature: %s" % forceUnicode(e))


def librsyncPatchFile(oldfile, deltafile, newfile):
	logger.debug(u"Librsync : %s, %s, %s" % (oldfile, deltafile, newfile))
	if oldfile == newfile:
		raise ValueError(u"Oldfile and newfile are the same file")
	if deltafile == newfile:
		raise ValueError(u"deltafile and newfile are the same file")
	if deltafile == oldfile:
		raise ValueError(u"oldfile and deltafile are the same file")

	bufsize = 1024 * 1024
	try:
		with open(oldfile, "rb") as of:
			with open(deltafile, "rb") as df:
				with open(newfile, "wb") as nf:
					with closing(librsync.PatchedFile(of, df)) as pf:
						data = True
						while data:
							data = pf.read(bufsize)
							nf.write(data)
	except Exception as e:
		raise Exception(u"Failed to patch file: %s" % forceUnicode(e))


def librsyncDeltaFile(filename, signature, deltafile):
	bufsize = 1024 * 1024
	try:
		with open(filename, "rb") as f:
			with open(deltafile, "wb") as df:
				with closing(librsync.DeltaFile(signature, f)) as ldf:
					data = True
					while data:
						data = ldf.read(bufsize)
						df.write(data)
	except Exception as e:
		raise Exception(u"Failed to write delta file: %s" % forceUnicode(e))


def md5sum(filename):
	""" Returns the md5sum of the given file. """
	md5object = md5()

	with open(filename, 'rb') as fileToHash:
		while True:
			data = fileToHash.read(524288)
			if not data:
				break
			md5object.update(data)

	return md5object.hexdigest()


def randomString(length, characters=_ACCEPTED_CHARACTERS):
	"""
	Generates a random string for a given length.

	:param characters: The characters to choose from. This defaults to 0-9a-Z.
	"""
	string = [random.choice(characters) for _ in range(length)]
	return forceUnicode(u''.join(string))


def generateOpsiHostKey(forcePython=False):
	"""
	Generates an random opsi host key.

	This will try to make use of an existing random device.
	As a fallback the generation is done in plain Python.

	:param forcePython: Force the usage of Python for host key generation.
	"""
	key = u''
	if os.name == 'posix' and not forcePython:
		logger.debug(u"Opening random device '%s' to generate opsi host key" % RANDOM_DEVICE)
		with open(RANDOM_DEVICE) as r:
			key = r.read(16)
		logger.debug("Random device closed")
		key = unicode(key.encode("hex"))
	else:
		logger.debug(u"Using python random module to generate opsi host key")
		key = randomString(32, "0123456789abcdef")
	return key


def timestamp(secs=0, dateOnly=False):
	''' Returns a timestamp of the current system time format: YYYY-mm-dd[ HH:MM:SS] '''
	if not secs:
		secs = time.time()
	if dateOnly:
		return time.strftime(u"%Y-%m-%d", time.localtime(secs))
	else:
		return time.strftime(u"%Y-%m-%d %H:%M:%S", time.localtime(secs))


def objectToBeautifiedText(obj, level=0):
	if level == 0:
		obj = serialize(obj)

	indent = u' ' * (4 * level)  # indent with four spaces
	text = []
	append = text.append

	if isinstance(obj, (list, set)):
		append(indent)
		append(u'[\n')

		if obj:
			for element in obj:
				if not isinstance(element, (dict, list)):
					append(indent)
				append(objectToBeautifiedText(element, level + 1))
				append(u',')
				append(u'\n')

			del text[-2]  # Deleting the last comma

		append(indent)
		append(u']')
	elif isinstance(obj, dict):
		append(indent)
		append(u'{\n')

		if obj:
			for (key, value) in obj.iteritems():
				append(indent)
				append(key.join((u'"', u'" : ')))
				if isinstance(value, (dict, list)):
					append(u'\n')
				append(objectToBeautifiedText(value, level + 1))
				append(u',')
				append(u'\n')

			del text[-2]  # Deleting the last comma

		append(indent)
		append(u'}')
	elif isinstance(obj, str):  # TODO: watch out for Python 3
		append(toJson(forceUnicode(obj)))
	else:
		append(toJson(obj))

	return ''.join(text)


def objectToBash(obj, bashVars=None, level=0):
	"""
	:type bashVars: dict
	"""
	if bashVars is None:
		bashVars = {}

	if level == 0:
		obj = serialize(obj)

	varName = 'RESULT'
	if level > 0:
		varName = 'RESULT%d' % level

	if not bashVars.get(varName):
		bashVars[varName] = u''

	if hasattr(obj, 'serialize'):
		obj = obj.serialize()

	if isinstance(obj, (list, set)):
		bashVars[varName] += u'(\n'
		for i in range( len(obj) ):
			if isinstance(obj[i], (dict, list)):
				hashFound = True
				level += 1
				objectToBash(obj[i], bashVars, level)
				bashVars[varName] += u'RESULT%d=${RESULT%d[*]}' % (level, level)
			else:
				objectToBash(obj[i], bashVars, level)
			bashVars[varName] += u'\n'
		bashVars[varName] = bashVars[varName][:-1] + u'\n)'
	elif isinstance(obj, dict):
		bashVars[varName] += u'(\n'
		for (key, value) in obj.items():
			bashVars[varName] += '%s=' % key
			if isinstance(value, (dict, list)):
				level += 1
				v = objectToBash(value, bashVars, level)
				bashVars[varName] += u'${RESULT%d[*]}' % level
			else:
				objectToBash(value, bashVars, level)
			bashVars[varName] += u'\n'
		bashVars[varName] = bashVars[varName][:-1] + u'\n)'

	elif obj is None:
		bashVars[varName] += u'""'

	else:
		bashVars[varName] += u'"%s"' % forceUnicode(obj)

	return bashVars


def objectToHtml(obj, level=0):
	if level == 0:
		obj = serialize(obj)

	html = []
	append = html.append

	if isinstance(obj, (list, set)):
		append(u'[')
		if len(obj) > 0:
			append(u'<div style="padding-left: 3em;">')
			for i, currentElement in enumerate(obj):
				append(objectToHtml(currentElement, level + 1))
				if i < len(obj) - 1:
					append(u',<br />\n')
			append(u'</div>')
		append(u']')
	elif isinstance(obj, dict):
		append(u'{')
		if len(obj) > 0:
			append(u'<div style="padding-left: 3em;">')
			for i, (key, value) in enumerate(obj.items()):
				append(u'<font class="json_key">')
				append(objectToHtml(key))
				append(u'</font>: ')
				append(objectToHtml(value, level + 1))
				if i < len(obj) - 1:
					append(u',<br />\n')
			append(u'</div>')
		append(u'}')
	elif isinstance(obj, bool):
		append(str(obj).lower())
	elif obj is None:
		append('null')
	else:
		if isinstance(obj, (str, unicode)):  # TODO: watch out for Python 3
			append(replaceSpecialHTMLCharacters(obj).join((u'"', u'"')))
		else:
			append(replaceSpecialHTMLCharacters(obj))

	return u''.join(html)


def replaceSpecialHTMLCharacters(text):
	return forceUnicode(text)\
		.replace(u'\r', u'')\
		.replace(u'\t', u'   ')\
		.replace(u'&', u'&amp;')\
		.replace(u'"', u'&quot;')\
		.replace(u"'", u'&apos;')\
		.replace(u' ', u'&nbsp;')\
		.replace(u'<', u'&lt;')\
		.replace(u'>', u'&gt;')\
		.replace(u'\n', u'<br />\n')


def compareVersions(v1, condition, v2):
	def removePartAfterWave(versionString):
		if "~" in versionString:
			return versionString[:versionString.find("~")]
		else:
			return versionString

	def splitProductAndPackageVersion(versionString):
		productVersion = packageVersion = u'0'

		match = re.search('^\s*([\w\.]+)-*([\w\.]*)\s*$', versionString)
		if not match:
			raise Exception(u"Bad version string '%s'" % versionString)

		productVersion = match.group(1)
		if match.group(2):
			packageVersion = match.group(2)

		return (productVersion, packageVersion)

	def makeEqualLength(first, second):
		while len(first) < len(second):
			first.append(u'0')

	if not condition:
		condition = u'=='
	if condition not in (u'==', u'=', u'<', u'<=', u'>', u'>='):
		raise Exception(u"Bad condition '%s'" % condition)
	if condition == u'=':
		condition = u'=='

	v1 = removePartAfterWave(forceUnicode(v1))
	v2 = removePartAfterWave(forceUnicode(v2))

	(v1ProductVersion, v1PackageVersion) = splitProductAndPackageVersion(v1)
	(v2ProductVersion, v2PackageVersion) = splitProductAndPackageVersion(v2)

	for (v1, v2) in ( (v1ProductVersion, v2ProductVersion), (v1PackageVersion, v2PackageVersion) ):
		v1p = v1.split(u'.')
		v2p = v2.split(u'.')
		makeEqualLength(v1p, v2p)
		makeEqualLength(v2p, v1p)
		for i in range(len(v1p)):
			while (len(v1p[i]) > 0) or (len(v2p[i]) > 0):
				cv1 = u''
				cv2 = u''

				match = re.search('^(\d+)(\D*.*)$', v1p[i])
				if match:
					cv1 = int(match.group(1))
					v1p[i] = match.group(2)
				else:
					match = re.search('^(\D+)(\d*.*)$', v1p[i])
					if match:
						cv1 = match.group(1)
						v1p[i] = match.group(2)

				match = re.search('^(\d+)(\D*.*)$', v2p[i])
				if match:
					cv2 = int(match.group(1))
					v2p[i] = match.group(2)
				else:
					match = re.search('^(\D+)(\d*.*)$', v2p[i])
					if match:
						cv2 = match.group(1)
						v2p[i] = match.group(2)

				if cv1 == u'':
					cv1 = chr(1)
				if cv2 == u'':
					cv2 = chr(1)
				if cv1 == cv2:
					logger.debug2(u"%s == %s => continue" % (cv1, cv2))
					continue

				if not isinstance(cv1, int):
					cv1 = u"'%s'" % cv1
				if not isinstance(cv2, int):
					cv2 = u"'%s'" % cv2

				b = eval(u"%s %s %s" % (cv1, condition, cv2))
				logger.debug2(u"%s(%s) %s %s(%s) => %s | '%s' '%s'" % (type(cv1), cv1, condition, type(cv2), cv2, b, v1p[i], v2p[i]) )
				if not b:
					logger.debug(u"Unfulfilled condition: %s-%s %s %s-%s" \
						% (v1ProductVersion, v1PackageVersion, condition, v2ProductVersion, v2PackageVersion ))
					return False
				else:
					logger.debug(u"Fulfilled condition: %s-%s %s %s-%s" \
						% (v1ProductVersion, v1PackageVersion, condition, v2ProductVersion, v2PackageVersion ))
					return True

	if u'=' not in condition:
		logger.debug(u"Unfulfilled condition: %s-%s %s %s-%s" \
			% (v1ProductVersion, v1PackageVersion, condition, v2ProductVersion, v2PackageVersion ))
		return False

	logger.debug(u"Fulfilled condition: %s-%s %s %s-%s" \
		% (v1ProductVersion, v1PackageVersion, condition, v2ProductVersion, v2PackageVersion ))
	return True


unitRegex = re.compile('^(\d+\.*\d*)\s*([\w]{0,4})$')
def removeUnit(x):
	x = forceUnicode(x)
	match = unitRegex.search(x)
	if not match:
		return x

	if u'.' in match.group(1):
		value = float(match.group(1))
	else:
		value = int(match.group(1))

	unit = match.group(2)
	mult = 1000

	if unit.lower().endswith('hz'):
		unit = unit[:-2]
	elif unit.lower().endswith('bits'):
		mult = 1024
		unit = unit[:-4]
	elif unit.lower().endswith('b'):
		mult = 1024
		unit = unit[:-1]
	elif unit.lower().endswith('s') or unit.lower().endswith('v'):
		unit = unit[:-1]

	if unit.endswith('n'):
		return float(value) / (mult * mult)
	elif unit.endswith('m'):
		return float(value) / mult
	elif unit.lower().endswith('k'):
		return value * mult
	elif unit.endswith('M'):
		return value * mult * mult
	elif unit.endswith('G'):
		return value * mult * mult * mult

	return value


def blowfishEncrypt(key, cleartext):
	"Takes cleartext string, returns hex-encoded, blowfish-encrypted string"

	cleartext = forceUnicode(cleartext).encode('utf-8')
	key = forceUnicode(key)

	while len(cleartext) % 8 != 0:
		# Fill up with \0 until length is a mutiple of 8
		cleartext += chr(0)

	try:
		key = key.decode("hex")
	except TypeError:
		raise Exception(u"Failed to hex decode key '%s'" % key)

	blowfish = Blowfish.new(key, Blowfish.MODE_CBC, BLOWFISH_IV)
	crypt = blowfish.encrypt(cleartext)
	return unicode(crypt.encode("hex"))


def blowfishDecrypt(key, crypt):
	"Takes hex-encoded, blowfish-encrypted string, returns cleartext string"

	key = forceUnicode(key)
	crypt = forceUnicode(crypt)
	try:
		key = key.decode("hex")
	except TypeError as e:
		raise Exception(u"Failed to hex decode key '%s'" % key)
	crypt = crypt.decode("hex")
	blowfish = Blowfish.new(key, Blowfish.MODE_CBC, BLOWFISH_IV)
	cleartext = blowfish.decrypt(crypt)
	# Remove possible \0-chars
	if cleartext.find('\0') != -1:
		cleartext = cleartext[:cleartext.find('\0')]

	try:
		return unicode(cleartext, 'utf-8')
	except Exception as e:
		logger.error(e)
		raise Exception(u"Failed to decrypt")


def encryptWithPublicKeyFromX509CertificatePEMFile(data, filename):
	import M2Crypto

	cert = M2Crypto.X509.load_cert(filename)
	rsa = cert.get_pubkey().get_rsa()
	padding = M2Crypto.RSA.pkcs1_oaep_padding

	def encrypt():
		for parts in chunk(data, size=32):
			yield rsa.public_encrypt(data=''.join(parts), padding=padding)

	return ''.join(encrypt())


def decryptWithPrivateKeyFromPEMFile(data, filename):
	import M2Crypto

	privateKey = M2Crypto.RSA.load_key(filename)
	padding = M2Crypto.RSA.pkcs1_oaep_padding

	def decrypt():
		for parts in chunk(data, size=256):
			decr = privateKey.private_decrypt(data=''.join(parts), padding=padding)

			for x in decr:
				if x not in ('\x00', '\0'):
					# Avoid any nullbytes
					yield x

	return ''.join(decrypt())


def findFiles(directory, prefix=u'', excludeDir=None, excludeFile=None, includeDir=None, includeFile=None, returnDirs=True, returnLinks=True, followLinks=False, repository=None):
	directory = forceFilename(directory)
	prefix = forceUnicode(prefix)

	if excludeDir:
		if not isRegularExpressionPattern(excludeDir):
			excludeDir = re.compile(forceUnicode(excludeDir))
	else:
		excludeDir = None

	if excludeFile:
		if not isRegularExpressionPattern(excludeFile):
			excludeFile = re.compile(forceUnicode(excludeFile))
	else:
		excludeFile = None

	if includeDir:
		if not isRegularExpressionPattern(includeDir):
			includeDir = re.compile(forceUnicode(includeDir))
	else:
		includeDir = None

	if includeFile:
		if not isRegularExpressionPattern(includeFile):
			includeFile = re.compile(forceUnicode(includeFile))
	else:
		includeFile = None

	returnDirs = forceBool(returnDirs)
	returnLinks = forceBool(returnLinks)
	followLinks = forceBool(followLinks)

	islink = os.path.islink
	isdir = os.path.isdir
	listdir = os.listdir
	if repository:
		islink = repository.islink
		isdir = repository.isdir
		listdir = repository.listdir

	files = []
	for entry in listdir(directory):
		if isinstance(entry, str):  # TODO how to handle this with Python 3?
			logger.error(u"Bad filename '%s' found in directory '%s', skipping entry!" % (unicode(entry, 'ascii', 'replace'), directory))
			continue
		pp = os.path.join(prefix, entry)
		dp = os.path.join(directory, entry)
		isLink = False
		if islink(dp):
			isLink = True
			if not returnLinks and not followLinks:
				continue
		if isdir(dp) and (not isLink or followLinks):
			if excludeDir and re.search(excludeDir, entry):
				logger.debug(u"Excluding dir '%s' and containing files" % entry)
				continue
			if includeDir:
				if not re.search(includeDir, entry):
					continue
				logger.debug(u"Including dir '%s' and containing files" % entry)
			if returnDirs:
				files.append(pp)
			files.extend(
				findFiles(
					directory=dp,
					prefix=pp,
					excludeDir=excludeDir,
					excludeFile=excludeFile,
					includeDir=includeDir,
					includeFile=includeFile,
					returnDirs=returnDirs,
					returnLinks=returnLinks,
					followLinks=followLinks,
					repository=repository
				)
			)
			continue

		if excludeFile and re.search(excludeFile, entry):
			if isLink:
				logger.debug(u"Excluding link '%s'" % entry)
			else:
				logger.debug(u"Excluding file '%s'" % entry)
			continue

		if includeFile:
			if not re.search(includeFile, entry):
				continue
			if isLink:
				logger.debug(u"Including link '%s'" % entry)
			else:
				logger.debug(u"Including file '%s'" % entry)
		files.append(pp)
	return files


def isRegularExpressionPattern(object):
	return "SRE_Pattern" in str(type(object))


def ipAddressInNetwork(ipAddress, networkAddress):
	"""
	Checks if the given IP address is in the given network range.
	Returns ``True`` if the given address is part of the network.
	Returns ``False`` if the given address is not part of the network.

	:param ipAddress: The IP which we check.
	:type ipAddress: str
	:param networkAddress: The network address written with slash notation.
	:type networkAddress: str
	"""
	def createBytemaskFromAddress(address):
		"Returns an int representation of an bytemask of an ipAddress."
		num = [forceInt(part) for part in address.split('.')]
		return (num[0] << 24) + (num[1] << 16) + (num[2] << 8) + num[3]

	ipAddress = forceIPAddress(ipAddress)
	networkAddress = forceNetworkAddress(networkAddress)

	ip = createBytemaskFromAddress(ipAddress)

	network, netmask = networkAddress.split(u'/')

	if '.' not in netmask:
		netmask = forceUnicode(socket.inet_ntoa(struct.pack('>I', 0xffffffff ^ (1 << 32 - forceInt(netmask)) - 1)))

	while netmask.count('.') < 3:
		netmask = netmask + u'.0'

	logger.debug(
		u"Testing if ip {ipAddress} is part of network "
		u"{network}/{netmask}".format(
			ipAddress=ipAddress,
			network=network,
			netmask=netmask
		)
	)

	network = createBytemaskFromAddress(network)
	netmask = createBytemaskFromAddress(netmask)

	wildcard = netmask ^ 0xFFFFFFFF
	if wildcard | ip == wildcard | network:
		return True

	return False


def flattenSequence(sequence):
	"""
	Flattens nested sequences so that only a flat list will be returned.

	:returntype: list
	"""
	listToReturn = []
	for part in sequence:
		if isinstance(part, (list, tuple, set, types.GeneratorType)):
			listToReturn.extend(flattenSequence(part))
		else:
			listToReturn.append(part)
	return listToReturn


def getfqdn(name='', conf=None):
	"""
	Get the fqdn.

	If ``name`` is not given it will try various ways to get a valid
	fqdn from the current host.
	If ``conf`` but no name is given it will try to read the FQDN from
	the specified configuration file.
	"""
	if not name:
		env = os.environ.copy()
		if "OPSI_HOSTNAME" in env:
			return forceFqdn(env["OPSI_HOSTNAME"])

		if conf is not None:
			hostname = getGlobalConfig('hostname', conf)
		else:
			hostname = getGlobalConfig('hostname')

		if hostname:
			return forceFqdn(hostname)

	return forceFqdn(socket.getfqdn(name))


def getGlobalConfig(name, configFile=OPSI_GLOBAL_CONF):
	"""
	Reads the value of ``name`` from the global configuration.

	:param configFile: The path of the config file.
	:type configFile: str
	"""
	name = forceUnicode(name)
	if os.path.exists(configFile):
		with codecs.open(configFile, 'r', 'utf8') as config:
			for line in config:
				line = line.strip()
				if not line or line.startswith(('#', ';')) or '=' not in line:
					continue
				(key, value) = line.split('=', 1)
				if key.strip().lower() == name.lower():
					return value.strip()
	return None


def removeDirectory(directory):
	"""
	Removing an directory.

	If this fails with shutil it will try to use system calls.

	.. versionadded:: 4.0.5.1


	:param directory: Path to the directory
	:tye directory: str
	"""
	logger.debug('Removing directory: {0}'.format(directory))
	try:
		shutil.rmtree(directory)
	except UnicodeDecodeError:
		# See http://bugs.python.org/issue3616
		logger.info(
			u'Client data directory seems to contain filenames '
			u'with unicode characters. Trying fallback.'
		)

		import OPSI.System  # late import to avoid circular dependency
		OPSI.System.execute('rm -rf {dir}'.format(dir=directory))


def chunk(iterable, size):
	"""
	Returns chunks (parts) of a specified `size` from `iterable`.
	It will not pad (fill) the chunks.

	This works lazy and therefore can be used with any iterable without
	much overhead.

	Original recipe from http://stackoverflow.com/a/22045226
	"""
	it = iter(iterable)
	return iter(lambda: tuple(islice(it, size)), ())<|MERGE_RESOLUTION|>--- conflicted
+++ resolved
@@ -57,10 +57,7 @@
 from OPSI.Types import (forceBool, forceFilename, forceFqdn, forceInt,
 						forceIPAddress, forceNetworkAddress, forceUnicode)
 
-<<<<<<< HEAD
-__version__ = '4.0.7.17'
-=======
-__version__ = '4.0.6.41'
+__version__ = '4.1.1'
 __all__ = [
 	'BLOWFISH_IV', 'OPSI_GLOBAL_CONF', 'PickleString',
 	'RANDOM_DEVICE', 'argparse', 'blowfishDecrypt', 'blowfishEncrypt',
@@ -73,7 +70,6 @@
 	'objectToHtml', 'randomString', 'removeDirectory', 'removeUnit',
 	'replaceSpecialHTMLCharacters', 'serialize', 'timestamp', 'toJson'
 ]
->>>>>>> ae8d8837
 
 logger = Logger()
 
