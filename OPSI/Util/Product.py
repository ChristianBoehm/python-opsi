--- conflicted
+++ resolved
@@ -520,15 +520,9 @@
 
 			if self.customName:
 				found = False
-<<<<<<< HEAD
 				for i, currentDir in enumerate(dirs):
 					customDir = u"%s.%s" % (currentDir, self.customName)
-					if os.path.exists( os.path.join(self.packageSourceDir, customDir) ):
-=======
-				for i in range(len(dirs)):
-					customDir = u"%s.%s" % (dirs[i], self.customName)
 					if os.path.exists(os.path.join(self.packageSourceDir, customDir)):
->>>>>>> 66c5accc
 						found = True
 						if self.customOnly:
 							dirs[i] = customDir
