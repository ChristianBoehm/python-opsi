# -*- coding: utf-8 -*-

# This file is part of python-opsi.
<<<<<<< HEAD
# Copyright (C) 2006-2017 uib GmbH <info@uib.de>
=======
# Copyright (C) 2006-2008, 2015-2017 uib GmbH <info@uib.de>
>>>>>>> b1dd3f9f
# All rights reserved.

# This program is free software: you can redistribute it and/or modify
# it under the terms of the GNU Affero General Public License as
# published by the Free Software Foundation, either version 3 of the
# License, or (at your option) any later version.

# This program is distributed in the hope that it will be useful,
# but WITHOUT ANY WARRANTY; without even the implied warranty of
# MERCHANTABILITY or FITNESS FOR A PARTICULAR PURPOSE.  See the
# GNU Affero General Public License for more details.

# You should have received a copy of the GNU Affero General Public License
# along with this program.  If not, see <http://www.gnu.org/licenses/>.
"""
opsi python library - Message

Working with subjects and progress information.

:author: Jan Schneider <j.schneider@uib.de>
:license: GNU Affero General Public License version 3
"""

import json
import threading
import time
from twisted.protocols.basic import LineReceiver
from twisted.internet.protocol import ServerFactory, ClientFactory
from twisted.internet import reactor, defer

from OPSI.Logger import Logger
from OPSI.Types import (forceBool, forceInt, forceIntList, forceIpAddress,
	forceList, forceUnicode, forceUnicodeList)

<<<<<<< HEAD
=======
__version__ = '4.0.7.41'

>>>>>>> b1dd3f9f
logger = Logger()


class Subject(object):
	def __init__(self, id, type=u'', title=u'', **args):
		self._id = forceUnicode(id)
		self._type = forceUnicode(type)
		self._title = forceUnicode(title)
		self._observers = []

	def reset(self):
		pass

	def getClass(self):
		return self.__class__.__name__

	def getId(self):
		return self._id

	def getType(self):
		return self._type

	def getTitle(self):
		return self._title

	def setTitle(self, title):
		self._title = forceUnicode(title)

	def attachObserver(self, observer):
		if observer not in self._observers:
			self._observers.append(observer)

	def detachObserver(self, observer):
		if observer in self._observers:
			self._observers.remove(observer)

	def serializable(self):
		return {
			"id": self.getId(),
			"type": self.getType(),
			"title": self.getTitle(),
			"class": self.getClass()
		}

	def __unicode__(self):
		return u'<%s type: %s, id: %s>' % (self.__class__.__name__, self._type, self._id)

	def __str__(self):
		return self.__unicode__().encode("ascii", "replace")

	def __repr__(self):
		return self.__str__()


class MessageSubject(Subject):
	def __init__(self, id, type=u'', title=u'', **args):
		Subject.__init__(self, id, type, title, **args)
		self.reset()
		try:
			self._message = forceUnicode(args['message'])
		except KeyError:
<<<<<<< HEAD
			pass
=======
			pass  # no matching key
>>>>>>> b1dd3f9f

		try:
			self._severity = forceInt(args['severity'])
		except KeyError:
<<<<<<< HEAD
			pass

		logger.debug(u"MessageSubject '%s' created" % self._id)
=======
			pass  # no matching key

		logger.debug(u"MessageSubject {0!r} created", self._id)
>>>>>>> b1dd3f9f

	def reset(self):
		Subject.reset(self)
		self._message = u''
		self._severity = 0

	def setMessage(self, message, severity=0):
		self._message = forceUnicode(message)
		self._severity = forceInt(severity)
		self._notifyMessageChanged()

	def getMessage(self):
		return self._message

	def getSeverity(self):
		return self._severity

	def _notifyMessageChanged(self):
		for observer in self._observers:
			observer.messageChanged(self, self._message)

	def serializable(self):
		subject = Subject.serializable(self)
		subject['message'] = self.getMessage()
		subject['severity'] = self.getSeverity()
		return subject


class ChoiceSubject(MessageSubject):
	def __init__(self, id, type=u'', title=u'', **args):
		MessageSubject.__init__(self, id, type, title, **args)
		self.reset()
		self._callbacks = []
		try:
			self._multiValue = forceBool(args['multiValue'])
		except KeyError:
			pass

		try:
			self._choices = forceUnicodeList(args['choices'])
		except KeyError:
			pass

		try:
			self._selectedIndexes = forceIntList(args['selectedIndexes'])
		except KeyError:
			pass

		try:
			self._callbacks = args['callbacks']
		except KeyError:
			pass

		logger.debug(u"ChoiceSubject '%s' created" % self._id)

	def reset(self):
		MessageSubject.reset(self)
		self._choices = []
		self._selectedIndexes = []
		self._multiValue = True

	def getMultiValue(self):
		return self._multiValue

	def setSelectedIndexes(self, selectedIndexes):
		self._selectedIndexes = []
		for selectedIndex in forceIntList(selectedIndexes):
			if (selectedIndex < 0) or (selectedIndex > len(self._choices)-1) or selectedIndex in self._selectedIndexes:
				continue
			if self._multiValue:
				self._selectedIndexes = [selectedIndex]
			else:
				self._selectedIndexes.append(selectedIndex)
		self._notifySelectedIndexesChanged()

	def getSelectedIndexes(self):
		return self._selectedIndexes

	def setChoices(self, choices):
		self._choices = forceUnicodeList(choices)
		if len(self._choices) > 0 and not self._selectedIndexes:
			self._selectedIndexes = [0]
		self._notifyChoicesChanged()

	def getChoices(self):
		return self._choices

	def selectChoice(self):
		logger.debug(u"ChoiceSubject.selectChoice()")
		for selectedIndex in self._selectedIndexes:
			if (selectedIndex >= 0) and (selectedIndex < len(self._callbacks)):
				# Exceute callback
				logger.notice(u"Executing callback %s" % self._callbacks[selectedIndex])
				self._callbacks[selectedIndex](self)

	def setCallbacks(self, callbacks):
		callbacks = forceList(callbacks)
		self._callbacks = callbacks

	def _notifySelectedIndexesChanged(self):
		for observer in self._observers:
			observer.selectedIndexesChanged(self, self._selectedIndexes)

	def _notifyChoicesChanged(self):
		for observer in self._observers:
			observer.choicesChanged(self, self._choices)

	def serializable(self):
		subject = MessageSubject.serializable(self)
		subject['choices'] = self.getChoices()
		subject['selectedIndexes'] = self.getSelectedIndexes()
		return subject


class ProgressSubject(MessageSubject):
	def __init__(self, id, type=u'', title=u'', **args):
		MessageSubject.__init__(self, id, type, title, **args)
		self.reset()
		self._fireAlways = True
		self._endChangable = True
		try:
			self._end = forceInt(args['end'])
			if self._end < 0:
				self._end = 0
		except KeyError:
			pass

		try:
			self._percent = args['percent']
		except KeyError:
			pass

		try:
			self._state = args['state']
		except KeyError:
			pass

		try:
			self._timeStarted = args['timeStarted']
		except KeyError:
			pass

		try:
			self._timeSpend = args['timeSpend']
		except KeyError:
			pass

		try:
			self._timeLeft = args['timeLeft']
		except KeyError:
			pass

		try:
			self._timeFired = args['timeFired']
		except KeyError:
			pass

		try:
			self._speed = args['speed']
		except KeyError:
			pass

		try:
			self._fireAlways = forceBool(args['fireAlways'])
		except KeyError:
			pass

<<<<<<< HEAD
		logger.debug(u"ProgressSubject '%s' created" % self._id)
=======
		logger.debug(u"ProgressSubject {0!r} created", self._id)
>>>>>>> b1dd3f9f

	def reset(self):
		MessageSubject.reset(self)
		self._end = 0
		self._endChangable = True
		self._percent = 0
		self._state = 0
		self._timeStarted = time.time()
		self._timeSpend = 0
		self._timeLeft = 0
		self._timeFired = 0
		self._speed = 0
		self._notifyEndChanged()
		self._notifyProgressChanged()

	def setEndChangable(self, changable):
		self._endChangable = forceBool(changable)

	def setEnd(self, end):
		if not self._endChangable:
			return

		self._end = forceInt(end)
		if self._end < 0:
			self._end = 0
		self.setState(self._state)
		self._notifyEndChanged()

	def setState(self, state):
		state = forceInt(state)
		if state <= 0:
			state = 0
			self._percent = 0
		if state > self._end:
			state = self._end
			self._percent = 100
		self._state = state

		now = int(time.time())
		if self._fireAlways or (self._timeFired != now) or (self._state in (0, self._end)):
			if self._state == 0:
				self._percent = 0
			elif self._end == 0:
				self._percent = 100
			else:
				self._percent = float(100) * (float(self._state) / float(self._end))

			self._timeSpend = now - self._timeStarted
			if self._timeSpend:
				self._speed = int(float(self._state) / float(self._timeSpend))
				if self._speed < 0:
					self._speed = 0
				elif self._speed > 0:
					self._timeLeft = int(((float(self._timeLeft) * 2.0) + (float(self._end) - float(self._state)) / float(self._speed)) / 3.0)

			self._timeFired = now
			self._notifyProgressChanged()

	def addToState(self, amount):
		self.setState(self._state + forceInt(amount))

	def getEnd(self):
		return self._end

	def getState(self):
		return self._state

	def getPercent(self):
		return self._percent

	def getTimeSpend(self):
		return self._timeSpend

	def getTimeLeft(self):
		return self._timeLeft

	def getSpeed(self):
		return self._speed

	def _notifyProgressChanged(self):
		for observer in self._observers:
			observer.progressChanged(self, self._state, self._percent, self._timeSpend, self._timeLeft, self._speed)

	def _notifyEndChanged(self):
		for observer in self._observers:
			observer.endChanged(self, self._end)

	def serializable(self):
		subject = MessageSubject.serializable(self)
		subject['end'] = self.getEnd()
		subject['state'] = self.getState()
		subject['percent'] = self.getPercent()
		subject['timeSpend'] = self.getTimeSpend()
		subject['timeLeft'] = self.getTimeLeft()
		subject['speed'] = self.getSpeed()
		return subject


class MessageObserver(object):
	def __init__(self):
		pass

	def messageChanged(self, subject, message):
		pass


class ChoiceObserver(MessageObserver):
	def __init__(self):
		MessageObserver.__init__(self)

	def selectedIndexesChanged(self, subject, selectedIndexes):
		pass

	def choicesChanged(self, subject, choices):
		pass


class ProgressObserver(MessageObserver):
	def __init__(self):
		pass

	def progressChanged(self, subject, state, percent, timeSpend, timeLeft, speed):
		pass

	def endChanged(self, subject, end):
		pass


class SubjectsObserver(ChoiceObserver, ProgressObserver):
	def __init__(self):
		self._subjects = []

	def setSubjects(self, subjects):
		for subject in self._subjects:
			subject.detachObserver(self)
		self._subjects = subjects
		for subject in self._subjects:
			subject.attachObserver(self)
		self.subjectsChanged(self._subjects)

	def addSubject(self, subject):
		if subject not in self._subjects:
			self._subjects.append(subject)
			subject.attachObserver(self)
		self.subjectsChanged(self._subjects)

	def removeSubject(self, subject):
		if subject in self._subjects:
			subject.detachObserver(self)
			self._subjects.remove(subject)
		self.subjectsChanged(self._subjects)

	def getSubjects(self):
		return self._subjects

	def subjectsChanged(self, subjects):
		pass


class MessageSubjectProxy(ProgressSubject, ProgressObserver, ChoiceSubject, ChoiceObserver):
	def __init__(self, id, type=u'', title=u'', **args):
		ChoiceSubject.__init__(self, id, type, title, **args)
		ChoiceObserver.__init__(self)
		ProgressSubject.__init__(self, id, type, title, **args)
		ProgressObserver.__init__(self)

	def messageChanged(self, subject, message):
		self.setMessage(message, severity=subject.getSeverity())

	def selectedIndexesChanged(self, subject, selectedIndexes):
		self.setSelectedIndexes(selectedIndexes)

	def choicesChanged(self, subject, choices):
		self.setChoices(choices)

	def progressChanged(self, subject, state, percent, timeSpend, timeLeft, speed):
		self.setState(state)

	def endChanged(self, subject, end):
		self.setEnd(end)


class ChoiceSubjectProxy(MessageSubjectProxy):
	def __init__(self, id, type=u'', title=u'', **args):
		MessageSubjectProxy.__init__(self, id, type, title, **args)


class ProgressSubjectProxy(MessageSubjectProxy):
	def __init__(self, id, type=u'', title=u'', **args):
		MessageSubjectProxy.__init__(self, id, type, title, **args)


class NotificationServerProtocol(LineReceiver):
	def connectionMade(self):
		self.factory.connectionMade(self)

	def connectionLost(self, reason):
		self.factory.connectionLost(self, reason)

	def lineReceived(self, line):
		self.factory.rpc(self, line)


class NotificationServerFactory(ServerFactory, SubjectsObserver):
	protocol = NotificationServerProtocol

	def __init__(self):
		self.clients = []
		self._subjects = []
		self._rpcs = {}

	def connectionCount(self):
		return len(self.clients)

	def connectionMade(self, client):
		logger.info(u"client connection made")
		self.clients.append(client)
		self.subjectsChanged(self.getSubjects())

	def connectionLost(self, client, reason):
		logger.info(u"client connection lost")
		self.clients.remove(client)

	def rpc(self, client, line):
		line = unicode(line, 'utf-8')
		logger.info(u"received line %s" % line)
		id = None
		try:
			rpc = json.loads(line)
			method = rpc['method']
			id = rpc['id']
			params = rpc['params']

			if method == 'setSelectedIndexes':
				subjectId = params[0]
				selectedIndexes = params[1]
				for subject in self.getSubjects():
					if not isinstance(subject, ChoiceSubject) or (subject.getId() != subjectId):
						continue
					result = subject.setSelectedIndexes(selectedIndexes)
					break

			elif method == 'selectChoice':
				logger.debug(u"selectChoice(%s)" % unicode(params)[1:-1])
				subjectId = params[0]
				for subject in self.getSubjects():
					if not isinstance(subject, ChoiceSubject) or (subject.getId() != subjectId):
						continue
					result = subject.selectChoice()
					break
			else:
				raise ValueError(u"unknown method '%s'" % method)
		except Exception as error:
			logger.error(u"Failed to execute rpc: %s" % error)

	def messageChanged(self, subject, message):
		if subject not in self.getSubjects():
			logger.info(u"Unknown subject %s passed to messageChanged, automatically adding subject" % subject)
			self.addSubject(subject)
		logger.debug(u"messageChanged: subject id '%s', message '%s'" % (subject.getId(), message))
		self.notify(name=u"messageChanged", params=[subject.serializable(), message])

	def selectedIndexesChanged(self, subject, selectedIndexes):
		if subject not in self.getSubjects():
			logger.info(u"Unknown subject %s passed to selectedIndexesChanged, automatically adding subject" % subject)
			self.addSubject(subject)
		logger.debug(u"selectedIndexesChanged: subject id '%s', selectedIndexes %s" % (subject.getId(), selectedIndexes))
		self.notify(name=u"selectedIndexesChanged", params=[subject.serializable(), selectedIndexes])

	def choicesChanged(self, subject, choices):
		if subject not in self.getSubjects():
			logger.info(u"Unknown subject %s passed to choicesChanged, automatically adding subject" % subject)
			self.addSubject(subject)
		logger.debug(u"choicesChanged: subject id '%s', choices %s" % (subject.getId(), choices))
		self.notify(name=u"choicesChanged", params=[subject.serializable(), choices])

	def progressChanged(self, subject, state, percent, timeSpend, timeLeft, speed):
		if subject not in self.getSubjects():
			logger.info(u"Unknown subject %s passed to progressChanged, automatically adding subject" % subject)
			self.addSubject(subject)
		logger.debug(u"progressChanged: subject id '%s', state %s, percent %s, timeSpend %s, timeLeft %s, speed %s" \
			% (subject.getId(), state, percent, timeSpend, timeLeft, speed))
		self.notify(name=u"progressChanged", params=[subject.serializable(), state, percent, timeSpend, timeLeft, speed])

	def endChanged(self, subject, end):
		if subject not in self.getSubjects():
			logger.info(u"Unknown subject %s passed to endChanged, automatically adding subject" % subject)
			self.addSubject(subject)
		logger.debug(u"endChanged: subject id '%s', end %s" \
			% (subject.getId(), end))
		self.notify(name=u"endChanged", params=[subject.serializable(), end])

	def subjectsChanged(self, subjects):
		logger.debug(u"subjectsChanged: subjects %s" % subjects)
		param = [subject.serializable() for subject in subjects]
		self.notify(name=u"subjectsChanged", params=[param])

	def requestEndConnections(self, clientIds=[]):
		if not self.clients:
			return
		self.notify(name=u"endConnection", params=[clientIds])

	def notify(self, name, params, clients=[]):
		if not isinstance(params, list):
			params = [params]
		if not clients:
			clients = self.clients
		if not isinstance(clients, list):
			clients = [clients]
		if not clients:
			logger.debug(u"cannot send notification '%s', no client connected" % name)
			return

		logger.debug(u"sending notification '%s' to clients" % name)
		for client in clients:
			# json-rpc: notifications have id null
			jsonString = json.dumps({"id": None, "method": name, "params": params})
			if isinstance(jsonString, unicode):
				jsonString = jsonString.encode('utf-8')
			client.sendLine(jsonString)


class NotificationServer(threading.Thread, SubjectsObserver):
	def __init__(self, address, port, subjects):
		threading.Thread.__init__(self)
		self._address = forceIpAddress(address)
		if not self._address:
			self._address = u'0.0.0.0'
		self._port = forceInt(port)
		self._factory = NotificationServerFactory()
		self._factory.setSubjects(subjects)
		self._server = None
		self._listening = False
		self._error = None

	def isListening(self):
		return self._listening

	def errorOccurred(self):
		return self._error

	def getFactory(self):
		return self._factory

	def getObserver(self):
		return self._factory

	def setSubjects(self, subjects):
		return self._factory.setSubjects(subjects)

	def addSubject(self, subject):
		return self._factory.addSubject(subject)

	def removeSubject(self, subject):
		return self._factory.removeSubject(subject)

	def getSubjects(self):
		return self._factory.getSubjects()

	def requestEndConnections(self, clientIds=[]):
		if self._factory:
			self._factory.requestEndConnections(clientIds)

	def run(self):
		logger.info(u"Notification server starting")
		try:
			if self._address == '0.0.0.0':
				self._server = reactor.listenTCP(self._port, self._factory)
			else:
				self._server = reactor.listenTCP(self._port, self._factory, interface=self._address)

			self._listening = True
			if not reactor.running:
				logger.info(u"Starting reactor")
				reactor.run(installSignalHandlers=0)
		except Exception as error:
			self._error = forceUnicode(error)
			logger.logException(error)

	def _stopListeningCompleted(self, result):
		self._listening = False

	def stop(self, stopReactor=True):
		self.requestEndConnections()
		timeout = 5.0
		while (self._factory.connectionCount() > 0) and (timeout > 0):
			time.sleep(0.1)
			timeout -= 0.1

		if self._server:
			result = self._server.stopListening()
			if isinstance(result, defer.Deferred):
				result.addCallback(self._stopListeningCompleted)
				timeout = 3.0
				while self._listening and timeout > 0:
					time.sleep(0.1)
					timeout -= 0.1

				if timeout == 0:
					logger.warning(u"Timed out while waiting for stop listening")
			self._listening = False
		if stopReactor and reactor and reactor.running:
			try:
				reactor.stop()
			except Exception as error:
				logger.error(u"Failed to stop reactor: %s" % error)
		logger.info(u"Notification server stopped")


class NotificationClientProtocol(LineReceiver):
	def connectionMade(self):
		self.factory.connectionMade(self)

	def lineReceived(self, line):
		self.factory.receive(line)

	def connectionLost(self, reason):
		self.factory.connectionLost(reason)


class NotificationClientFactory(ClientFactory):
	protocol = NotificationClientProtocol
	_client = None
	_observer = None

	def __init__(self, notificationClient, observer):
		self._notificationClient = notificationClient
		self._observer = observer
		self._rpcs = {}
		self._timeout = 5

	def connectionLost(self, reason):
		logger.info(u"server connection lost")

	def connectionMade(self, client):
		logger.info(u"server connection made")
		self._client = client

	def isReady(self):
		return self._client is not None

	def sendLine(self, line):
		logger.debug(u"sending line '%s'" % line)
		self._client.sendLine(line)

	def receive(self, rpc):
		logger.debug(u"received rpc '%s'" % rpc)
		id = None
		try:
			rpc = json.loads(rpc)
			id = rpc['id']
			if id:
				# Received rpc answer
				self._rpcs[id] = rpc
			else:
				# Notification
				method = rpc['method']
				params = rpc['params']
				if method == 'endConnection':
					logger.info(u"Server requested connection end")
					if not params or not params[0] or not self._notificationClient.getId() or self._notificationClient.getId() in forceList(params[0]):
						self._notificationClient.endConnectionRequested()
				else:
					logger.debug("self._observer.%s(*params)" % method)
					eval("self._observer.%s(*params)" % method)
		except Exception as error:
			logger.error(error)

	def execute(self, method, params):
		logger.debug(u"executing method '%s', params %s" % (method, params))
		if not params:
			params = []
		if not isinstance(params, (list, tuple)):
			params = [params]

		timeout = 0
		while not self.isReady() and (timeout < self._timeout):
			time.sleep(0.1)
			timeout += 0.1
<<<<<<< HEAD
		if (timeout >= self._timeout):
			raise RuntimeError(u"execute timed out after %d seconds" % self._timeout)
=======

		if timeout >= self._timeout:
			raise Exception(u"execute timed out after %d seconds" % self._timeout)
>>>>>>> b1dd3f9f

		rpc = {'id': None, "method": method, "params": params}
		self.sendLine(json.dumps(rpc))


class NotificationClient(threading.Thread):
	def __init__(self, address, port, observer, clientId=None):
		threading.Thread.__init__(self)
		self._address = address
		self._port = port
		self._observer = observer
		self._id = clientId
		self._factory = NotificationClientFactory(self, self._observer)
		self._client = None
		self._endConnectionRequestedCallbacks = []

	def getId(self):
		return self._id

	def addEndConnectionRequestedCallback(self, endConnectionRequestedCallback):
		if endConnectionRequestedCallback not in self._endConnectionRequestedCallbacks:
			self._endConnectionRequestedCallbacks.append(endConnectionRequestedCallback)

	def removeEndConnectionRequestedCallback(self, endConnectionRequestedCallback):
		if endConnectionRequestedCallback in self._endConnectionRequestedCallbacks:
			self._endConnectionRequestedCallbacks.remove(endConnectionRequestedCallback)

	def endConnectionRequested(self):
		for endConnectionRequestedCallback in self._endConnectionRequestedCallbacks:
			try:
				endConnectionRequestedCallback()
			except Exception as error:
				logger.error(error)

	def getFactory(self):
		return self._factory

	def run(self):
		logger.info(u"Notification client starting")
		try:
			logger.info(u"Connecting to %s:%s" % (self._address, self._port))
			reactor.connectTCP(self._address, self._port, self._factory)
			if not reactor.running:
				reactor.run(installSignalHandlers=0)
		except Exception as error:
			logger.logException(error)

	def stop(self, stopReactor=True):
		if self._client:
			self._client.disconnect()
		if stopReactor and reactor and reactor.running:
			reactor.stop()

	def setSelectedIndexes(self, subjectId, selectedIndexes):
		self._factory.execute(method='setSelectedIndexes', params=[subjectId, selectedIndexes])

	def selectChoice(self, subjectId):
		self._factory.execute(method='selectChoice', params=[subjectId])<|MERGE_RESOLUTION|>--- conflicted
+++ resolved
@@ -1,11 +1,7 @@
 # -*- coding: utf-8 -*-
 
 # This file is part of python-opsi.
-<<<<<<< HEAD
 # Copyright (C) 2006-2017 uib GmbH <info@uib.de>
-=======
-# Copyright (C) 2006-2008, 2015-2017 uib GmbH <info@uib.de>
->>>>>>> b1dd3f9f
 # All rights reserved.
 
 # This program is free software: you can redistribute it and/or modify
@@ -40,11 +36,6 @@
 from OPSI.Types import (forceBool, forceInt, forceIntList, forceIpAddress,
 	forceList, forceUnicode, forceUnicodeList)
 
-<<<<<<< HEAD
-=======
-__version__ = '4.0.7.41'
-
->>>>>>> b1dd3f9f
 logger = Logger()
 
 
@@ -106,24 +97,14 @@
 		try:
 			self._message = forceUnicode(args['message'])
 		except KeyError:
-<<<<<<< HEAD
-			pass
-=======
 			pass  # no matching key
->>>>>>> b1dd3f9f
 
 		try:
 			self._severity = forceInt(args['severity'])
 		except KeyError:
-<<<<<<< HEAD
-			pass
-
-		logger.debug(u"MessageSubject '%s' created" % self._id)
-=======
 			pass  # no matching key
 
 		logger.debug(u"MessageSubject {0!r} created", self._id)
->>>>>>> b1dd3f9f
 
 	def reset(self):
 		Subject.reset(self)
@@ -291,11 +272,7 @@
 		except KeyError:
 			pass
 
-<<<<<<< HEAD
-		logger.debug(u"ProgressSubject '%s' created" % self._id)
-=======
 		logger.debug(u"ProgressSubject {0!r} created", self._id)
->>>>>>> b1dd3f9f
 
 	def reset(self):
 		MessageSubject.reset(self)
@@ -775,14 +752,8 @@
 		while not self.isReady() and (timeout < self._timeout):
 			time.sleep(0.1)
 			timeout += 0.1
-<<<<<<< HEAD
-		if (timeout >= self._timeout):
+		if timeout >= self._timeout:
 			raise RuntimeError(u"execute timed out after %d seconds" % self._timeout)
-=======
-
-		if timeout >= self._timeout:
-			raise Exception(u"execute timed out after %d seconds" % self._timeout)
->>>>>>> b1dd3f9f
 
 		rpc = {'id': None, "method": method, "params": params}
 		self.sendLine(json.dumps(rpc))
