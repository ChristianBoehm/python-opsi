#!/usr/bin/python
# -*- coding: utf-8 -*-

# This module is part of the desktop management solution opsi
# (open pc server integration) http://www.opsi.org

# Copyright (C) 2006-2017 uib GmbH <info@uib.de>

# This program is free software: you can redistribute it and/or modify
# it under the terms of the GNU Affero General Public License as
# published by the Free Software Foundation, either version 3 of the
# License, or (at your option) any later version.

# This program is distributed in the hope that it will be useful,
# but WITHOUT ANY WARRANTY; without even the implied warranty of
# MERCHANTABILITY or FITNESS FOR A PARTICULAR PURPOSE.  See the
# GNU Affero General Public License for more details.

# You should have received a copy of the GNU Affero General Public License
# along with this program.  If not, see <http://www.gnu.org/licenses/>.
"""
Utilites to handle files specific to opsi.


:copyright: uib GmbH <info@uib.de>
:author: Jan Schneider <j.schneider@uib.de>
:author: Niko Wenselowski <n.wenselowski@uib.de>
:license: GNU Affero General Public License version 3
"""

import bz2
import collections
import datetime
import gzip
import os
import re
import tarfile
import tempfile
import shutil
import socket
import StringIO
from contextlib import closing
from hashlib import sha1
from subprocess import Popen, PIPE, STDOUT

import OPSI.System
from OPSI.Logger import Logger
from OPSI.Object import BoolProductProperty, LocalbootProduct, NetbootProduct, Product, ProductDependency, ProductProperty, UnicodeProductProperty
from OPSI.Types import (BackendBadValueError, OpsiBackupBackendNotFound,
	OpsiBackupFileError, OpsiBackupFileNotFound, forceActionRequest, forceBool,
	forceDictList, forceFilename, forceHostId, forceInstallationStatus,
	forceList, forceObjectClass, forceObjectClassList, forceOpsiHostKey,
	forcePackageVersion, forceProductId, forceProductPriority,
	forceProductPropertyType, forceProductType, forceProductVersion,
	forceRequirementType, forceUnicode, forceUnicodeList, forceUnicodeLower)
from OPSI.Util.File import ConfigFile, IniFile, TextFile, requiresParsing
from OPSI.Util import md5sum, toJson, fromJson

if os.name == 'posix':
	import fcntl
	import grp
	import pwd
	from OPSI.System.Posix import SysInfo

logger = Logger()


class HostKeyFile(ConfigFile):

	lineRegex = re.compile('^\s*([^:]+)\s*:\s*([0-9a-fA-F]{32})\s*$')

	def __init__(self, filename, lockFailTimeout=2000):
		ConfigFile.__init__(self, filename, lockFailTimeout, commentChars=[';', '/', '#'])
		self._opsiHostKeys = {}

	def parse(self, lines=None):
		if lines:
			self._lines = forceUnicodeList(lines)
		else:
			self.readlines()
		self._parsed = False
		for line in ConfigFile.parse(self):
			match = self.lineRegex.search(line)
			if not match:
				logger.error(u"Found bad formatted line '%s' in pckey file '%s'" % (line, self._filename))
				continue
			try:
				hostId = forceHostId(match.group(1))
				opsiHostKey = forceOpsiHostKey(match.group(2))
				if hostId in self._opsiHostKeys:
					logger.error(u"Found duplicate host '%s' in pckey file '%s'" % (hostId, self._filename))
				self._opsiHostKeys[hostId] = opsiHostKey
			except BackendBadValueError as error:
				logger.error(u"Found bad formatted line '%s' in pckey file '%s': %s" % (line, self._filename, error))
		self._parsed = True
		return self._opsiHostKeys

	def generate(self):
		self._lines = [u'{0}:{1}'.format(hostId, self._opsiHostKeys[hostId])
			for hostId in sorted(self._opsiHostKeys.keys())]

		self.open('w')
		self.writelines()
		self.close()

	@requiresParsing
	def getOpsiHostKey(self, hostId):
		hostId = forceHostId(hostId)
		if hostId not in self._opsiHostKeys:
			return None
		return self._opsiHostKeys[hostId]

	@requiresParsing
	def setOpsiHostKey(self, hostId, opsiHostKey):
		hostId = forceHostId(hostId)
		opsiHostKey = forceOpsiHostKey(opsiHostKey)
		self._opsiHostKeys[hostId] = opsiHostKey

	@requiresParsing
	def deleteOpsiHostKey(self, hostId):
		hostId = forceHostId(hostId)
		if hostId in self._opsiHostKeys:
			del self._opsiHostKeys[hostId]


class BackendACLFile(ConfigFile):

	aclEntryRegex = re.compile('^([^:]+)+\s*:\s*(\S.*)$')

	def __init__(self, filename, lockFailTimeout=2000):
		ConfigFile.__init__(self, filename, lockFailTimeout, commentChars=['#'])

	def parse(self, lines=None):
		if lines:
			self._lines = forceUnicodeList(lines)
		else:
			self.readlines()
		self._parsed = False
		# acl example:
		#    <method>: <aclType>[(aclTypeParam[(aclTypeParamValue,...)];...)]
		#    xyz_.*:   opsi_depotserver(attributes(id,name))
		#    abc:      self(attributes(!opsiHostKey));sys_group(admin, group 2, attributes(!opsiHostKey))

		acl = []
		for line in ConfigFile.parse(self):
			match = re.search(self.aclEntryRegex, line)
			if not match:
				raise Exception(u"Found bad formatted line '%s' in acl file '%s'" % (line, self._filename))
			method = match.group(1).strip()
			acl.append([method, []])
			for entry in match.group(2).split(';'):
				entry = entry.strip()
				aclType = entry
				aclTypeParams = ''
				if entry.find('(') != -1:
					(aclType, aclTypeParams) = entry.split('(', 1)
					if aclTypeParams[-1] != ')':
						raise Exception(u"Bad formatted acl entry '%s': trailing ')' missing" % entry)
					aclType = aclType.strip()
					aclTypeParams = aclTypeParams[:-1]

				if aclType not in ('all', 'self', 'opsi_depotserver', 'opsi_client', 'sys_group', 'sys_user'):
					raise Exception(u"Unhandled acl type: '%s'" % aclType)
				entry = {'type': aclType, 'allowAttributes': [], 'denyAttributes': [], 'ids': []}
				if not aclTypeParams:
					if aclType in ('sys_group', 'sys_user'):
						raise Exception(u"Bad formatted acl type '%s': no params given" % aclType)
				else:
					aclTypeParam = u''
					aclTypeParamValues = [u'']
					inAclTypeParamValues = False
					for i, c in enumerate(aclTypeParams):
						if c == '(':
							if inAclTypeParamValues:
								raise Exception(u"Bad formatted acl type params '%s'" % aclTypeParams)
							inAclTypeParamValues = True
						elif c == ')':
							if not inAclTypeParamValues or not aclTypeParam:
								raise Exception(u"Bad formatted acl type params '%s'" % aclTypeParams)
							inAclTypeParamValues = False
						elif c != ',' or i == len(aclTypeParams) - 1:
							if inAclTypeParamValues:
								aclTypeParamValues[-1] += c
							else:
								aclTypeParam += c

						if c == ',' or i == len(aclTypeParams) - 1:
							if inAclTypeParamValues:
								if i == len(aclTypeParams) - 1:
									raise Exception(u"Bad formatted acl type params '%s'" % aclTypeParams)
								aclTypeParamValues.append(u'')
							else:
								aclTypeParam = aclTypeParam.strip()
								tmp = []
								for t in aclTypeParamValues:
									t = t.strip()
									if not t:
										continue
									tmp.append(t)
								aclTypeParamValues = tmp
								if aclTypeParam == 'attributes':
									for v in aclTypeParamValues:
										if not v:
											continue
										if v.startswith('!'):
											entry['denyAttributes'].append(v[1:].strip())
										else:
											entry['allowAttributes'].append(v)
								elif aclType in ('sys_group', 'sys_user', 'opsi_depotserver', 'opsi_client'):
									entry['ids'].append(aclTypeParam.strip())
								else:
									raise Exception(u"Unhandled acl type param '%s' for acl type '%s'" % (aclTypeParam, aclType))
								aclTypeParam = u''
								aclTypeParamValues = [u'']

				acl[-1][1].append(entry)
		self._parsed = True
		return acl


class BackendDispatchConfigFile(ConfigFile):
	DISPATCH_ENTRY_REGEX = re.compile('^([^:]+)+\s*:\s*(\S.*)$')

	def parse(self, lines=None):
		"""
		Returns the dispatch config entries with RegEx and corresponding backends.

		:returntype: [['regex', ['backend1', 'backend2',]]]
		"""
		if lines:
			self._lines = forceUnicodeList(lines)
		else:
			self.readlines()

		self._parsed = False
		dispatch = []
		for line in ConfigFile.parse(self, lines):
			match = self.DISPATCH_ENTRY_REGEX.search(line)
			if not match:
				logger.error(u"Found bad formatted line '%s' in dispatch config file '%s'" % (line, self._filename))
				continue

			method = match.group(1).strip()
			backends = [entry.strip() for entry
						in match.group(2).strip(',').split(',')]
			dispatch.append([method, backends])
		self._parsed = True

		return dispatch

	def getUsedBackends(self, lines=None):
		"""
		Returns the backends used by the dispatch configuration.
		This will not include any information on where it is used.

		:returntype: set(['backend1', 'backend2'])
		"""
		collectedBackends = set()

		dispatchConfig = self.parse(lines=lines)
		for (_, backends) in dispatchConfig:
			collectedBackends.update(backends)

		return collectedBackends


class PackageContentFile(TextFile):
	def __init__(self, filename, lockFailTimeout=2000):
		TextFile.__init__(self, filename, lockFailTimeout)
		self._parsed = False
		self._productClientDataDir = u'/'
		self._clientDataFiles = []
		self._productServerDataDir = u'/'
		self._serverDataFiles = []

	def getClientDataFiles(self):
		return self._clientDataFiles

	def setClientDataFiles(self, clientDataFiles):
		self._clientDataFiles = forceUnicodeList(clientDataFiles)

	def getServerDataFiles(self):
		return self._serverDataFiles

	def setServerDataFiles(self, serverDataFiles):
		self._serverDataFiles = forceUnicodeList(serverDataFiles)

	def setProductClientDataDir(self, productClientDataDir):
		self._productClientDataDir = forceFilename(productClientDataDir)

	def parse(self, lines=None):
		if lines:
			self._lines = forceUnicodeList(lines)
		else:
			self.readlines()

		fileInfo = {}
		for line in self._lines:
			(type, tmp) = line.strip().split(None, 1)
			filename = u''

			for i, currentElement in enumerate(tmp):
				if currentElement == u"'":
					if i > 0:
						if tmp[i - 1] == u'\\':
							filename = filename[:-1] + u"'"
							continue
						else:
							break
					else:
						continue
				filename += currentElement

			size = 0
			target = u''
			md5 = ''

			tmp = tmp[i + 2:]
			if u' ' in tmp:
				parts = tmp.split(None, 1)
				tmp = u''
				size = parts[0]
				if len(parts) > 1:
					tmp = parts[1]

			if type == 'f':
				md5 = tmp
			elif type == 'l':
				target = tmp[1:-1].replace(u'\\\'', u'\'')
			fileInfo[filename] = {'type': type, 'size': int(size), 'md5sum': md5, 'target': target}
		self._parsed = True
		return fileInfo

	def generate(self):
		self._lines = []
		for filename in self._clientDataFiles:
			try:
				type = u'f'
				md5 = u''
				target = u''
				size = 0
				path = os.path.join(self._productClientDataDir, filename)
				if os.path.islink(path):
					type = u'l'
					target = os.path.realpath(path)
					if target.startswith(self._productClientDataDir):
						target = target[len(self._productClientDataDir):]
					else:
						if os.path.isdir(path):
							type = u'd'
						else:
							# link target not in client data dir => treat as file
							type = u'f'
							size = os.path.getsize(target)
							md5 = md5sum(target)
							target = u''
				elif os.path.isdir(path):
					type = u'd'
				else:
					size = os.path.getsize(path)
					md5 = md5sum(path)

				if target:
					self._lines.append("%s '%s' %s '%s'" % (type, filename.replace(u'\'', u'\\\''), size, target.replace(u'\'', u'\\\'')))
				else:
					self._lines.append("%s '%s' %s %s" % (type, filename.replace(u'\'', u'\\\''), size, md5))
			except Exception as error:
				logger.logException(error)

		self.open('w')
		self.writelines()
		self.close()


class PackageControlFile(TextFile):

	sectionRegex = re.compile('^\s*\[([^\]]+)\]\s*$')
	valueContinuationRegex = re.compile('^\s(.*)$')
	optionRegex = re.compile('^([^\:]+)\s*\:\s*(.*)$')

	def __init__(self, filename, lockFailTimeout=2000):
		TextFile.__init__(self, filename, lockFailTimeout)
		self._parsed = False
		self._sections = {}
		self._product = None
		self._productDependencies = []
		self._productProperties = []
		self._packageDependencies = []
<<<<<<< HEAD
		self._incrementalPackage = False
=======
		self._opsi3compatible = forceBool(opsi3compatible)
>>>>>>> 38952122

	def parse(self, lines=None):
		if lines:
			self._lines = forceUnicodeList(lines)
		else:
			self.readlines()

		self._parsed = False
		self._sections = {}
		self._product = None
		self._productDependencies = []
		self._productProperties = []
		self._packageDependencies = []

		productAttributes = set([
			'id', 'type', 'name', 'description', 'advice', 'version',
			'packageversion', 'priority', 'licenserequired', 'productclasses',
			'pxeconfigtemplate', 'setupscript', 'uninstallscript',
			'updatescript', 'alwaysscript', 'oncescript', 'customscript',
			'userloginscript'
		])
		dependencyAttributes = set([
			'action', 'requiredproduct', 'requiredproductversion',
			'requiredpackageversion', 'requiredclass', 'requiredstatus',
			'requiredaction', 'requirementtype'
		])
		propertyAttributes = set([
			'type', 'name', 'default', 'values', 'description', 'editable',
			'multivalue'
		])

		sectionType = None
		option = None
		for lineNum, line in enumerate(self._lines, start=1):
			if line and line.startswith((';', '#')):
				# Comment
				continue

			line = line.replace('\r', '')

			match = self.sectionRegex.search(line)
			if match:
				sectionType = match.group(1).strip().lower()
				if sectionType not in ('package', 'product', 'windows', 'productdependency', 'productproperty', 'changelog'):
					raise Exception(u"Parse error in line %s: unknown section '%s'" % (lineNum, sectionType))
				if sectionType == 'changelog':
					self._sections[sectionType] = u''
				else:
					if sectionType in self._sections:
						self._sections[sectionType].append({})
					else:
						self._sections[sectionType] = [{}]
				continue

			elif not sectionType and line:
				raise Exception(u"Parse error in line %s: not in a section" % lineNum)

			if sectionType == 'changelog':
				if self._sections[sectionType]:
					self._sections[sectionType] += u'\n'
				self._sections[sectionType] += line.rstrip()
				continue

			key = None
			value = None
			match = self.valueContinuationRegex.search(line)
			if match:
				value = match.group(1)
			else:
				match = self.optionRegex.search(line)
				if match:
					key = match.group(1).lower()
					value = match.group(2).strip()

			if sectionType == 'package':
				option = key
				if key == 'version':
					value = forceUnicodeLower(value)
				elif key == 'depends':
					value = forceUnicodeLower(value)
				else:  # Unsupported key
					continue

			elif sectionType == 'product' and key in productAttributes:
				option = key
				if key == 'id':
					value = forceProductId(value)
				elif key == 'type':
					value = forceProductType(value)
				elif key == 'name':
					value = forceUnicode(value)
				elif key == 'description':
					value = forceUnicode(value)
				elif key == 'advice':
					value = forceUnicode(value)
				elif key == 'version':
					value = forceProductVersion(value)
				elif key == 'packageversion':
					value = forcePackageVersion(value)
				elif key == 'priority':
					value = forceProductPriority(value)
				elif key == 'licenserequired':
					value = forceBool(value)
				elif key == 'productclasses':
					value = forceUnicodeLower(value)
				elif key == 'pxeconfigtemplate':
					value = forceFilename(value)
				elif key == 'setupscript':
					value = forceFilename(value)
				elif key == 'uninstallscript':
					value = forceFilename(value)
				elif key == 'updatescript':
					value = forceFilename(value)
				elif key == 'alwaysscript':
					value = forceFilename(value)
				elif key == 'oncescript':
					value = forceFilename(value)
				elif key == 'customscript':
					value = forceFilename(value)
				elif key == 'userloginscript':
					value = forceFilename(value)

			elif sectionType == 'windows' and key in ('softwareids', ):
				option = key
				value = forceUnicodeLower(value)

			elif sectionType == 'productdependency' and key in dependencyAttributes:
				option = key
				if key == 'action':
					value = forceActionRequest(value)
				elif key == 'requiredproduct':
					value = forceProductId(value)
				elif key == 'requiredproductversion':
					value = forceProductVersion(value)
				elif key == 'requiredpackageversion':
					value = forcePackageVersion(value)
				elif key == 'requiredclass':
					value = forceUnicodeLower(value)
				elif key == 'requiredstatus':
					value = forceInstallationStatus(value)
				elif key == 'requiredaction':
					value = forceActionRequest(value)
				elif key == 'requirementtype':
					value = forceRequirementType(value)

			elif sectionType == 'productproperty' and key in propertyAttributes:
				option = key
				if key == 'type':
					value = forceProductPropertyType(value)
				elif key == 'name':
					value = forceUnicodeLower(value)
				elif key == 'default':
					value = forceUnicode(value)
				elif key == 'values':
					value = forceUnicode(value)
				elif key == 'description':
					value = forceUnicode(value)
				elif key == 'editable':
					value = forceBool(value)
				elif key == 'multivalue':
					value = forceBool(value)

			else:
				value = forceUnicode(line)

			if not option:
				raise Exception(u"Parse error in line '%s': no option / bad option defined" % lineNum)

			if option not in self._sections[sectionType][-1]:
				self._sections[sectionType][-1][option] = value
			else:
				if isinstance(self._sections[sectionType][-1][option], unicode):
					if not self._sections[sectionType][-1][option].endswith('\n'):
						self._sections[sectionType][-1][option] += u'\n'
					self._sections[sectionType][-1][option] += value.lstrip()

		for (sectionType, secs) in self._sections.items():
			if sectionType == 'changelog':
				continue

			for i, currentSection in enumerate(secs):
				for (option, value) in currentSection.items():
					if (sectionType == 'product' and option == 'productclasses') or \
					   (sectionType == 'package' and option == 'depends') or \
					   (sectionType == 'productproperty' and option == 'default') or \
					   (sectionType == 'productproperty' and option == 'values') or \
					   (sectionType == 'windows' and option == 'softwareids'):
						try:
							if not value.strip().startswith('{') and not value.strip().startswith('['):
								raise Exception(u'Not trying to read json string because value does not start with { or [')
							value = fromJson(value.strip())
							# Remove duplicates
							# TODO: use set
							tmp = []
							for v in forceList(value):
								if v not in tmp:
									tmp.append(v)
							value = tmp
						except Exception as error:
							logger.debug2(u"Failed to read json string '%s': %s" % (value.strip(), error))
							value = value.replace(u'\n', u'')
							value = value.replace(u'\t', u'')
							if not (sectionType == 'productproperty' and option == 'default'):
								value = value.split(u',')
								newV = []
								for v in value:
									v = v.strip()
									newV.append(v)
								value = newV
							# Remove duplicates
							# TODO: use set
							tmp = []
							for v in forceList(value):
								if v not in ('', None) and v not in tmp:
									tmp.append(v)
							value = tmp

					if isinstance(value, unicode):
						value = value.rstrip()

					self._sections[sectionType][i][option] = value

		if not self._sections.get('product'):
			raise Exception(u"Error in control file '%s': 'product' section not found" % self._filename)

		# Get package info
		for (option, value) in self._sections.get('package', [{}])[0].items():
			if option == 'depends':
				for dep in value:
					match = re.search('^\s*([^\(]+)\s*\(*\s*([^\)]*)\s*\)*', dep)
					if not match.group(1):
						raise Exception(u"Bad package dependency '%s' in control file" % dep)

					package = match.group(1).strip()
					version = match.group(2)
					condition = None
					if version:
						match = re.search('^\s*([<>]?=?)\s*([\w\.]+-*[\w\.]*)\s*$', version)
						if not match:
							raise Exception(u"Bad version string '%s' in package dependency" % version)

						condition = match.group(1)
						if not condition:
							condition = u'='
						if condition not in (u'=', u'<', u'<=', u'>', u'>='):
							raise Exception(u"Bad condition string '%s' in package dependency" % condition)
						version = match.group(2)
					else:
						version = None
					self._packageDependencies.append({'package': package, 'condition': condition, 'version': version})

		# Create Product object
		product = self._sections['product'][0]
		Class = None
		if product.get('type') == 'NetbootProduct':
			Class = NetbootProduct
		elif product.get('type') == 'LocalbootProduct':
			Class = LocalbootProduct
		else:
			raise Exception(u"Error in control file '%s': unknown product type '%s'" % (self._filename, product.get('type')))

		self._product = Class(
			id=product.get('id'),
			name=product.get('name'),
			productVersion=product.get('version'),
			packageVersion=self._sections.get('package', [{}])[0].get('version') or product.get('packageversion'),
			licenseRequired=product.get('licenserequired'),
			setupScript=product.get('setupscript'),
			uninstallScript=product.get('uninstallscript'),
			updateScript=product.get('updatescript'),
			alwaysScript=product.get('alwaysscript'),
			onceScript=product.get('oncescript'),
			customScript=product.get('customscript'),
			priority=product.get('priority'),
			description=product.get('description'),
			advice=product.get('advice'),
			productClassIds=product.get('productclasses'),
			windowsSoftwareIds=self._sections.get('windows', [{}])[0].get('softwareids', []),
			changelog=self._sections.get('changelog')
		)
		if isinstance(self._product, NetbootProduct) and product.get('pxeconfigtemplate') is not None:
			self._product.setPxeConfigTemplate(product.get('pxeconfigtemplate'))

		if isinstance(self._product, LocalbootProduct) and product.get('userloginscript') is not None:
			self._product.setUserLoginScript(product.get('userloginscript'))
		self._product.setDefaults()

		# Create ProductDependency objects
		for productDependency in self._sections.get('productdependency', []):
			self._productDependencies.append(
				ProductDependency(
					productId=self._product.getId(),
					productVersion=self._product.getProductVersion(),
					packageVersion=self._product.getPackageVersion(),
					productAction=productDependency.get('action'),
					requiredProductId=productDependency.get('requiredproduct'),
					requiredProductVersion=productDependency.get('requiredproductversion'),
					requiredPackageVersion=productDependency.get('requiredpackageversion'),
					requiredAction=productDependency.get('requiredaction'),
					requiredInstallationStatus=productDependency.get('requiredstatus'),
					requirementType=productDependency.get('requirementtype')
				)
			)
			self._productDependencies[-1].setDefaults()

		# Create ProductProperty objects
		for productProperty in self._sections.get('productproperty', []):
			Class = UnicodeProductProperty

			if productProperty.get('type', '').lower() in ('unicodeproductproperty', 'unicode', ''):
				Class = UnicodeProductProperty
			elif productProperty.get('type', '').lower() in ('boolproductproperty', 'bool'):
				Class = BoolProductProperty
			else:
				raise Exception(u"Error in control file '%s': unknown product property type '%s'" % (self._filename, productProperty.get('type')))
			self._productProperties.append(
				Class(
					productId=self._product.getId(),
					productVersion=self._product.getProductVersion(),
					packageVersion=self._product.getPackageVersion(),
					propertyId=productProperty.get('name', u''),
					description=productProperty.get('description', u''),
					defaultValues=productProperty.get('default', [])
				)
			)
			if isinstance(self._productProperties[-1], UnicodeProductProperty):
				if productProperty.get('values') is not None:
					self._productProperties[-1].setPossibleValues(productProperty.get('values'))
				else:
					self._productProperties[-1].possibleValues = []

				if productProperty.get('editable') is not None:
					self._productProperties[-1].setEditable(productProperty['editable'])
				else:
					if not productProperty.get('values') in (None, []):
						self._productProperties[-1].setEditable(False)
					else:
						self._productProperties[-1].setEditable(True)

				if productProperty.get('multivalue') is not None:
					self._productProperties[-1].setMultiValue(productProperty['multivalue'])

			self._productProperties[-1].setDefaults()
		self._parsed = True
		return self._sections

	@requiresParsing
	def getProduct(self):
		return self._product

	def setProduct(self, product):
		self._product = forceObjectClass(product, Product)

	@requiresParsing
	def getProductDependencies(self):
		return self._productDependencies

	def setProductDependencies(self, productDependencies):
		self._productDependencies = forceObjectClassList(productDependencies, ProductDependency)

	@requiresParsing
	def getProductProperties(self):
		return self._productProperties

	def setProductProperties(self, productProperties):
		self._productProperties = forceObjectClassList(productProperties, ProductProperty)

	@requiresParsing
	def getPackageDependencies(self):
		return self._packageDependencies

	def setPackageDependencies(self, packageDependencies):
		self._packageDependencies = []
		for packageDependency in forceDictList(packageDependencies):
			if not packageDependency.get('package'):
				raise ValueError(u"No package given: %s" % packageDependency)

			if not packageDependency.get('version'):
				packageDependency['version'] = None
				packageDependency['condition'] = None
			else:
				if not packageDependency.get('condition'):
					packageDependency['condition'] = u'='
				if packageDependency['condition'] not in (u'=', u'<', u'<=', u'>', u'>='):
					raise ValueError(u"Bad condition string '%s' in package dependency" % packageDependency['condition'])

			self._packageDependencies.append(packageDependency)

	def generate(self):
		if not self._product:
			raise Exception(u"Got no data to write")

		logger.info(u"Writing opsi package control file '%s'" % self._filename)

		self._lines = [u'[Package]']
		self._lines.append(u'version: %s' % self._product.getPackageVersion())
		depends = u''
		for packageDependency in self._packageDependencies:
			if depends:
				depends += u', '

			depends += packageDependency['package']
			if packageDependency['version']:
				depends += u' (%s %s)' % (packageDependency['condition'], packageDependency['version'])

		self._lines.append(u'depends: %s' % depends)
		self._lines.append(u'')

		self._lines.append(u'[Product]')
		productType = self._product.getType()
		if productType == 'LocalbootProduct':
			productType = 'localboot'
		elif productType == 'NetbootProduct':
			productType = 'netboot'
		else:
			raise Exception(u"Unhandled product type '%s'" % productType)

		self._lines.append(u'type: %s' % productType)
		self._lines.append(u'id: %s' % self._product.getId())
		self._lines.append(u'name: %s' % self._product.getName())
		self._lines.append(u'description: ')
		descLines = self._product.getDescription().split(u'\n')
		if len(descLines) > 0:
			self._lines[-1] += descLines[0]
			if len(descLines) > 1:
				for l in descLines[1:]:
					self._lines.append(u' %s' % l)
		self._lines.append(u'advice: %s' % self._product.getAdvice())
		self._lines.append(u'version: %s' % self._product.getProductVersion())
		self._lines.append(u'priority: %s' % self._product.getPriority())
		self._lines.append(u'licenseRequired: %s' % self._product.getLicenseRequired())
		if self._product.getProductClassIds() is not None:
			self._lines.append(u'productClasses: %s' % u', '.join(self._product.getProductClassIds()))
		self._lines.append(u'setupScript: %s' % self._product.getSetupScript())
		self._lines.append(u'uninstallScript: %s' % self._product.getUninstallScript())
		self._lines.append(u'updateScript: %s' % self._product.getUpdateScript())
		self._lines.append(u'alwaysScript: %s' % self._product.getAlwaysScript())
		self._lines.append(u'onceScript: %s' % self._product.getOnceScript())
		self._lines.append(u'customScript: %s' % self._product.getCustomScript())
		if isinstance(self._product, LocalbootProduct):
			self._lines.append(u'userLoginScript: %s' % self._product.getUserLoginScript())
		if isinstance(self._product, NetbootProduct):
			pxeConfigTemplate = self._product.getPxeConfigTemplate()
			if not pxeConfigTemplate:
				pxeConfigTemplate = u''
			self._lines.append(u'pxeConfigTemplate: %s' % pxeConfigTemplate)
		self._lines.append(u'')

		if self._product.getWindowsSoftwareIds():
			self._lines.append('[Windows]')
			self._lines.append(u'softwareIds: %s' % u', '.join(self._product.getWindowsSoftwareIds()))
			self._lines.append(u'')

		for dependency in self._productDependencies:
			self._lines.append(u'[ProductDependency]')
			self._lines.append(u'action: %s' % dependency.getProductAction())
			if dependency.getRequiredProductId():
				self._lines.append(u'requiredProduct: %s' % dependency.getRequiredProductId())
			if dependency.getRequiredProductVersion():
				self._lines.append(u'requiredProductVersion: %s' % dependency.getRequiredProductVersion())
			if dependency.getRequiredPackageVersion():
				self._lines.append(u'requiredPackageVersion: %s' % dependency.getRequiredPackageVersion())
			if dependency.getRequiredAction():
				self._lines.append(u'requiredAction: %s' % dependency.getRequiredAction())
			if dependency.getRequiredInstallationStatus():
				self._lines.append(u'requiredStatus: %s' % dependency.getRequiredInstallationStatus())
			if dependency.getRequirementType():
				self._lines.append(u'requirementType: %s' % dependency.getRequirementType())
			self._lines.append(u'')

		for productProperty in self._productProperties:
			self._lines.append(u'[ProductProperty]')
			productPropertyType = 'unicode'
			if isinstance(productProperty, BoolProductProperty):
				productPropertyType = 'bool'
			self._lines.append(u'type: %s' % productPropertyType)
			self._lines.append(u'name: %s' % productProperty.getPropertyId())
			if not isinstance(productProperty, BoolProductProperty):
				self._lines.append(u'multivalue: %s' % productProperty.getMultiValue())
				self._lines.append(u'editable: %s' % productProperty.getEditable())
			if productProperty.getDescription():
				self._lines.append(u'description: ')
				descLines = productProperty.getDescription().split(u'\n')
				if len(descLines) > 0:
					self._lines[-1] += descLines[0]
					if len(descLines) > 1:
						for l in descLines[1:]:
							self._lines.append(u' %s' % l)

			if not isinstance(productProperty, BoolProductProperty) and productProperty.getPossibleValues():
				self._lines.append(u'values: %s' % toJson(productProperty.getPossibleValues()))
			if productProperty.getDefaultValues():
				if isinstance(productProperty, BoolProductProperty):
					self._lines.append(u'default: %s' % productProperty.getDefaultValues()[0])
				else:
					self._lines.append(u'default: %s' % toJson(productProperty.getDefaultValues()))
			self._lines.append(u'')

		if self._product.getChangelog():
			self._lines.append(u'[Changelog]')
			self._lines.extend(self._product.getChangelog().split('\n'))

		self.open('w')
		self.writelines()
		self.close()


class OpsiConfFile(IniFile):

	sectionRegex = re.compile('^\s*\[([^\]]+)\]\s*$')
	optionRegex = re.compile('^([^\:]+)\s*\=\s*(.*)$')

	def __init__(self, filename=u'/etc/opsi/opsi.conf', lockFailTimeout=2000):
		ConfigFile.__init__(self, filename, lockFailTimeout, commentChars=[';', '#'])
		self._parsed = False
		self._sections = False
		self._opsiGroups = {}

	def parse(self, lines=None):
		if lines:
			self._lines = forceUnicodeList(lines)
		else:
			self.readlines()
		self.parsed = False
		self._sections = {}
		self._opsiConfig = {}

		sectionType = None
		lineNum = 0

		for line in self._lines:
			lineNum += 1
			line = line.strip()
			if line and line.startswith((';', '#')):
				# This is a comment
				continue

			line = line.replace('\r', '')

			match = self.sectionRegex.search(line)
			if match:
				sectionType = match.group(1).strip().lower()
				if sectionType not in ('groups', 'packages'):
					raise ValueError(u"Parse error in line %s: unknown section '%s'" % (lineNum, sectionType))
			elif not sectionType and line:
				raise ValueError(u"Parse error in line %s: not in a section" % lineNum)

			key = None
			value = None

			match = self.optionRegex.search(line)
			if match:
				key = match.group(1).strip().lower()
				value = match.group(2).strip()

			if sectionType == "groups":
				if key == "fileadmingroup":
					value = forceUnicodeLower(value)
				elif value:
					value = forceUnicodeList(
						[part.strip().lower() for part in value.split(",")]
					)

				if "groups" not in self._opsiConfig:
					self._opsiConfig["groups"] = {}

				if key and value:
					self._opsiConfig["groups"][key] = value
			elif sectionType == 'packages':
				if 'packages' not in self._opsiConfig:
					self._opsiConfig['packages'] = {}

				if key == 'use_pigz':
					self._opsiConfig['packages'][key] = forceBool(value)

		self._parsed = True
		return self._opsiConfig

	@requiresParsing
	def getOpsiFileAdminGroup(self):
		if not self._opsiConfig.get("groups", {}).get("fileadmingroup", ""):
			return "pcpatch"
		else:
			return self._opsiConfig["groups"]["fileadmingroup"]

	@requiresParsing
	def getOpsiGroups(self, groupType):
		if not self._opsiConfig.get("groups", {}).get(groupType, ""):
			return None
		else:
			return self._opsiConfig["groups"][groupType]

	@requiresParsing
	def isPigzEnabled(self):
		"""
		Check if the usage of pigz is enabled.

		:return: False if the usage of pigz is disabled, True otherwise.
		:returntype: bool
		"""
		if "packages" in self._opsiConfig and "use_pigz" in self._opsiConfig["packages"]:
			return self._opsiConfig["packages"]["use_pigz"]
		else:
			return True


class OpsiBackupArchive(tarfile.TarFile):

	CONTENT_DIR = "CONTENT"
	CONTROL_DIR = "CONTROL"

	CONF_DIR = "/etc/opsi"
	BACKEND_CONF_DIR = os.path.join(CONF_DIR, "backends")
	DISPATCH_CONF = os.path.join(CONF_DIR, "backendManager", "dispatch.conf")

	def __init__(self, name=None, mode=None, tempdir=tempfile.gettempdir(), fileobj=None, **kwargs):
		self.tempdir = tempdir
		self.mode = mode
		self.sysinfo = None
		compression = None

		if mode and ":" in mode:
			self.mode, compression = mode.split(":")
			assert compression in ("gz", "bz2")

		if name is None:
			self.sysinfo = self._probeSysInfo()
			name = self._generateNewArchive(suffix=compression)
			self.mode = 'w'
		elif not os.path.exists(name):
			if self.mode and not self.mode.startswith("w"):
				raise OpsiBackupFileNotFound("Cannot read from nonexisting file.")
		else:
			if self.mode and self.mode.startswith("w"):
				raise OpsiBackupFileError("Backup files are immutable.")

		if compression and not fileobj:
			if compression == "gz":
				fileobj = gzip.GzipFile(name, self.mode)
			if compression == "bz2":
				fileobj = bz2.BZ2File(name, self.mode)

		self._filemap = {}

		assert self.mode and str(self.mode)[0] in ("r", "w")
		tarfile.TarFile.__init__(self, name, self.mode, fileobj=fileobj, **kwargs)

		if self.mode.startswith("w"):
			if self.sysinfo is None:
				self.sysinfo = self._probeSysInfo()
		else:
			self.sysinfo = self._readSysInfo()
			self._filemap = self._readChecksumFile()

		try:
			self._backends = self._readBackendConfiguration()
		except OpsiBackupFileError as error:
			if self.mode.startswith("w"):
				raise error
			self._backends = None

	def _readBackendConfiguration(self):
		if os.path.exists(self.CONF_DIR) and os.path.exists(self.DISPATCH_CONF):
			try:
				dispatchedBackends = BackendDispatchConfigFile(self.DISPATCH_CONF).getUsedBackends()
			except Exception as error:
				logger.warning(u"Could not read dispatch configuration: %s" % forceUnicode(error))
				dispatchedBackends = []

		if not os.path.exists(self.BACKEND_CONF_DIR):
			raise OpsiBackupFileError(
				u'Could not read backend configuration: '
				u'Missing directory "{0}"'.format(self.BACKEND_CONF_DIR)
			)

		backends = {}
		for entry in os.listdir(self.BACKEND_CONF_DIR):
			if entry.endswith(".conf"):
				name = entry.split(".")[0].lower()
				if name in backends:
					raise OpsiBackupFileError("Multiple backends with the same name are not supported.")

				backendLocals = {'socket': socket, 'config': {}, 'module': ''}
				backendFile = os.path.join(self.BACKEND_CONF_DIR, entry)
				try:
					execfile(backendFile, backendLocals)
					backends[name] = {
						"name": name,
						"config": backendLocals["config"],
						"module": backendLocals['module'],
						"dispatch": (name in dispatchedBackends)
					}
				except Exception as error:
					logger.warning(u'Failed to read backend config "{filename}": {error}'.format(filename=forceFilename(entry), error=error))

		return backends

	def _getBackends(self, type=None):
		if not self._backends:
			self._backends = self._readBackendConfiguration()

		for backend in self._backends.values():
			if type is None or backend["module"].lower() == type:
				yield backend

	def _generateNewArchive(self, suffix=None):
		return os.path.join(self.tempdir, self._generateArchiveName(suffix=suffix))

	def _generateArchiveName(self, suffix=None):
		t = datetime.datetime.now()
		name = "%s_%s_%s.tar" % (self.sysinfo['hostname'], self.sysinfo['opsiVersion'], str(t).replace(" ", "_").replace(":", "-"))
		if suffix:
			name += ".%s" % suffix
		return name

	@staticmethod
	def _probeSysInfo():
		sysinfo = SysInfo()
		sysInfoDict = {}
		sysInfoDict["hostname"] = sysinfo.hostname
		sysInfoDict["fqdn"] = sysinfo.fqdn
		sysInfoDict["domainname"] = sysinfo.domainname
		sysInfoDict["distribution"] = sysinfo.distribution
		sysInfoDict["sysVersion"] = sysinfo.sysVersion
		sysInfoDict["distributionId"] = sysinfo.distributionId
		sysInfoDict["opsiVersion"] = sysinfo.opsiVersion
		return sysInfoDict

	def _readSysInfo(self):
		map = {}
		with closing(self.extractfile("%s/sysinfo" % self.CONTROL_DIR)) as fp:
			for line in fp.readlines():
				key, value = line.split(":")
				map[key.strip()] = value.strip()

		return map

	def _readChecksumFile(self):
		map = {}
		with closing(self.extractfile("%s/checksums" % self.CONTROL_DIR)) as fp:
			for line in fp.readlines():
				key, value = line.split(" ", 1)
				map[value.strip()] = key.strip()

		return map

	def _addContent(self, path, sub=()):
		dest = path
		if sub:
			dest = dest.replace(sub[0], sub[1])
		dest = os.path.join(self.CONTENT_DIR, dest)
		if os.path.isdir(path):
			self.add(path, dest, recursive=False)
			for entry in os.listdir(path):
				self._addContent(os.path.join(path, entry), sub=sub)
		else:
			if not os.path.exists(path):
				logger.info(u"{0} does not exist. Skipping.", path)
				return

			checksum = sha1()

			with open(path) as f:
				chunk = True
				while chunk:
					chunk = f.read()
					checksum.update(chunk)

			self._filemap[dest] = checksum.hexdigest()

			self.add(path, dest)

	def _addChecksumFile(self):
		string = StringIO.StringIO()
		for path, checksum in self._filemap.iteritems():
			string.write("%s %s\n" % (checksum, path))
		string.seek(0)
		info = tarfile.TarInfo(name="%s/checksums" % self.CONTROL_DIR)
		info.size = len(string.buf)

		self.addfile(info, string)

	def _addSysInfoFile(self):
		string = StringIO.StringIO()

		for key, value in self.sysinfo.iteritems():
			string.write("%s: %s\n" % (key, value))

		string.seek(0)
		info = tarfile.TarInfo(name="%s/sysinfo" % self.CONTROL_DIR)
		info.size = len(string.buf)

		self.addfile(info, string)

	def verify(self):
		if self.mode.startswith("w"):
			raise OpsiBackupFileError("Backup archive is not finalized.")

		for member in self.getmembers():
			if member.isfile() and member.name.startswith(self.CONTENT_DIR):

				checksum = self._filemap[member.name]
				filesum = sha1()

				count = 0
				chunk = True
				with closing(self.extractfile(member)) as fp:
					while chunk:
						chunk = fp.read()
						count += len(chunk)
						filesum.update(chunk)

				if checksum != filesum.hexdigest():
					logger.debug2("Read %s bytes from file %s, resulting in checksum %s" % (count, member.name, filesum.hexdigest()))
					raise OpsiBackupFileError("Backup Archive is not valid: File %s is corrupetd" % member.name)

		return True

	def close(self):
		if self.mode.startswith("w"):
			self._addChecksumFile()
			self._addSysInfoFile()
		tarfile.TarFile.close(self)
		if self.fileobj and self._extfileobj:
			self.fileobj.close()

	def _extractFile(self, member, dest):
		tf, path = tempfile.mkstemp(dir=self.tempdir)

		try:
			checksum = self._filemap[member.name]
			filesum = sha1()

			chunk = True
			with closing(self.extractfile(member.name)) as fp:
				while chunk:
					chunk = fp.read()
					filesum.update(chunk)
					os.write(tf, chunk)

			if filesum.hexdigest() != checksum:
				raise OpsiBackupFileError("Error restoring file %s: checksum missmacht.")

			shutil.copyfile(path, dest)
			os.chown(dest, pwd.getpwnam(member.uname)[2], grp.getgrnam(member.gname)[2])
			os.chmod(dest, member.mode)
			os.utime(dest, (member.mtime, member.mtime))

		finally:
			os.close(tf)
			os.remove(path)

	def backupConfiguration(self):
		self._addContent(self.CONF_DIR, sub=(self.CONF_DIR, "CONF"))

	def hasConfiguration(self):
		for member in self.getmembers():
			if member.name.startswith(os.path.join(self.CONTENT_DIR, "CONF")):
				return True
		return False

	def restoreConfiguration(self):
		first = True

		for member in self.getmembers():
			if member.name.startswith(os.path.join(self.CONTENT_DIR, "CONF")):
				if first:
					shutil.rmtree(self.CONF_DIR, ignore_errors=True)
					os.makedirs(self.CONF_DIR)
					first = False
				dest = member.name.replace(os.path.join(self.CONTENT_DIR, "CONF"), self.CONF_DIR)

				if member.issym():
					os.symlink(member.linkname, dest)
				elif member.isdir():
					if not os.path.exists(dest):
						os.makedirs(dest, mode=member.mode)
						os.chown(dest, pwd.getpwnam(member.uname)[2], grp.getgrnam(member.gname)[2])
				else:
					self._extractFile(member, dest)

	def _hasBackend(self, backend, name=None):
		if name:
			backend = os.path.join(backend, name)

		for member in self.getmembers():
			if member.name.startswith(os.path.join(self.CONTENT_DIR, os.path.join("BACKENDS", backend))):
				return True
		return False

	def hasFileBackend(self, name=None):
		return self._hasBackend("FILE", name=name)

	def backupFileBackend(self, auto=False):
		for backend in self._getBackends("file"):
			if not auto or backend["dispatch"]:
				if not backend["dispatch"]:
					logger.warning("Backing up backend %s although it's currently not in use." % backend["name"])
				baseDir = backend["config"]["baseDir"]
				self._addContent(baseDir, sub=(baseDir, "BACKENDS/FILE/%s" % backend["name"]))

	def restoreFileBackend(self, auto=False):
		if not self.hasFileBackend():
			raise OpsiBackupBackendNotFound("No File Backend found in backup archive")

		for backend in self._getBackends("file"):
			if not auto or backend["dispatch"]:
				baseDir = backend["config"]["baseDir"]

				members = self.getmembers()

				for member in members:
					if member.name.startswith(os.path.join(self.CONTENT_DIR, "BACKENDS/FILE/%s" % backend["name"])):
						dest = member.name.replace(os.path.join(self.CONTENT_DIR, "BACKENDS/FILE/%s" % backend["name"]), baseDir)

						if member.isfile():
							self._extractFile(member, dest)
						else:
							if not os.path.exists(dest):
								os.makedirs(dest, mode=member.mode)
								os.chown(dest, pwd.getpwnam(member.uname)[2], grp.getgrnam(member.gname)[2])

	def backupDHCPBackend(self, auto=False):
		for backend in self._getBackends("dhcpd"):
			if not auto or backend["dispatch"]:
				if not backend["dispatch"]:
					logger.warning("Backing up backend %s although it's currently not in use." % backend["name"])

				dhcpdConfigFile = backend["config"]['dhcpdConfigFile']
				self._addContent(dhcpdConfigFile, sub=(os.path.dirname(dhcpdConfigFile), "BACKENDS/DHCP/%s" % backend["name"]))

	def hasDHCPBackend(self, name=None):
		return self._hasBackend("DHCP", name=name)

	def restoreDHCPBackend(self, auto=False):
		if not self.hasDHCPBackend():
			raise OpsiBackupBackendNotFound("No DHCPD Backend found in backup archive")

		for backend in self._getBackends("dhcpd"):
			if not auto or backend["dispatch"]:
				members = self.getmembers()

				file = backend["config"]['dhcpdConfigFile']
				if os.path.exists(file):
					os.remove(file)

				for member in members:
					if member.name.startswith(os.path.join(self.CONTENT_DIR, "BACKENDS/DHCP/%s" % backend["name"])):
						self._extractFile(member, backend["config"]['dhcpdConfigFile'])

	def hasMySQLBackend(self, name=None):
		return self._hasBackend("MYSQL", name=name)

	def backupMySQLBackend(self, flushLogs=False, auto=False):
		# In Python 2.6 a deque has no "maxlen" attribute so we need to
		# work around with this.
		maximumDequeLength = 10

		for backend in self._getBackends("mysql"):
			if not auto or backend["dispatch"]:
				if not backend["dispatch"]:
					logger.warning("Backing up backend %s although it's currently not in use." % backend["name"])
				cmd = [OPSI.System.which("mysqldump")]
				cmd.append("--host=%s" % backend["config"]["address"])
				cmd.append("--user=%s" % backend["config"]["username"])
				cmd.append("--password=%s" % backend["config"]["password"])
				if flushLogs:
					logger.debug("Flushing mysql table logs.")
					cmd.append("--flush-log")
				cmd.append("--lock-tables")
				cmd.append("--add-drop-table")
				cmd.append(backend["config"]["database"])

				fd, name = tempfile.mkstemp(dir=self.tempdir)
				try:
					p = Popen(cmd, stdout=PIPE, stderr=PIPE)

					flags = fcntl.fcntl(p.stderr, fcntl.F_GETFL)
					fcntl.fcntl(p.stderr, fcntl.F_SETFL, flags | os.O_NONBLOCK)

					out = p.stdout.readline()

					try:
						collectedErrors = [p.stderr.readline()]
					except Exception:
						collectedErrors = []
					lastErrors = collections.deque(collectedErrors, maxlen=maximumDequeLength)

					while not p.poll() and out:
						os.write(fd, out)
						out = p.stdout.readline()

						try:
							currentError = p.stderr.readline().strip()
							if currentError:
								lastErrors.append(currentError)
								if "Warning: Using a password on the command line interface can be insecure." not in currentError:
									collectedErrors.append(currentError)
						except Exception:
							continue

						if maximumDequeLength == len(lastErrors):
							onlyOneErrorMessageInLastErrors = True
							firstError = lastErrors[0]
							for err in list(lastErrors)[1:]:
								if firstError != err:
									onlyOneErrorMessageInLastErrors = False
									break

							if onlyOneErrorMessageInLastErrors:
								logger.debug(
									u'Aborting: Only one message in stderr: '
									u'{0}'.format(firstError)
								)
								break

					if p.returncode not in (0, None):
						raise OpsiBackupFileError(u"MySQL dump failed for backend %s: %s" % (backend["name"], u"".join(collectedErrors)))

					self._addContent(name, (name, "BACKENDS/MYSQL/%s/database.sql" % backend["name"]))
				finally:
					os.close(fd)
					os.remove(name)

	def restoreMySQLBackend(self, auto=False):
		if not self.hasMySQLBackend():
			raise OpsiBackupBackendNotFound("No MySQL Backend found in backup archive")

		for backend in self._getBackends("mysql"):
			if not auto or backend["dispatch"]:
				fd, name = tempfile.mkstemp(dir=self.tempdir)
				os.chmod(name, 0o770)

				try:
					for member in self.getmembers():
						if member.name == os.path.join(self.CONTENT_DIR, "BACKENDS/MYSQL/%s/database.sql" % backend["name"]):
							self._extractFile(member, name)

					cmd = [OPSI.System.which("mysql")]
					cmd.append("--host=%s" % backend["config"]["address"])
					cmd.append("--user=%s" % backend["config"]["username"])
					cmd.append("--password=%s" % backend["config"]["password"])
					cmd.append(backend["config"]["database"])

					output = StringIO.StringIO()

					p = Popen(cmd, stdin=fd, stdout=PIPE, stderr=STDOUT)

					out = p.stdout.readline()

					while not p.poll() and out:
						output.write(out)
						out = p.stdout.readline()

					if p.returncode not in (0, None):
						raise OpsiBackupFileError(u"Failed to restore MySQL Backend: %s" % output.getvalue())

				finally:
					os.close(fd)
					os.remove(name)<|MERGE_RESOLUTION|>--- conflicted
+++ resolved
@@ -386,11 +386,6 @@
 		self._productDependencies = []
 		self._productProperties = []
 		self._packageDependencies = []
-<<<<<<< HEAD
-		self._incrementalPackage = False
-=======
-		self._opsi3compatible = forceBool(opsi3compatible)
->>>>>>> 38952122
 
 	def parse(self, lines=None):
 		if lines:
