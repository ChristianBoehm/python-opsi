--- conflicted
+++ resolved
@@ -337,10 +337,6 @@
 		self._lines = []
 		for filename in self._clientDataFiles:
 			try:
-<<<<<<< HEAD
-				type = u'f'
-=======
->>>>>>> 016656a4
 				md5 = u''
 				size = 0
 				target = None
