# -*- coding: utf-8 -*-

# This module is part of the desktop management solution opsi
# (open pc server integration) http://www.opsi.org

# Copyright (C) 2006-2017 uib GmbH <info@uib.de>

# This program is free software: you can redistribute it and/or modify
# it under the terms of the GNU Affero General Public License as
# published by the Free Software Foundation, either version 3 of the
# License, or (at your option) any later version.

# This program is distributed in the hope that it will be useful,
# but WITHOUT ANY WARRANTY; without even the implied warranty of
# MERCHANTABILITY or FITNESS FOR A PARTICULAR PURPOSE.  See the
# GNU Affero General Public License for more details.

# You should have received a copy of the GNU Affero General Public License
# along with this program.  If not, see <http://www.gnu.org/licenses/>.
"""
Utilites to handle files specific to opsi.


:copyright: uib GmbH <info@uib.de>
:author: Jan Schneider <j.schneider@uib.de>
:author: Niko Wenselowski <n.wenselowski@uib.de>
:license: GNU Affero General Public License version 3
"""

import bz2
import collections
import datetime
import gzip
import os
import re
import tarfile
import tempfile
import shutil
import socket
import StringIO
from contextlib import closing
from hashlib import sha1
from subprocess import Popen, PIPE, STDOUT

import OPSI.System
from OPSI.Logger import Logger
from OPSI.Object import BoolProductProperty, LocalbootProduct, NetbootProduct, Product, ProductDependency, ProductProperty, UnicodeProductProperty
from OPSI.Types import (BackendBadValueError, OpsiBackupBackendNotFound,
	OpsiBackupFileError, OpsiBackupFileNotFound, forceActionRequest, forceBool,
	forceDictList, forceFilename, forceHostId, forceInstallationStatus,
	forceList, forceObjectClass, forceObjectClassList, forceOpsiHostKey,
	forcePackageVersion, forceProductId, forceProductPriority,
	forceProductPropertyType, forceProductType, forceProductVersion,
	forceRequirementType, forceUnicode, forceUnicodeList, forceUnicodeLower)
from OPSI.Util.File import ConfigFile, IniFile, TextFile, requiresParsing
from OPSI.Util import md5sum, toJson, fromJson

if os.name == 'posix':
	import fcntl
	import grp
	import pwd
	from OPSI.System.Posix import SysInfo

<<<<<<< HEAD
=======
__version__ = '4.0.7.38'

>>>>>>> e0216d05
logger = Logger()


class HostKeyFile(ConfigFile):

	lineRegex = re.compile('^\s*([^:]+)\s*:\s*([0-9a-fA-F]{32})\s*$')

	def __init__(self, filename, lockFailTimeout=2000):
		ConfigFile.__init__(self, filename, lockFailTimeout, commentChars=[';', '/', '#'])
		self._opsiHostKeys = {}

	def parse(self, lines=None):
		if lines:
			self._lines = forceUnicodeList(lines)
		else:
			self.readlines()
		self._parsed = False
		for line in ConfigFile.parse(self):
			match = self.lineRegex.search(line)
			if not match:
				logger.error(u"Found bad formatted line '%s' in pckey file '%s'" % (line, self._filename))
				continue
			try:
				hostId = forceHostId(match.group(1))
				opsiHostKey = forceOpsiHostKey(match.group(2))
				if hostId in self._opsiHostKeys:
					logger.error(u"Found duplicate host '%s' in pckey file '%s'" % (hostId, self._filename))
				self._opsiHostKeys[hostId] = opsiHostKey
			except BackendBadValueError as error:
				logger.error(u"Found bad formatted line '%s' in pckey file '%s': %s" % (line, self._filename, error))
		self._parsed = True
		return self._opsiHostKeys

	def generate(self):
		self._lines = [u'{0}:{1}'.format(hostId, self._opsiHostKeys[hostId])
			for hostId in sorted(self._opsiHostKeys.keys())]

		self.open('w')
		self.writelines()
		self.close()

	@requiresParsing
	def getOpsiHostKey(self, hostId):
		hostId = forceHostId(hostId)
		if hostId not in self._opsiHostKeys:
			return None
		return self._opsiHostKeys[hostId]

	@requiresParsing
	def setOpsiHostKey(self, hostId, opsiHostKey):
		hostId = forceHostId(hostId)
		opsiHostKey = forceOpsiHostKey(opsiHostKey)
		self._opsiHostKeys[hostId] = opsiHostKey

	@requiresParsing
	def deleteOpsiHostKey(self, hostId):
		hostId = forceHostId(hostId)
		if hostId in self._opsiHostKeys:
			del self._opsiHostKeys[hostId]


class BackendACLFile(ConfigFile):

	aclEntryRegex = re.compile('^([^:]+)+\s*:\s*(\S.*)$')

	def __init__(self, filename, lockFailTimeout=2000):
		ConfigFile.__init__(self, filename, lockFailTimeout, commentChars=['#'])

	def parse(self, lines=None):
		if lines:
			self._lines = forceUnicodeList(lines)
		else:
			self.readlines()
		self._parsed = False
		# acl example:
		#    <method>: <aclType>[(aclTypeParam[(aclTypeParamValue,...)];...)]
		#    xyz_.*:   opsi_depotserver(attributes(id,name))
		#    abc:      self(attributes(!opsiHostKey));sys_group(admin, group 2, attributes(!opsiHostKey))

		acl = []
		for line in ConfigFile.parse(self):
			match = re.search(self.aclEntryRegex, line)
			if not match:
				raise Exception(u"Found bad formatted line '%s' in acl file '%s'" % (line, self._filename))
			method = match.group(1).strip()
			acl.append([method, []])
			for entry in match.group(2).split(';'):
				entry = entry.strip()
				aclType = entry
				aclTypeParams = ''
				if entry.find('(') != -1:
					(aclType, aclTypeParams) = entry.split('(', 1)
					if aclTypeParams[-1] != ')':
						raise Exception(u"Bad formatted acl entry '%s': trailing ')' missing" % entry)
					aclType = aclType.strip()
					aclTypeParams = aclTypeParams[:-1]

				if aclType not in ('all', 'self', 'opsi_depotserver', 'opsi_client', 'sys_group', 'sys_user'):
					raise Exception(u"Unhandled acl type: '%s'" % aclType)
				entry = {'type': aclType, 'allowAttributes': [], 'denyAttributes': [], 'ids': []}
				if not aclTypeParams:
					if aclType in ('sys_group', 'sys_user'):
						raise Exception(u"Bad formatted acl type '%s': no params given" % aclType)
				else:
					aclTypeParam = u''
					aclTypeParamValues = [u'']
					inAclTypeParamValues = False
					for i, c in enumerate(aclTypeParams):
						if c == '(':
							if inAclTypeParamValues:
								raise Exception(u"Bad formatted acl type params '%s'" % aclTypeParams)
							inAclTypeParamValues = True
						elif c == ')':
							if not inAclTypeParamValues or not aclTypeParam:
								raise Exception(u"Bad formatted acl type params '%s'" % aclTypeParams)
							inAclTypeParamValues = False
						elif c != ',' or i == len(aclTypeParams) - 1:
							if inAclTypeParamValues:
								aclTypeParamValues[-1] += c
							else:
								aclTypeParam += c

						if c == ',' or i == len(aclTypeParams) - 1:
							if inAclTypeParamValues:
								if i == len(aclTypeParams) - 1:
									raise Exception(u"Bad formatted acl type params '%s'" % aclTypeParams)
								aclTypeParamValues.append(u'')
							else:
								aclTypeParam = aclTypeParam.strip()
								tmp = []
								for t in aclTypeParamValues:
									t = t.strip()
									if not t:
										continue
									tmp.append(t)
								aclTypeParamValues = tmp
								if aclTypeParam == 'attributes':
									for v in aclTypeParamValues:
										if not v:
											continue
										if v.startswith('!'):
											entry['denyAttributes'].append(v[1:].strip())
										else:
											entry['allowAttributes'].append(v)
								elif aclType in ('sys_group', 'sys_user', 'opsi_depotserver', 'opsi_client'):
									entry['ids'].append(aclTypeParam.strip())
								else:
									raise Exception(u"Unhandled acl type param '%s' for acl type '%s'" % (aclTypeParam, aclType))
								aclTypeParam = u''
								aclTypeParamValues = [u'']

				acl[-1][1].append(entry)
		self._parsed = True
		return acl


class BackendDispatchConfigFile(ConfigFile):
	DISPATCH_ENTRY_REGEX = re.compile('^([^:]+)+\s*:\s*(\S.*)$')

	def parse(self, lines=None):
		"""
		Returns the dispatch config entries with RegEx and corresponding backends.

		:returntype: [('regex', ('backend1', 'backend2', ...)),]
		"""
		if lines:
			self._lines = forceUnicodeList(lines)
		else:
			self.readlines()

		self._parsed = False
		dispatch = []
		for line in ConfigFile.parse(self, lines):
			match = self.DISPATCH_ENTRY_REGEX.search(line)
			if not match:
				logger.error(u"Found bad formatted line '%s' in dispatch config file '%s'" % (line, self._filename))
				continue

			method = match.group(1).strip()
			backends = (entry.strip() for entry in match.group(2).strip(',').split(','))
			backends = tuple(backend for backend in backends if backend)

			dispatch.append((method, backends))
		self._parsed = True

		return dispatch

	def getUsedBackends(self, lines=None):
		"""
		Returns the backends used by the dispatch configuration.
		This will not include any information on where it is used.

		:returntype: set(['backend1', 'backend2'])
		"""
		collectedBackends = set()

		dispatchConfig = self.parse(lines=lines)
		for (_, backends) in dispatchConfig:
			collectedBackends.update(backends)

		return collectedBackends


class PackageContentFile(TextFile):
	def __init__(self, filename, lockFailTimeout=2000):
		TextFile.__init__(self, filename, lockFailTimeout)
		self._parsed = False
		self._productClientDataDir = u'/'
		self._clientDataFiles = []
		self._productServerDataDir = u'/'
		self._serverDataFiles = []

	def getClientDataFiles(self):
		return self._clientDataFiles

	def setClientDataFiles(self, clientDataFiles):
		self._clientDataFiles = forceUnicodeList(clientDataFiles)

	def getServerDataFiles(self):
		return self._serverDataFiles

	def setServerDataFiles(self, serverDataFiles):
		self._serverDataFiles = forceUnicodeList(serverDataFiles)

	def setProductClientDataDir(self, productClientDataDir):
		self._productClientDataDir = forceFilename(productClientDataDir)

	def parse(self, lines=None):
		if lines:
			self._lines = forceUnicodeList(lines)
		else:
			self.readlines()

		fileInfo = {}
		for line in self._lines:
			(entryType, tmp) = line.strip().split(None, 1)

			filename = u''
			for i, currentElement in enumerate(tmp):
				if currentElement == u"'":
					if i > 0:
						if tmp[i - 1] == u'\\':
							filename = filename[:-1] + u"'"
							continue
						else:
							break
					else:
						continue
				filename += currentElement

			size = 0
			target = u''
			md5 = ''

			tmp = tmp[i + 2:]
			if u' ' in tmp:
				parts = tmp.split(None, 1)
				tmp = u''
				size = parts[0]
				if len(parts) > 1:
					tmp = parts[1]

			if entryType == 'f':
				md5 = tmp
			elif entryType == 'l':
				target = tmp[1:-1].replace(u'\\\'', u'\'')

			fileInfo[filename] = {'type': entryType, 'size': int(size), 'md5sum': md5, 'target': target}

		self._parsed = True
		return fileInfo

	def generate(self):
		self._lines = []
		for filename in self._clientDataFiles:
			try:
				md5 = u''
				size = 0
				target = None

				path = os.path.join(self._productClientDataDir, filename)
				if os.path.islink(path):
					elementType = u'l'
					target = os.path.realpath(path)
					if target.startswith(self._productClientDataDir):
						target = target[len(self._productClientDataDir):]
					else:
						if os.path.isdir(path):
							elementType = u'd'
						else:
							# link target not in client data dir => treat as file
							elementType = u'f'
							size = os.path.getsize(target)
							md5 = md5sum(target)
							target = u''
				elif os.path.isdir(path):
					elementType = u'd'
				else:
					elementType = u'f'
					size = os.path.getsize(path)
					md5 = md5sum(path)

				if target is not None:
					self._lines.append("%s '%s' %s '%s'" % (elementType, filename.replace(u'\'', u'\\\''), size, target.replace(u'\'', u'\\\'')))
				else:
					self._lines.append("%s '%s' %s %s" % (elementType, filename.replace(u'\'', u'\\\''), size, md5))
			except Exception as error:
				logger.logException(error)

		self.open('w')
		self.writelines()
		self.close()


class PackageControlFile(TextFile):

	sectionRegex = re.compile('^\s*\[([^\]]+)\]\s*$')
	valueContinuationRegex = re.compile('^\s(.*)$')
	optionRegex = re.compile('^([^\:]+)\s*\:\s*(.*)$')

	def __init__(self, filename, lockFailTimeout=2000):
		TextFile.__init__(self, filename, lockFailTimeout)
		self._parsed = False
		self._sections = {}
		self._product = None
		self._productDependencies = []
		self._productProperties = []
		self._packageDependencies = []

	def parse(self, lines=None):
		if lines:
			self._lines = forceUnicodeList(lines)
		else:
			self.readlines()

		self._parsed = False
		self._sections = {}
		self._product = None
		self._productDependencies = []
		self._productProperties = []
		self._packageDependencies = []

		productAttributes = set([
			'id', 'type', 'name', 'description', 'advice', 'version',
			'packageversion', 'priority', 'licenserequired', 'productclasses',
			'pxeconfigtemplate', 'setupscript', 'uninstallscript',
			'updatescript', 'alwaysscript', 'oncescript', 'customscript',
			'userloginscript'
		])
		dependencyAttributes = set([
			'action', 'requiredproduct', 'requiredproductversion',
			'requiredpackageversion', 'requiredclass', 'requiredstatus',
			'requiredaction', 'requirementtype'
		])
		propertyAttributes = set([
			'type', 'name', 'default', 'values', 'description', 'editable',
			'multivalue'
		])

		sectionType = None
		option = None
		for lineNum, line in enumerate(self._lines, start=1):
			if line and line.startswith((';', '#')):
				# Comment
				continue

			line = line.replace('\r', '')

			match = self.sectionRegex.search(line)
			if match:
				sectionType = match.group(1).strip().lower()
				if sectionType not in ('package', 'product', 'windows', 'productdependency', 'productproperty', 'changelog'):
					raise Exception(u"Parse error in line %s: unknown section '%s'" % (lineNum, sectionType))
				if sectionType == 'changelog':
					self._sections[sectionType] = u''
				else:
					if sectionType in self._sections:
						self._sections[sectionType].append({})
					else:
						self._sections[sectionType] = [{}]
				continue

			elif not sectionType and line:
				raise Exception(u"Parse error in line %s: not in a section" % lineNum)

			if sectionType == 'changelog':
				if self._sections[sectionType]:
					self._sections[sectionType] += u'\n'
				self._sections[sectionType] += line.rstrip()
				continue

			key = None
			value = None
			match = self.valueContinuationRegex.search(line)
			if match:
				value = match.group(1)
			else:
				match = self.optionRegex.search(line)
				if match:
					key = match.group(1).lower()
					value = match.group(2).strip()

			if sectionType == 'package':
				option = key
				if key == 'version':
					value = forceUnicodeLower(value)
				elif key == 'depends':
					value = forceUnicodeLower(value)
				else:  # Unsupported key
					continue

			elif sectionType == 'product' and key in productAttributes:
				option = key
				if key == 'id':
					value = forceProductId(value)
				elif key == 'type':
					value = forceProductType(value)
				elif key == 'name':
					value = forceUnicode(value)
				elif key == 'description':
					value = forceUnicode(value)
				elif key == 'advice':
					value = forceUnicode(value)
				elif key == 'version':
					value = forceProductVersion(value)
				elif key == 'packageversion':
					value = forcePackageVersion(value)
				elif key == 'priority':
					value = forceProductPriority(value)
				elif key == 'licenserequired':
					value = forceBool(value)
				elif key == 'productclasses':
					value = forceUnicodeLower(value)
				elif key == 'pxeconfigtemplate':
					value = forceFilename(value)
				elif key == 'setupscript':
					value = forceFilename(value)
				elif key == 'uninstallscript':
					value = forceFilename(value)
				elif key == 'updatescript':
					value = forceFilename(value)
				elif key == 'alwaysscript':
					value = forceFilename(value)
				elif key == 'oncescript':
					value = forceFilename(value)
				elif key == 'customscript':
					value = forceFilename(value)
				elif key == 'userloginscript':
					value = forceFilename(value)

			elif sectionType == 'windows' and key in ('softwareids', ):
				option = key
				value = forceUnicodeLower(value)

			elif sectionType == 'productdependency' and key in dependencyAttributes:
				option = key
				if key == 'action':
					value = forceActionRequest(value)
				elif key == 'requiredproduct':
					value = forceProductId(value)
				elif key == 'requiredproductversion':
					value = forceProductVersion(value)
				elif key == 'requiredpackageversion':
					value = forcePackageVersion(value)
				elif key == 'requiredclass':
					value = forceUnicodeLower(value)
				elif key == 'requiredstatus':
					value = forceInstallationStatus(value)
				elif key == 'requiredaction':
					value = forceActionRequest(value)
				elif key == 'requirementtype':
					value = forceRequirementType(value)

			elif sectionType == 'productproperty' and key in propertyAttributes:
				option = key
				if key == 'type':
					value = forceProductPropertyType(value)
				elif key == 'name':
					value = forceUnicodeLower(value)
				elif key == 'default':
					value = forceUnicode(value)
				elif key == 'values':
					value = forceUnicode(value)
				elif key == 'description':
					value = forceUnicode(value)
				elif key == 'editable':
					value = forceBool(value)
				elif key == 'multivalue':
					value = forceBool(value)

			else:
				value = forceUnicode(line)

			if not option:
				raise Exception(u"Parse error in line '%s': no option / bad option defined" % lineNum)

			if option not in self._sections[sectionType][-1]:
				self._sections[sectionType][-1][option] = value
			else:
				if isinstance(self._sections[sectionType][-1][option], unicode):
					if not self._sections[sectionType][-1][option].endswith('\n'):
						self._sections[sectionType][-1][option] += u'\n'
					self._sections[sectionType][-1][option] += value.lstrip()

		for (sectionType, secs) in self._sections.items():
			if sectionType == 'changelog':
				continue

			for i, currentSection in enumerate(secs):
				for (option, value) in currentSection.items():
					if (sectionType == 'product' and option == 'productclasses') or \
					   (sectionType == 'package' and option == 'depends') or \
					   (sectionType == 'productproperty' and option == 'default') or \
					   (sectionType == 'productproperty' and option == 'values') or \
					   (sectionType == 'windows' and option == 'softwareids'):
						try:
							if not value.strip().startswith('{') and not value.strip().startswith('['):
								raise Exception(u'Not trying to read json string because value does not start with { or [')
							value = fromJson(value.strip())
							# Remove duplicates
							# TODO: use set
							tmp = []
							for v in forceList(value):
								if v not in tmp:
									tmp.append(v)
							value = tmp
						except Exception as error:
							logger.debug2(u"Failed to read json string '%s': %s" % (value.strip(), error))
							value = value.replace(u'\n', u'')
							value = value.replace(u'\t', u'')
							if not (sectionType == 'productproperty' and option == 'default'):
								value = value.split(u',')
								newV = []
								for v in value:
									v = v.strip()
									newV.append(v)
								value = newV
							# Remove duplicates
							# TODO: use set
							tmp = []
							for v in forceList(value):
								if v not in ('', None) and v not in tmp:
									tmp.append(v)
							value = tmp

					if isinstance(value, unicode):
						value = value.rstrip()

					self._sections[sectionType][i][option] = value

		if not self._sections.get('product'):
			raise Exception(u"Error in control file '%s': 'product' section not found" % self._filename)

		# Get package info
		for (option, value) in self._sections.get('package', [{}])[0].items():
			if option == 'depends':
				for dep in value:
					match = re.search('^\s*([^\(]+)\s*\(*\s*([^\)]*)\s*\)*', dep)
					if not match.group(1):
						raise Exception(u"Bad package dependency '%s' in control file" % dep)

					package = match.group(1).strip()
					version = match.group(2)
					condition = None
					if version:
						match = re.search('^\s*([<>]?=?)\s*([\w\.]+-*[\w\.]*)\s*$', version)
						if not match:
							raise Exception(u"Bad version string '%s' in package dependency" % version)

						condition = match.group(1)
						if not condition:
							condition = u'='
						if condition not in (u'=', u'<', u'<=', u'>', u'>='):
							raise Exception(u"Bad condition string '%s' in package dependency" % condition)
						version = match.group(2)
					else:
						version = None
					self._packageDependencies.append({'package': package, 'condition': condition, 'version': version})

		# Create Product object
		product = self._sections['product'][0]
		Class = None
		if product.get('type') == 'NetbootProduct':
			Class = NetbootProduct
		elif product.get('type') == 'LocalbootProduct':
			Class = LocalbootProduct
		else:
			raise Exception(u"Error in control file '%s': unknown product type '%s'" % (self._filename, product.get('type')))

		productVersion = product.get('version')
		if not productVersion:
			logger.warning("No product version given! Assuming 1.0.")
			productVersion = 1.0
		packageVersion = self._sections.get('package', [{}])[0].get('version') or product.get('packageversion')
		if not packageVersion:
			logger.warning("No package version given! Assuming 1.")
			packageVersion = 1

		self._product = Class(
			id=product.get('id'),
			name=product.get('name'),
			productVersion=productVersion,
			packageVersion=packageVersion,
			licenseRequired=product.get('licenserequired'),
			setupScript=product.get('setupscript'),
			uninstallScript=product.get('uninstallscript'),
			updateScript=product.get('updatescript'),
			alwaysScript=product.get('alwaysscript'),
			onceScript=product.get('oncescript'),
			customScript=product.get('customscript'),
			priority=product.get('priority'),
			description=product.get('description'),
			advice=product.get('advice'),
			productClassIds=product.get('productclasses'),
			windowsSoftwareIds=self._sections.get('windows', [{}])[0].get('softwareids', []),
			changelog=self._sections.get('changelog')
		)
		if isinstance(self._product, NetbootProduct) and product.get('pxeconfigtemplate') is not None:
			self._product.setPxeConfigTemplate(product.get('pxeconfigtemplate'))

		if isinstance(self._product, LocalbootProduct) and product.get('userloginscript') is not None:
			self._product.setUserLoginScript(product.get('userloginscript'))
		self._product.setDefaults()

		# Create ProductDependency objects
		for productDependency in self._sections.get('productdependency', []):
			self._productDependencies.append(
				ProductDependency(
					productId=self._product.getId(),
					productVersion=self._product.getProductVersion(),
					packageVersion=self._product.getPackageVersion(),
					productAction=productDependency.get('action'),
					requiredProductId=productDependency.get('requiredproduct'),
					requiredProductVersion=productDependency.get('requiredproductversion'),
					requiredPackageVersion=productDependency.get('requiredpackageversion'),
					requiredAction=productDependency.get('requiredaction'),
					requiredInstallationStatus=productDependency.get('requiredstatus'),
					requirementType=productDependency.get('requirementtype')
				)
			)
			self._productDependencies[-1].setDefaults()

		# Create ProductProperty objects
		for productProperty in self._sections.get('productproperty', []):
			Class = UnicodeProductProperty

			if productProperty.get('type', '').lower() in ('unicodeproductproperty', 'unicode', ''):
				Class = UnicodeProductProperty
			elif productProperty.get('type', '').lower() in ('boolproductproperty', 'bool'):
				Class = BoolProductProperty
			else:
				raise Exception(u"Error in control file '%s': unknown product property type '%s'" % (self._filename, productProperty.get('type')))
			self._productProperties.append(
				Class(
					productId=self._product.getId(),
					productVersion=self._product.getProductVersion(),
					packageVersion=self._product.getPackageVersion(),
					propertyId=productProperty.get('name', u''),
					description=productProperty.get('description', u''),
					defaultValues=productProperty.get('default', [])
				)
			)
			if isinstance(self._productProperties[-1], UnicodeProductProperty):
				if productProperty.get('values') is not None:
					self._productProperties[-1].setPossibleValues(productProperty.get('values'))
				else:
					self._productProperties[-1].possibleValues = []

				if productProperty.get('editable') is not None:
					self._productProperties[-1].setEditable(productProperty['editable'])
				else:
					if not productProperty.get('values') in (None, []):
						self._productProperties[-1].setEditable(False)
					else:
						self._productProperties[-1].setEditable(True)

				if productProperty.get('multivalue') is not None:
					self._productProperties[-1].setMultiValue(productProperty['multivalue'])

			self._productProperties[-1].setDefaults()
		self._parsed = True
		return self._sections

	@requiresParsing
	def getProduct(self):
		return self._product

	def setProduct(self, product):
		self._product = forceObjectClass(product, Product)

	@requiresParsing
	def getProductDependencies(self):
		return self._productDependencies

	def setProductDependencies(self, productDependencies):
		self._productDependencies = forceObjectClassList(productDependencies, ProductDependency)

	@requiresParsing
	def getProductProperties(self):
		return self._productProperties

	def setProductProperties(self, productProperties):
		self._productProperties = forceObjectClassList(productProperties, ProductProperty)

	@requiresParsing
	def getPackageDependencies(self):
		return self._packageDependencies

	def setPackageDependencies(self, packageDependencies):
		self._packageDependencies = []
		for packageDependency in forceDictList(packageDependencies):
			if not packageDependency.get('package'):
				raise ValueError(u"No package given: %s" % packageDependency)

			if not packageDependency.get('version'):
				packageDependency['version'] = None
				packageDependency['condition'] = None
			else:
				if not packageDependency.get('condition'):
					packageDependency['condition'] = u'='
				if packageDependency['condition'] not in (u'=', u'<', u'<=', u'>', u'>='):
					raise ValueError(u"Bad condition string '%s' in package dependency" % packageDependency['condition'])

			self._packageDependencies.append(packageDependency)

	def generate(self):
		if not self._product:
			raise Exception(u"Got no data to write")

		logger.info(u"Writing opsi package control file '%s'" % self._filename)

		self._lines = [u'[Package]']
		self._lines.append(u'version: %s' % self._product.getPackageVersion())
		depends = u''
		for packageDependency in self._packageDependencies:
			if depends:
				depends += u', '

			depends += packageDependency['package']
			if packageDependency['version']:
				depends += u' (%s %s)' % (packageDependency['condition'], packageDependency['version'])

		self._lines.append(u'depends: %s' % depends)
		self._lines.append(u'')

		self._lines.append(u'[Product]')
		productType = self._product.getType()
		if productType == 'LocalbootProduct':
			productType = 'localboot'
		elif productType == 'NetbootProduct':
			productType = 'netboot'
		else:
			raise Exception(u"Unhandled product type '%s'" % productType)

		self._lines.append(u'type: %s' % productType)
		self._lines.append(u'id: %s' % self._product.getId())
		self._lines.append(u'name: %s' % self._product.getName())
		self._lines.append(u'description: ')
		descLines = self._product.getDescription().split(u'\n')
		if len(descLines) > 0:
			self._lines[-1] += descLines[0]
			if len(descLines) > 1:
				for l in descLines[1:]:
					self._lines.append(u' %s' % l)
		self._lines.append(u'advice: %s' % self._product.getAdvice())
		self._lines.append(u'version: %s' % self._product.getProductVersion())
		self._lines.append(u'priority: %s' % self._product.getPriority())
		self._lines.append(u'licenseRequired: %s' % self._product.getLicenseRequired())
		if self._product.getProductClassIds() is not None:
			self._lines.append(u'productClasses: %s' % u', '.join(self._product.getProductClassIds()))
		self._lines.append(u'setupScript: %s' % self._product.getSetupScript())
		self._lines.append(u'uninstallScript: %s' % self._product.getUninstallScript())
		self._lines.append(u'updateScript: %s' % self._product.getUpdateScript())
		self._lines.append(u'alwaysScript: %s' % self._product.getAlwaysScript())
		self._lines.append(u'onceScript: %s' % self._product.getOnceScript())
		self._lines.append(u'customScript: %s' % self._product.getCustomScript())
		if isinstance(self._product, LocalbootProduct):
			self._lines.append(u'userLoginScript: %s' % self._product.getUserLoginScript())
		if isinstance(self._product, NetbootProduct):
			pxeConfigTemplate = self._product.getPxeConfigTemplate()
			if not pxeConfigTemplate:
				pxeConfigTemplate = u''
			self._lines.append(u'pxeConfigTemplate: %s' % pxeConfigTemplate)
		self._lines.append(u'')

		if self._product.getWindowsSoftwareIds():
			self._lines.append('[Windows]')
			self._lines.append(u'softwareIds: %s' % u', '.join(self._product.getWindowsSoftwareIds()))
			self._lines.append(u'')

		for dependency in self._productDependencies:
			self._lines.append(u'[ProductDependency]')
			self._lines.append(u'action: %s' % dependency.getProductAction())
			if dependency.getRequiredProductId():
				self._lines.append(u'requiredProduct: %s' % dependency.getRequiredProductId())
			if dependency.getRequiredProductVersion():
				self._lines.append(u'requiredProductVersion: %s' % dependency.getRequiredProductVersion())
			if dependency.getRequiredPackageVersion():
				self._lines.append(u'requiredPackageVersion: %s' % dependency.getRequiredPackageVersion())
			if dependency.getRequiredAction():
				self._lines.append(u'requiredAction: %s' % dependency.getRequiredAction())
			if dependency.getRequiredInstallationStatus():
				self._lines.append(u'requiredStatus: %s' % dependency.getRequiredInstallationStatus())
			if dependency.getRequirementType():
				self._lines.append(u'requirementType: %s' % dependency.getRequirementType())
			self._lines.append(u'')

		for productProperty in self._productProperties:
			self._lines.append(u'[ProductProperty]')
			productPropertyType = 'unicode'
			if isinstance(productProperty, BoolProductProperty):
				productPropertyType = 'bool'
			self._lines.append(u'type: %s' % productPropertyType)
			self._lines.append(u'name: %s' % productProperty.getPropertyId())
			if not isinstance(productProperty, BoolProductProperty):
				self._lines.append(u'multivalue: %s' % productProperty.getMultiValue())
				self._lines.append(u'editable: %s' % productProperty.getEditable())
			if productProperty.getDescription():
				self._lines.append(u'description: ')
				descLines = productProperty.getDescription().split(u'\n')
				if len(descLines) > 0:
					self._lines[-1] += descLines[0]
					if len(descLines) > 1:
						for l in descLines[1:]:
							self._lines.append(u' %s' % l)

			if not isinstance(productProperty, BoolProductProperty) and productProperty.getPossibleValues():
				self._lines.append(u'values: %s' % toJson(productProperty.getPossibleValues()))
			if productProperty.getDefaultValues():
				if isinstance(productProperty, BoolProductProperty):
					self._lines.append(u'default: %s' % productProperty.getDefaultValues()[0])
				else:
					self._lines.append(u'default: %s' % toJson(productProperty.getDefaultValues()))
			self._lines.append(u'')

		if self._product.getChangelog():
			self._lines.append(u'[Changelog]')
			self._lines.extend(self._product.getChangelog().split('\n'))

		self.open('w')
		self.writelines()
		self.close()


class OpsiConfFile(IniFile):

	sectionRegex = re.compile('^\s*\[([^\]]+)\]\s*$')
	optionRegex = re.compile('^([^\:]+)\s*\=\s*(.*)$')

	def __init__(self, filename=u'/etc/opsi/opsi.conf', lockFailTimeout=2000):
		ConfigFile.__init__(self, filename, lockFailTimeout, commentChars=[';', '#'])
		self._parsed = False
		self._sections = False
		self._opsiGroups = {}

	def parse(self, lines=None):
		if lines:
			self._lines = forceUnicodeList(lines)
		else:
			self.readlines()
		self.parsed = False
		self._sections = {}
		self._opsiConfig = {}

		sectionType = None
		lineNum = 0

		for line in self._lines:
			lineNum += 1
			line = line.strip()
			if line and line.startswith((';', '#')):
				# This is a comment
				continue

			line = line.replace('\r', '')

			match = self.sectionRegex.search(line)
			if match:
				sectionType = match.group(1).strip().lower()
				if sectionType not in ('groups', 'packages'):
					raise ValueError(u"Parse error in line %s: unknown section '%s'" % (lineNum, sectionType))
			elif not sectionType and line:
				raise ValueError(u"Parse error in line %s: not in a section" % lineNum)

			key = None
			value = None

			match = self.optionRegex.search(line)
			if match:
				key = match.group(1).strip().lower()
				value = match.group(2).strip()

			if sectionType == "groups":
				if key == "fileadmingroup":
					value = forceUnicodeLower(value)
				elif value:
					value = forceUnicodeList(
						[part.strip().lower() for part in value.split(",")]
					)

				if "groups" not in self._opsiConfig:
					self._opsiConfig["groups"] = {}

				if key and value:
					self._opsiConfig["groups"][key] = value
			elif sectionType == 'packages':
				if 'packages' not in self._opsiConfig:
					self._opsiConfig['packages'] = {}

				if key == 'use_pigz':
					self._opsiConfig['packages'][key] = forceBool(value)

		self._parsed = True
		return self._opsiConfig

	@requiresParsing
	def getOpsiFileAdminGroup(self):
		if not self._opsiConfig.get("groups", {}).get("fileadmingroup", ""):
			return u"pcpatch"
		else:
			return self._opsiConfig["groups"]["fileadmingroup"]

	@requiresParsing
	def getOpsiGroups(self, groupType):
		if not self._opsiConfig.get("groups", {}).get(groupType, ""):
			return None
		else:
			return self._opsiConfig["groups"][groupType]

	@requiresParsing
	def isPigzEnabled(self):
		"""
		Check if the usage of pigz is enabled.

		:return: False if the usage of pigz is disabled, True otherwise.
		:returntype: bool
		"""
		if "packages" in self._opsiConfig and "use_pigz" in self._opsiConfig["packages"]:
			return self._opsiConfig["packages"]["use_pigz"]
		else:
			return True


class OpsiBackupArchive(tarfile.TarFile):

	CONTENT_DIR = "CONTENT"
	CONTROL_DIR = "CONTROL"

	CONF_DIR = "/etc/opsi"
	BACKEND_CONF_DIR = os.path.join(CONF_DIR, "backends")
	DISPATCH_CONF = os.path.join(CONF_DIR, "backendManager", "dispatch.conf")

	def __init__(self, name=None, mode=None, tempdir=tempfile.gettempdir(), fileobj=None, **kwargs):
		self.tempdir = tempdir
		self.mode = mode
		self.sysinfo = None
		compression = None

		if mode and ":" in mode:
			self.mode, compression = mode.split(":")
			assert compression in ("gz", "bz2")

		if name is None:
			self.sysinfo = self._probeSysInfo()
			name = self._generateNewArchive(suffix=compression)
			self.mode = 'w'
		elif not os.path.exists(name):
			if self.mode and not self.mode.startswith("w"):
				raise OpsiBackupFileNotFound("Cannot read from nonexisting file.")
		else:
			if self.mode and self.mode.startswith("w"):
				raise OpsiBackupFileError("Backup files are immutable.")

		if compression and not fileobj:
			if compression == "gz":
				fileobj = gzip.GzipFile(name, self.mode)
			if compression == "bz2":
				fileobj = bz2.BZ2File(name, self.mode)

		self._filemap = {}

		assert self.mode and str(self.mode)[0] in ("r", "w")
		tarfile.TarFile.__init__(self, name, self.mode, fileobj=fileobj, **kwargs)

		if self.mode.startswith("w"):
			if self.sysinfo is None:
				self.sysinfo = self._probeSysInfo()
		else:
			self.sysinfo = self._readSysInfo()
			self._filemap = self._readChecksumFile()

		try:
			self._backends = self._readBackendConfiguration()
		except OpsiBackupFileError as error:
			if self.mode.startswith("w"):
				raise error
			self._backends = None

	def _readBackendConfiguration(self):
		if os.path.exists(self.CONF_DIR) and os.path.exists(self.DISPATCH_CONF):
			try:
				dispatchedBackends = BackendDispatchConfigFile(self.DISPATCH_CONF).getUsedBackends()
			except Exception as error:
				logger.warning(u"Could not read dispatch configuration: %s" % forceUnicode(error))
				dispatchedBackends = []

		if not os.path.exists(self.BACKEND_CONF_DIR):
			raise OpsiBackupFileError(
				u'Could not read backend configuration: '
				u'Missing directory "{0}"'.format(self.BACKEND_CONF_DIR)
			)

		backends = {}
		for entry in os.listdir(self.BACKEND_CONF_DIR):
			if entry.endswith(".conf"):
				name = entry.split(".")[0].lower()
				if name in backends:
					raise OpsiBackupFileError("Multiple backends with the same name are not supported.")

				backendLocals = {'socket': socket, 'config': {}, 'module': ''}
				backendFile = os.path.join(self.BACKEND_CONF_DIR, entry)
				try:
					execfile(backendFile, backendLocals)
					backends[name] = {
						"name": name,
						"config": backendLocals["config"],
						"module": backendLocals['module'],
						"dispatch": (name in dispatchedBackends)
					}
				except Exception as error:
					logger.warning(u'Failed to read backend config "{filename}": {error}'.format(filename=forceFilename(entry), error=error))

		return backends

	def _getBackends(self, type=None):
		if not self._backends:
			self._backends = self._readBackendConfiguration()

		for backend in self._backends.values():
			if type is None or backend["module"].lower() == type:
				yield backend

	def _generateNewArchive(self, suffix=None):
		return os.path.join(self.tempdir, self._generateArchiveName(suffix=suffix))

	def _generateArchiveName(self, suffix=None):
		t = datetime.datetime.now()
		name = "%s_%s_%s.tar" % (self.sysinfo['hostname'], self.sysinfo['opsiVersion'], str(t).replace(" ", "_").replace(":", "-"))
		if suffix:
			name += ".%s" % suffix
		return name

	@staticmethod
	def _probeSysInfo():
		sysinfo = SysInfo()
		sysInfoDict = {}
		sysInfoDict["hostname"] = sysinfo.hostname
		sysInfoDict["fqdn"] = sysinfo.fqdn
		sysInfoDict["domainname"] = sysinfo.domainname
		sysInfoDict["distribution"] = sysinfo.distribution
		sysInfoDict["sysVersion"] = sysinfo.sysVersion
		sysInfoDict["distributionId"] = sysinfo.distributionId
		sysInfoDict["opsiVersion"] = sysinfo.opsiVersion
		return sysInfoDict

	def _readSysInfo(self):
		map = {}
		with closing(self.extractfile("%s/sysinfo" % self.CONTROL_DIR)) as fp:
			for line in fp.readlines():
				key, value = line.split(":")
				map[key.strip()] = value.strip()

		return map

	def _readChecksumFile(self):
		map = {}
		with closing(self.extractfile("%s/checksums" % self.CONTROL_DIR)) as fp:
			for line in fp.readlines():
				key, value = line.split(" ", 1)
				map[value.strip()] = key.strip()

		return map

	def _addContent(self, path, sub=()):
		dest = path
		if sub:
			dest = dest.replace(sub[0], sub[1])
		dest = os.path.join(self.CONTENT_DIR, dest)
		if os.path.isdir(path):
			self.add(path, dest, recursive=False)
			for entry in os.listdir(path):
				self._addContent(os.path.join(path, entry), sub=sub)
		else:
			if not os.path.exists(path):
				logger.info(u"{0} does not exist. Skipping.", path)
				return

			checksum = sha1()

			with open(path) as f:
				chunk = True
				while chunk:
					chunk = f.read()
					checksum.update(chunk)

			self._filemap[dest] = checksum.hexdigest()

			self.add(path, dest)

	def _addChecksumFile(self):
		string = StringIO.StringIO()
		for path, checksum in self._filemap.iteritems():
			string.write("%s %s\n" % (checksum, path))
		string.seek(0)
		info = tarfile.TarInfo(name="%s/checksums" % self.CONTROL_DIR)
		info.size = len(string.buf)

		self.addfile(info, string)

	def _addSysInfoFile(self):
		string = StringIO.StringIO()

		for key, value in self.sysinfo.iteritems():
			string.write("%s: %s\n" % (key, value))

		string.seek(0)
		info = tarfile.TarInfo(name="%s/sysinfo" % self.CONTROL_DIR)
		info.size = len(string.buf)

		self.addfile(info, string)

	def verify(self):
		if self.mode.startswith("w"):
			raise OpsiBackupFileError("Backup archive is not finalized.")

		for member in self.getmembers():
			if member.isfile() and member.name.startswith(self.CONTENT_DIR):

				checksum = self._filemap[member.name]
				filesum = sha1()

				count = 0
				chunk = True
				with closing(self.extractfile(member)) as fp:
					while chunk:
						chunk = fp.read()
						count += len(chunk)
						filesum.update(chunk)

				if checksum != filesum.hexdigest():
					logger.debug2("Read %s bytes from file %s, resulting in checksum %s" % (count, member.name, filesum.hexdigest()))
					raise OpsiBackupFileError("Backup Archive is not valid: File %s is corrupetd" % member.name)

		return True

	def close(self):
		if self.mode.startswith("w"):
			self._addChecksumFile()
			self._addSysInfoFile()
		tarfile.TarFile.close(self)
		if self.fileobj and self._extfileobj:
			self.fileobj.close()

	def _extractFile(self, member, dest):
		tf, path = tempfile.mkstemp(dir=self.tempdir)

		try:
			checksum = self._filemap[member.name]
			filesum = sha1()

			chunk = True
			with closing(self.extractfile(member.name)) as fp:
				while chunk:
					chunk = fp.read()
					filesum.update(chunk)
					os.write(tf, chunk)

			if filesum.hexdigest() != checksum:
				raise OpsiBackupFileError("Error restoring file %s: checksum missmacht.")

			shutil.copyfile(path, dest)
			os.chown(dest, pwd.getpwnam(member.uname)[2], grp.getgrnam(member.gname)[2])
			os.chmod(dest, member.mode)
			os.utime(dest, (member.mtime, member.mtime))

		finally:
			os.close(tf)
			os.remove(path)

	def backupConfiguration(self):
		self._addContent(self.CONF_DIR, sub=(self.CONF_DIR, "CONF"))

	def hasConfiguration(self):
		for member in self.getmembers():
			if member.name.startswith(os.path.join(self.CONTENT_DIR, "CONF")):
				return True
		return False

	def restoreConfiguration(self):
		first = True

		for member in self.getmembers():
			if member.name.startswith(os.path.join(self.CONTENT_DIR, "CONF")):
				if first:
					shutil.rmtree(self.CONF_DIR, ignore_errors=True)
					os.makedirs(self.CONF_DIR)
					first = False
				dest = member.name.replace(os.path.join(self.CONTENT_DIR, "CONF"), self.CONF_DIR)

				if member.issym():
					os.symlink(member.linkname, dest)
				elif member.isdir():
					if not os.path.exists(dest):
						os.makedirs(dest, mode=member.mode)
						os.chown(dest, pwd.getpwnam(member.uname)[2], grp.getgrnam(member.gname)[2])
				else:
					self._extractFile(member, dest)

	def _hasBackend(self, backend, name=None):
		if name:
			backend = os.path.join(backend, name)

		for member in self.getmembers():
			if member.name.startswith(os.path.join(self.CONTENT_DIR, os.path.join("BACKENDS", backend))):
				return True
		return False

	def hasFileBackend(self, name=None):
		return self._hasBackend("FILE", name=name)

	def backupFileBackend(self, auto=False):
		for backend in self._getBackends("file"):
			if not auto or backend["dispatch"]:
				if not backend["dispatch"]:
					logger.warning("Backing up backend %s although it's currently not in use." % backend["name"])
				baseDir = backend["config"]["baseDir"]
				self._addContent(baseDir, sub=(baseDir, "BACKENDS/FILE/%s" % backend["name"]))

	def restoreFileBackend(self, auto=False):
		if not self.hasFileBackend():
			raise OpsiBackupBackendNotFound("No File Backend found in backup archive")

		for backend in self._getBackends("file"):
			if not auto or backend["dispatch"]:
				baseDir = backend["config"]["baseDir"]

				members = self.getmembers()

				for member in members:
					if member.name.startswith(os.path.join(self.CONTENT_DIR, "BACKENDS/FILE/%s" % backend["name"])):
						dest = member.name.replace(os.path.join(self.CONTENT_DIR, "BACKENDS/FILE/%s" % backend["name"]), baseDir)

						if member.isfile():
							self._extractFile(member, dest)
						else:
							if not os.path.exists(dest):
								os.makedirs(dest, mode=member.mode)
								os.chown(dest, pwd.getpwnam(member.uname)[2], grp.getgrnam(member.gname)[2])

	def backupDHCPBackend(self, auto=False):
		for backend in self._getBackends("dhcpd"):
			if not auto or backend["dispatch"]:
				if not backend["dispatch"]:
					logger.warning("Backing up backend %s although it's currently not in use." % backend["name"])

				dhcpdConfigFile = backend["config"]['dhcpdConfigFile']
				self._addContent(dhcpdConfigFile, sub=(os.path.dirname(dhcpdConfigFile), "BACKENDS/DHCP/%s" % backend["name"]))

	def hasDHCPBackend(self, name=None):
		return self._hasBackend("DHCP", name=name)

	def restoreDHCPBackend(self, auto=False):
		if not self.hasDHCPBackend():
			raise OpsiBackupBackendNotFound("No DHCPD Backend found in backup archive")

		for backend in self._getBackends("dhcpd"):
			if not auto or backend["dispatch"]:
				members = self.getmembers()

				file = backend["config"]['dhcpdConfigFile']
				if os.path.exists(file):
					os.remove(file)

				for member in members:
					if member.name.startswith(os.path.join(self.CONTENT_DIR, "BACKENDS/DHCP/%s" % backend["name"])):
						self._extractFile(member, backend["config"]['dhcpdConfigFile'])

	def hasMySQLBackend(self, name=None):
		return self._hasBackend("MYSQL", name=name)

	def backupMySQLBackend(self, flushLogs=False, auto=False):
		# In Python 2.6 a deque has no "maxlen" attribute so we need to
		# work around with this.
		maximumDequeLength = 10

		for backend in self._getBackends("mysql"):
			if not auto or backend["dispatch"]:
				if not backend["dispatch"]:
					logger.warning("Backing up backend %s although it's currently not in use." % backend["name"])
				cmd = [OPSI.System.which("mysqldump")]
				cmd.append("--host=%s" % backend["config"]["address"])
				cmd.append("--user=%s" % backend["config"]["username"])
				cmd.append("--password=%s" % backend["config"]["password"])
				if flushLogs:
					logger.debug("Flushing mysql table logs.")
					cmd.append("--flush-log")
				cmd.append("--lock-tables")
				cmd.append("--add-drop-table")
				cmd.append(backend["config"]["database"])

				fd, name = tempfile.mkstemp(dir=self.tempdir)
				try:
					p = Popen(cmd, stdout=PIPE, stderr=PIPE)

					flags = fcntl.fcntl(p.stderr, fcntl.F_GETFL)
					fcntl.fcntl(p.stderr, fcntl.F_SETFL, flags | os.O_NONBLOCK)

					out = p.stdout.readline()

					try:
						collectedErrors = [p.stderr.readline()]
					except Exception:
						collectedErrors = []
					lastErrors = collections.deque(collectedErrors, maxlen=maximumDequeLength)

					while not p.poll() and out:
						os.write(fd, out)
						out = p.stdout.readline()

						try:
							currentError = p.stderr.readline().strip()
							if currentError:
								lastErrors.append(currentError)
								if "Warning: Using a password on the command line interface can be insecure." not in currentError:
									collectedErrors.append(currentError)
						except Exception:
							continue

						if maximumDequeLength == len(lastErrors):
							onlyOneErrorMessageInLastErrors = True
							firstError = lastErrors[0]
							for err in list(lastErrors)[1:]:
								if firstError != err:
									onlyOneErrorMessageInLastErrors = False
									break

							if onlyOneErrorMessageInLastErrors:
								logger.debug(
									u'Aborting: Only one message in stderr: '
									u'{0}'.format(firstError)
								)
								break

					if p.returncode not in (0, None):
						raise OpsiBackupFileError(u"MySQL dump failed for backend %s: %s" % (backend["name"], u"".join(collectedErrors)))

					self._addContent(name, (name, "BACKENDS/MYSQL/%s/database.sql" % backend["name"]))
				finally:
					os.close(fd)
					os.remove(name)

	def restoreMySQLBackend(self, auto=False):
		if not self.hasMySQLBackend():
			raise OpsiBackupBackendNotFound("No MySQL Backend found in backup archive")

		for backend in self._getBackends("mysql"):
			if not auto or backend["dispatch"]:
				fd, name = tempfile.mkstemp(dir=self.tempdir)
				os.chmod(name, 0o770)

				try:
					for member in self.getmembers():
						if member.name == os.path.join(self.CONTENT_DIR, "BACKENDS/MYSQL/%s/database.sql" % backend["name"]):
							self._extractFile(member, name)

					cmd = [OPSI.System.which("mysql")]
					cmd.append("--host=%s" % backend["config"]["address"])
					cmd.append("--user=%s" % backend["config"]["username"])
					cmd.append("--password=%s" % backend["config"]["password"])
					cmd.append(backend["config"]["database"])

					output = StringIO.StringIO()

					p = Popen(cmd, stdin=fd, stdout=PIPE, stderr=STDOUT)

					out = p.stdout.readline()

					while not p.poll() and out:
						output.write(out)
						out = p.stdout.readline()

					if p.returncode not in (0, None):
						raise OpsiBackupFileError(u"Failed to restore MySQL Backend: %s" % output.getvalue())

				finally:
					os.close(fd)
					os.remove(name)<|MERGE_RESOLUTION|>--- conflicted
+++ resolved
@@ -61,11 +61,6 @@
 	import pwd
 	from OPSI.System.Posix import SysInfo
 
-<<<<<<< HEAD
-=======
-__version__ = '4.0.7.38'
-
->>>>>>> e0216d05
 logger = Logger()
 
 
