--- conflicted
+++ resolved
@@ -64,11 +64,6 @@
 	import pwd
 	from OPSI.System.Posix import SysInfo
 
-<<<<<<< HEAD
-=======
-__version__ = '4.0.7.47'
-
->>>>>>> 80c79faf
 logger = Logger()
 
 
