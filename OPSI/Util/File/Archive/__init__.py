# -*- coding: utf-8 -*-

# This module is part of the desktop management solution opsi
# (open pc server integration) http://www.opsi.org

# Copyright (C) 2006-2018 uib GmbH <info@uib.de>

# This program is free software: you can redistribute it and/or modify
# it under the terms of the GNU Affero General Public License as
# published by the Free Software Foundation, either version 3 of the
# License, or (at your option) any later version.

# This program is distributed in the hope that it will be useful,
# but WITHOUT ANY WARRANTY; without even the implied warranty of
# MERCHANTABILITY or FITNESS FOR A PARTICULAR PURPOSE.  See the
# GNU Affero General Public License for more details.

# You should have received a copy of the GNU Affero General Public License
# along with this program.  If not, see <http://www.gnu.org/licenses/>.
"""
Working with archives.

This include functionality for using Tar-Files and their compression.


.. versionadded:: 4.0.5.1
	Control the usage of pigz via ``PIGZ_ENABLED``

:copyright: uib GmbH <info@uib.de>
:author: Jan Schneider <j.schneider@uib.de>
:author: Niko Wenselowski <n.wenselowski@uib.de>
:license: GNU Affero General Public License version 3
"""

import locale
import os
import re
import subprocess
import time
from contextlib import closing

import OPSI.Util.File.Opsi
from OPSI.Logger import Logger
from OPSI import System
from OPSI.Types import forceBool, forceFilename, forceUnicodeList, forceUnicodeLower
from OPSI.Util import compareVersions

if os.name == 'posix':
	import fcntl
	import magic

logger = Logger()

try:
	PIGZ_ENABLED = OPSI.Util.File.Opsi.OpsiConfFile().isPigzEnabled()
except IOError:
	PIGZ_ENABLED = True


def getFileType(filename):
	if os.name == 'nt':
		raise NotImplementedError(u"getFileType() not implemented on windows")

	filename = forceFilename(filename)
	with magic.Magic() as m:
		return m.id_filename(filename)


class BaseArchive(object):
	def __init__(self, filename, compression=None, progressSubject=None):
		self._filename = forceFilename(filename)
		self._progressSubject = progressSubject
		self._compression = None
		if compression:
			compression = forceUnicodeLower(compression)
			if compression not in ('gzip', 'bzip2'):
				raise ValueError(u"Compression '%s' not supported" % compression)
			self._compression = compression
		elif os.path.exists(self._filename):
			fileType = getFileType(self._filename)
			if fileType.lower().startswith('gzip compressed data'):
				self._compression = u'gzip'
			elif fileType.lower().startswith('bzip2 compressed data'):
				self._compression = u'bzip2'
			else:
				self._compression = None

	def getFilename(self):
		return self._filename

	def _extract(self, command, fileCount):
		try:
			logger.info(u"Executing: %s" % command)
			proc = subprocess.Popen(
				command,
				shell=True, stdout=subprocess.PIPE, stderr=subprocess.PIPE
			)

			flags = fcntl.fcntl(proc.stdout, fcntl.F_GETFL)
			fcntl.fcntl(proc.stdout, fcntl.F_SETFL, flags | os.O_NONBLOCK)
			flags = fcntl.fcntl(proc.stderr, fcntl.F_GETFL)
			fcntl.fcntl(proc.stderr, fcntl.F_SETFL, flags | os.O_NONBLOCK)

			if self._progressSubject:
				self._progressSubject.setEnd(fileCount)
				self._progressSubject.setState(0)

			error = ''
			ret = None
			while ret is None:
				try:
					chunk = proc.stdout.read()
					if chunk:
						filesExtracted = chunk.count('\n')
						if filesExtracted > 0:
							if self._progressSubject:
								self._progressSubject.addToState(filesExtracted)
				except Exception:
					pass
				try:
					chunk = proc.stderr.read()
					if chunk:
						error = chunk
						filesExtracted = chunk.count('\n')
						if filesExtracted > 0:
							if self._progressSubject:
								self._progressSubject.addToState(filesExtracted)
				except Exception:
					time.sleep(0.001)
				ret = proc.poll()

			logger.info(u"Exit code: %s" % ret)

			if ret != 0:
				logger.error(error)
				raise RuntimeError(u"Command '%s' failed with code %s: %s" % (command, ret, error))

			if self._progressSubject:
				self._progressSubject.setState(fileCount)
		except Exception as e:
			logger.logException(e)
			raise

	def _create(self, fileList, baseDir, command):
		curDir = os.path.abspath(os.getcwd())
		try:
			baseDir = os.path.abspath(forceFilename(baseDir))
			if not os.path.isdir(baseDir):
				raise IOError(u"Base dir '%s' not found" % baseDir)
			os.chdir(baseDir)

			logger.info(u"Executing: %s" % command)
			proc = subprocess.Popen(command,
				shell=True, stdin=subprocess.PIPE, stdout=subprocess.PIPE,
				stderr=subprocess.PIPE
			)

			flags = fcntl.fcntl(proc.stdout, fcntl.F_GETFL)
			fcntl.fcntl(proc.stdout, fcntl.F_SETFL, flags | os.O_NONBLOCK)
			flags = fcntl.fcntl(proc.stderr, fcntl.F_GETFL)
			fcntl.fcntl(proc.stderr, fcntl.F_SETFL, flags | os.O_NONBLOCK)

			if self._progressSubject:
				self._progressSubject.setEnd(len(fileList))
				self._progressSubject.setState(0)

			encoding = locale.getpreferredencoding()
			error = ''
			ret = None
			for filename in fileList:
				if not filename:
					continue
				if not os.path.exists(filename):
					raise IOError(u"File '%s' not found" % filename)
				# python 2.6:
				if filename.startswith(baseDir):
					#f = os.path.relpath(f, baseDir)
					filename = filename[len(baseDir):]
					while filename.startswith('/'):
						filename = filename[1:]
				logger.info(u"Adding file '%s'" % filename)
				proc.stdin.write("%s\n" % filename.encode(encoding))

				try:
					chunk = proc.stdout.read()
					if chunk:
						filesAdded = chunk.count('\n')
						if filesAdded > 0:
							if self._progressSubject:
								self._progressSubject.addToState(filesAdded)
				except Exception:
					pass

				try:
					chunk = proc.stderr.read()
					if chunk:
						error += chunk
						filesAdded = chunk.count('\n')
						if filesAdded > 0:
							if self._progressSubject:
								self._progressSubject.addToState(filesAdded)
				except Exception:
					time.sleep(0.001)

			proc.stdin.close()

			while ret is None:
				ret = proc.poll()
				try:
					chunk = proc.stdout.read()
				except Exception:
					pass

				try:
					chunk = proc.stderr.read()
					if chunk:
						if self._progressSubject:
							self._progressSubject.addToState(chunk.count('\n'))
						error += chunk
				except Exception:
					pass

			logger.info(u"Exit code: %s" % ret)

			if ret != 0:
				error = error.decode(encoding, 'replace')
				logger.error(error)
				raise RuntimeError(u"Command '%s' failed with code %s: %s" % (command, ret, error))
			if self._progressSubject:
				self._progressSubject.setState(len(fileList))
		finally:
			os.chdir(curDir)


class PigzMixin(object):
	@property
	def pigz_detected(self):
		if not hasattr(self, '_pigz_detected'):
			self._pigz_detected = self.is_pigz_available()

		return self._pigz_detected

	@staticmethod
	def is_pigz_available():
		def is_correct_pigz_version():
			ver = System.execute('pigz --version')[0][5:]

			logger.debug('Detected pigz version: %s' % (ver, ))
			versionMatches = compareVersions(ver, '>=', '2.2.3')
			logger.debug('pigz version is compatible? %s' % (versionMatches))
			return versionMatches

		if not PIGZ_ENABLED:
			return False

		try:
			System.which('pigz')
			logger.debug(u'Detected "pigz".')

			return is_correct_pigz_version()
		except Exception:
			logger.debug(u'Did not detect "pigz".')
			return False


class TarArchive(BaseArchive, PigzMixin):
	def __init__(self, filename, compression=None, progressSubject=None):
		BaseArchive.__init__(self, filename, compression, progressSubject)

	def content(self):
		try:
			if not os.path.exists(self._filename):
				raise IOError(u"Archive file not found: '%s'" % self._filename)
			names = []
			options = u''
			if self._compression == 'gzip':
				if self.pigz_detected:
					options += u'--use-compress-program=pigz'
				else:
					options += u'--gunzip'
			elif self._compression == 'bzip2':
				options += u'--bzip2'

			for line in System.execute(u'%s %s --list --file "%s"' % (System.which('tar'), options, self._filename)):
				if line:
					names.append(line)

			return names
		except Exception as e:
			raise RuntimeError(u"Failed to get archive content '%s': %s" % (self._filename, e))

	def extract(self, targetPath='.', patterns=[]):
		try:
			targetPath = os.path.abspath(forceFilename(targetPath))
			patterns = forceUnicodeList(patterns)
			if not os.path.isdir(targetPath):
				try:
					os.mkdir(targetPath)
				except Exception as e:
					raise IOError(u"Failed to create target dir '%s': %s" % (targetPath, e))

			options = u''
			if self._compression == 'gzip':
				if self.pigz_detected:
					options += u'--use-compress-program=pigz'
				else:
					options += u'--gunzip'
			elif self._compression == 'bzip2':
				options += u'--bzip2'

			fileCount = 0
			for filename in self.content():
				match = False
				if not patterns:
					match = True
				else:
					for pattern in patterns:
						try:
							pattern = pattern.replace('*', '.*')
							if re.search(pattern, filename):
								match = True
								break
							fileCount += 1
						except Exception as e:
							raise ValueError(u"Bad pattern '%s': %s" % (pattern, e))

				if match:
					fileCount += 1
				else:
					options += u' --exclude="%s"' % filename

			command = u'%s %s --directory "%s" --extract --verbose --file "%s"' % (System.which('tar'), options, targetPath, self._filename)
			self._extract(command, fileCount)
		except Exception as e:
			raise RuntimeError(u"Failed to extract archive '%s': %s" % (self._filename, e))

	def create(self, fileList, baseDir='.', dereference=False):
		try:
			fileList = forceUnicodeList(fileList)
			baseDir = os.path.abspath(forceFilename(baseDir))
			dereference = forceBool(dereference)

			if not os.path.isdir(baseDir):
				raise IOError(u"Base dir '%s' not found" % baseDir)

			command = u'%s --no-recursion --verbose --create --files-from -' % System.which('tar')
			if dereference:
				command += ' --dereference'
			if self._compression == 'gzip':
				if self.pigz_detected:
					command += ' | %s --rsyncable' % System.which('pigz')
				else:
					command += ' | %s --rsyncable' % System.which('gzip')
			elif self._compression == 'bzip2':
				command += ' | %s' % System.which('bzip2')
			command += ' > "%s"' % self._filename

			self._create(fileList, baseDir, command)
		except Exception as e:
			raise RuntimeError(u"Failed to create archive '%s': %s" % (self._filename, e))


class CpioArchive(BaseArchive, PigzMixin):
	def __init__(self, filename, compression=None, progressSubject=None):
		BaseArchive.__init__(self, filename, compression, progressSubject)

	def content(self):
		try:
			if not os.path.exists(self._filename):
				raise IOError(u"Archive file not found: '%s'" % self._filename)

			cat = System.which('cat')
			if self._compression == 'gzip':
				if self.pigz_detected:
					cat = u'{pigz} --stdout --decompress'.format(pigz=System.which('pigz'))
				else:
					cat = System.which('zcat')
			elif self._compression == 'bzip2':
				cat = System.which('bzcat')

<<<<<<< HEAD
			return [line for line in
					System.execute(u'{cat} "{filename}" | {cpio} --quiet -it'.format(cat=cat, filename=self._filename, cpio=System.which('cpio')))
=======
			return [unicode(line) for line in
					System.execute(u'{cat} "{filename}" | {cpio} --quiet --extract --list'.format(cat=cat, filename=self._filename, cpio=System.which('cpio')))
>>>>>>> 42b6969e
					if line]
		except Exception as e:
			raise RuntimeError(u"Failed to get archive content '%s': %s" % (self._filename, e))

	def extract(self, targetPath='.', patterns=[]):
		try:
			targetPath = os.path.abspath(forceFilename(targetPath))
			patterns = forceUnicodeList(patterns)
			if not os.path.isdir(targetPath):
				try:
					os.mkdir(targetPath)
				except Exception as e:
					raise IOError(u"Failed to create target dir '%s': %s" % (targetPath, e))

			cat = System.which('cat')
			if self._compression == 'gzip':
				if self.pigz_detected:
					cat = u'%s --stdout --decompress' % (System.which('pigz'), )
				else:
					cat = System.which('zcat')
			elif self._compression == 'bzip2':
				cat = System.which('bzcat')

			fileCount = 0
			for filename in self.content():
				match = False
				if not patterns:
					match = True
				else:
					for pattern in patterns:
						try:
							pattern = pattern.replace('*', '.*')
							if re.search(pattern, filename):
								match = True
								break
							fileCount += 1
						except Exception as e:
							raise ValueError(u"Bad pattern '%s': %s" % (pattern, e))
				if match:
					fileCount += 1

			include = ' '.join('"%s"' % pattern for pattern in patterns)

			curDir = os.path.abspath(os.getcwd())
			os.chdir(targetPath)
			try:
				command = u'%s "%s" | %s --quiet --extract --make-directories --unconditional --preserve-modification-time --verbose --no-preserve-owner %s' % (cat, self._filename, System.which('cpio'), include)
				self._extract(command, fileCount)
			finally:
				os.chdir(curDir)
		except Exception as e:
			raise RuntimeError(u"Failed to extract archive '%s': %s" % (self._filename, e))

	def create(self, fileList, baseDir='.', dereference=False):
		try:
			fileList = forceUnicodeList(fileList)
			baseDir = os.path.abspath(forceFilename(baseDir))
			dereference = forceBool(dereference)

			if not os.path.isdir(baseDir):
				raise IOError(u"Base dir '%s' not found" % baseDir)

			command = u'%s --create --quiet --verbose --format crc' % System.which('cpio')
			if dereference:
				command += ' --dereference'
			if self._compression == 'gzip':
				if self.pigz_detected:
					command += ' | %s --rsyncable' % System.which('pigz')
				else:
					command += ' | %s --rsyncable' % System.which('gzip')
			elif self._compression == 'bzip2':
				command += ' | %s' % System.which('bzip2')
			command += ' > "%s"' % self._filename

			self._create(fileList, baseDir, command)
		except Exception as e:
			raise RuntimeError(u"Failed to create archive '%s': %s" % (self._filename, e))


def Archive(filename, format=None, compression=None, progressSubject=None):
	filename = forceFilename(filename)
	Class = None
	if format:
		format = forceUnicodeLower(format)
		if format == 'tar':
			Class = TarArchive
		elif format == 'cpio':
			Class = CpioArchive
		else:
			raise ValueError(u"Unsupported format '%s'" % format)

	elif os.path.exists(filename):
		fileType = getFileType(filename)
		if 'tar archive' in fileType.lower():
			Class = TarArchive
		elif 'cpio archive' in fileType.lower():
			Class = CpioArchive
		elif filename.lower().endswith(('tar', 'tar.gz')):
			Class = TarArchive
		elif filename.lower().endswith(('cpio', 'cpio.gz')):
			Class = CpioArchive

	if not Class:
		raise RuntimeError(u"Failed to guess archive type of '%s'" % filename)

	return Class(filename=filename, compression=compression, progressSubject=progressSubject)<|MERGE_RESOLUTION|>--- conflicted
+++ resolved
@@ -378,13 +378,8 @@
 			elif self._compression == 'bzip2':
 				cat = System.which('bzcat')
 
-<<<<<<< HEAD
 			return [line for line in
-					System.execute(u'{cat} "{filename}" | {cpio} --quiet -it'.format(cat=cat, filename=self._filename, cpio=System.which('cpio')))
-=======
-			return [unicode(line) for line in
 					System.execute(u'{cat} "{filename}" | {cpio} --quiet --extract --list'.format(cat=cat, filename=self._filename, cpio=System.which('cpio')))
->>>>>>> 42b6969e
 					if line]
 		except Exception as e:
 			raise RuntimeError(u"Failed to get archive content '%s': %s" % (self._filename, e))
