--- conflicted
+++ resolved
@@ -55,15 +55,11 @@
 logger = Logger()
 
 
-<<<<<<< HEAD
-class OpsiPackageUpdater:
-=======
 class HashsumMissmatchError(ValueError):
 	pass
 
 
-class OpsiPackageUpdater(object):
->>>>>>> 1eee4003
+class OpsiPackageUpdater:
 	def __init__(self, config):
 		self.config = config
 		self.httpHeaders = {'User-Agent': self.config.get("userAgent", DEFAULT_USER_AGENT)}
