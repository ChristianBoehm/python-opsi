# -*- coding: utf-8 -*-

# This module is part of the desktop management solution opsi
# (open pc server integration) http://www.opsi.org

# Copyright (C) 2014-2017 uib GmbH - http://www.uib.de/

# This program is free software: you can redistribute it and/or modify
# it under the terms of the GNU Affero General Public License as
# published by the Free Software Foundation, either version 3 of the
# License, or (at your option) any later version.

# This program is distributed in the hope that it will be useful,
# but WITHOUT ANY WARRANTY; without even the implied warranty of
# MERCHANTABILITY or FITNESS FOR A PARTICULAR PURPOSE.  See the
# GNU Affero General Public License for more details.

# You should have received a copy of the GNU Affero General Public License
# along with this program.  If not, see <http://www.gnu.org/licenses/>.
"""
Setting access rights for opsi.

Opsi needs different access rights and ownerships for files and folders
during its use. To ease the setting of these permissions this modules
provides helpers for this task.


.. versionadded:: 4.0.6.1


.. versionchanged:: 4.0.6.3

	Added function :py:func:`chown`.


.. versionchanged:: 4.0.6.4

	Improved :py:func:`removeDuplicatesFromDirectories`.


.. versionchanged:: 4.0.6.24

	Disabled :py:func:`removeDuplicatesFromDirectories` to avoid
	problems with wrong rights set on /var/lib/opsi/depot


.. versionchanged:: 4.0.7.9

	Many internal refactorings to make adding new directories easier.


:copyright:  uib GmbH <info@uib.de>
:author: Niko Wenselowski <n.wenselowski@uib.de>
:license: GNU Affero General Public License version 3
"""

import grp
import os
import pwd
import re
from collections import namedtuple

from OPSI.Config import (
	FILE_ADMIN_GROUP as _FILE_ADMIN_GROUP,
	OPSI_ADMIN_GROUP as _ADMIN_GROUP,
	DEFAULT_DEPOT_USER as _CLIENT_USER,
	OPSICONFD_USER as _OPSICONFD_USER)
from OPSI.Exceptions import BackendConfigurationError, BackendMissingDataError
from OPSI.Logger import LOG_DEBUG, Logger
from OPSI.Util import findFiles
from OPSI.System.Posix import (
	getLocalFqdn as getLocalFQDN, isCentOS, isDebian, isOpenSUSE, isRHEL, isSLES, isUbuntu,
	isUCS, isOpenSUSELeap)

<<<<<<< HEAD
__all__ = ('setRights', 'setPasswdRights')
=======
__version__ = '4.0.7.44'
>>>>>>> c208f832

LOGGER = Logger()

_POSSIBLE_DEPOT_DIRECTORIES = (u'/var/lib/opsi/depot/', u'/opt/pcbin/install/')
_CACHED_DEPOT_DIRECTORY = None
_HAS_ROOT_RIGHTS = os.geteuid() == 0

KNOWN_EXECUTABLES = frozenset((
	u'create_driver_links.py', u'opsi-deploy-client-agent',
	u'service_setup.sh', u'setup.py', u'show_drivers.py', u'winexe',
	u'windows-image-detector.py',
))

Rights = namedtuple("Rights", ["uid", "gid", "files", "directories", "correctLinks"])


def setPasswdRights():
	"""
	Setting correct permissions on ``/etc/opsi/passwd``.
	"""
	targetFile = u'/etc/opsi/passwd'
	LOGGER.notice(u"Setting rights on {0}", targetFile)
	opsiconfdUid = pwd.getpwnam(_OPSICONFD_USER)[2]
	adminGroupGid = grp.getgrnam(_ADMIN_GROUP)[2]
	os.chown(targetFile, opsiconfdUid, adminGroupGid)
	os.chmod(targetFile, 0o660)


def setRights(path=u'/'):
	LOGGER.debug(u"Setting rights on {0!r}", path)
	LOGGER.debug("euid is {0}", os.geteuid())

	dirAndRights = getDirectoriesAndExpectedRights(path)

	for startPath, rights in filterDirsAndRights(path, dirAndRights):
		if os.path.isfile(path):
			chown(path, rights.uid, rights.gid)
			setRightsOnFile(os.path.abspath(path), rights.files)
			continue

		LOGGER.notice(u"Setting rights on directory {0!r}", startPath)
		LOGGER.debug2(u"Rights configuration: {0}", rights)
		chown(startPath, rights.uid, rights.gid)
		os.chmod(startPath, rights.directories)
		for filepath in findFiles(startPath, prefix=startPath, returnLinks=rights.correctLinks, excludeFile=re.compile("(.swp|~)$")):
			chown(filepath, rights.uid, rights.gid)
			if os.path.isdir(filepath):
				LOGGER.debug(u"Setting rights on directory {0!r}", filepath)
				os.chmod(filepath, rights.directories)
			elif os.path.isfile(filepath):
				setRightsOnFile(filepath, rights.files)

		if startPath.startswith(u'/var/lib/opsi') and _HAS_ROOT_RIGHTS:
			clientUserUid = pwd.getpwnam(_CLIENT_USER)[2]
			fileAdminGroupGid = grp.getgrnam(_FILE_ADMIN_GROUP)[2]

			os.chmod(u'/var/lib/opsi', 0o750)
			chown(u'/var/lib/opsi', clientUserUid, fileAdminGroupGid)
			setRightsOnSSHDirectory(clientUserUid, fileAdminGroupGid)


def filterDirsAndRights(path, iterable):
	'''
	Iterates over `iterable` and the yields the appropriate directories.

	This function also avoids that directorires get returned more than once.
	'''
	basedir = getAbsoluteDir(path)

	processedDirectories = set()
	for dirname, right in iterable:
		if not dirname.startswith(basedir) and not basedir.startswith(dirname):
			LOGGER.debug(u"Skipping {0!r}", dirname)
			continue

		startPath = dirname
		if basedir.startswith(dirname):
			startPath = basedir

		if startPath in processedDirectories:
			LOGGER.debug(u"Already proceesed {0}, skipping.", startPath)
			continue

		yield startPath, right

		processedDirectories.add(startPath)


def getAbsoluteDir(path):
	'''
	Returns to absolute path to the directory.

	If `path` is no directory the absolute path to the dir containing
	`path` will be used.
	'''
	basedir = os.path.abspath(path)
	if not os.path.isdir(basedir):
		basedir = os.path.dirname(basedir)

	return basedir


def getDirectoriesAndExpectedRights(path):
	opsiconfdUid = pwd.getpwnam(_OPSICONFD_USER)[2]
	adminGroupGid = grp.getgrnam(_ADMIN_GROUP)[2]
	fileAdminGroupGid = grp.getgrnam(_FILE_ADMIN_GROUP)[2]

	yield u'/etc/opsi', Rights(opsiconfdUid, adminGroupGid, 0o660, 0o770, True)
	yield u'/var/log/opsi', Rights(opsiconfdUid, adminGroupGid, 0o660, 0o770, True)
	yield u'/var/lib/opsi', Rights(opsiconfdUid, fileAdminGroupGid, 0o660, 0o770, False)
<<<<<<< HEAD

	try:
		yield getWorkbenchDirectory(), Rights(-1, fileAdminGroupGid, 0o660, 0o2770, False)
	except (ValueError, BackendConfigurationError, BackendMissingDataError) as workbenchLookupError:
		LOGGER.warning("Unable to get path of workbench directory: {}", workbenchLookupError)

=======
	yield getWorkbenchDirectory(), Rights(-1, fileAdminGroupGid, 0o664, 0o2770, False)
>>>>>>> c208f832
	yield getPxeDirectory(), Rights(opsiconfdUid, fileAdminGroupGid, 0o664, 0o775, False)

	depotDir = getDepotDirectory(path)
	if depotDir:
		yield depotDir, Rights(opsiconfdUid, fileAdminGroupGid, 0o660, 0o2770, False)

	apacheDir = getWebserverRepositoryPath()
	if apacheDir:
		try:
			username, groupname = getWebserverUsernameAndGroupname()
			webUid = pwd.getpwnam(username)[2]
			webGid = grp.getgrnam(groupname)[2]

			yield apacheDir, Rights(webUid, webGid, 0o664, 0o775, False)
		except (KeyError, TypeError, RuntimeError) as kerr:
			LOGGER.debug("Lookup of user / group failed: {0!r}", kerr)


def getWorkbenchDirectory():
	"""
	Get the path of the local workbench.

	:return: Path of the local workbench without protocol.
	:rtype: str
	:raises BackendConfigurationError: If no backend initialisation is possible.
	:raises BackendMissingDataError: If no depot is found.
	:raises ValueError: If the workbench local url does not use `file` protocoll.
	"""
	depot = getLocalDepot()

	workbenchUrl = depot.getWorkbenchLocalUrl()
	if not (workbenchUrl and workbenchUrl.startswith('file:///')):
		raise ValueError(u"Bad workbench local url: {0!r}".format(workbenchUrl))

	workbenchPath = workbenchUrl[7:]  # removing protocol prefix
	return workbenchPath


def getPxeDirectory():
	if isSLES() or isOpenSUSELeap():
		return u'/var/lib/tftpboot/opsi'
	else:
		return u'/tftpboot/linux'


def getDepotDirectory(path):
	global _CACHED_DEPOT_DIRECTORY
	if _CACHED_DEPOT_DIRECTORY is not None:
		return _CACHED_DEPOT_DIRECTORY

	try:
		depotUrl = getDepotUrl()
		if not depotUrl.startswith('file:///'):
			raise ValueError(u"Bad repository local url: {0!r}".format(depotUrl))

		depotDir = depotUrl[7:]
		_CACHED_DEPOT_DIRECTORY = depotDir
	except Exception as error:
		LOGGER.logException(error, logLevel=LOG_DEBUG)
		LOGGER.warning(u"Could not get path for depot: {0}", error)
		depotDir = ''

	basedir = getAbsoluteDir(path)

	if basedir.startswith('/opt/pcbin/install'):
		depotDir = '/opt/pcbin/install'

	LOGGER.info(u"Depot directory {0!r} found", depotDir)
	return depotDir


def getDepotUrl():
	"""
	Get the url of the local depot.

	:raises BackendConfigurationError: If no backend initialisation is possible.
	:raises BackendMissingDataError: If no depot is found.
	:return: The url of the local depot.
	:rtype: str
	"""
	depot = getLocalDepot()
	return depot.getDepotLocalUrl()


def getLocalDepot():
	"""
	Get the local depot from the backend.

	:raises BackendConfigurationError: If no backend initialisation is possible.
	:raises BackendMissingDataError: If no depot is found.
	:return: The local depot.
	:rtype: OpsiDepotserver
	"""
	from OPSI.Backend.BackendManager import BackendManager

	try:
		backend = BackendManager()
	except Exception as err:
		LOGGER.warning("Has the backend been initialized?")
		raise BackendConfigurationError("Unable to instantiate a backend: {}".format(err))

	depot = backend.host_getObjects(type='OpsiDepotserver', id=getLocalFQDN())
	backend.backend_exit()

	try:
		return depot[0]
	except IndexError:
		raise BackendMissingDataError("No depots found!")


def getWebserverRepositoryPath():
	"""
	Returns the path to the directory where packages for Linux netboot \
installations may be.

	On an unsuported distribution or without the relevant folder
	existing `None` will be returned.
	"""
	if any(func() for func in (isDebian, isCentOS, isRHEL, isUbuntu)):
		path = u'/var/www/html/opsi'
	elif isUCS():
		path = u'/var/www/opsi'
	elif isOpenSUSE() or isSLES():
		path = u'/srv/www/htdocs/opsi'
	else:
		LOGGER.info("Unsupported distribution.")
		return

	if not os.path.exists(path):
		LOGGER.debug(u"Oops, found path {0!r} but does not exist.", path)
		path = None

	return path


def getWebserverUsernameAndGroupname():
	'''
	Returns the name of the user and group belonging to the webserver \
in the default configuration.

	:raises RuntimeError: If running on an Unsupported distribution.
	'''
	if isDebian() or isUbuntu() or isUCS():
		return 'www-data', 'www-data'
	elif isOpenSUSE() or isSLES():
		return 'wwwrun', 'www'
	elif isCentOS() or isRHEL():
		return 'apache', 'apache'
	else:
		raise RuntimeError("Unsupported distribution.")


def setRightsOnFile(filepath, filemod):
	LOGGER.debug(u"Setting rights on file {0!r}", filepath)
	if filepath.startswith(_POSSIBLE_DEPOT_DIRECTORIES):
		if os.path.basename(filepath) in KNOWN_EXECUTABLES:
			LOGGER.debug(u"Setting rights on special file {0!r}", filepath)
			os.chmod(filepath, 0o770)
		else:
			LOGGER.debug(u"Setting rights on file {0!r}", filepath)
			os.chmod(filepath, (os.stat(filepath)[0] | 0o660) & 0o770)
	else:
		LOGGER.debug(u"Setting rights {rights!r} on file {file!r}", file=filepath, rights=filemod)
		os.chmod(filepath, filemod)


def chown(path, uid, gid):
	"""
	Set the ownership of a file or folder.

	The uid will only be set if the efficte uid is 0 - i.e. running with sudo.

	If changing the owner fails an Exception will only be risen if the
	current uid is 0 - we are root.
	In all other cases only a warning is shown.
	"""
	try:
		if _HAS_ROOT_RIGHTS:
			LOGGER.debug(u"Setting ownership to {user}:{group} on {path!r}", path=path, user=uid, group=gid)
			if os.path.islink(path):
				os.lchown(path, uid, gid)
			else:
				os.chown(path, uid, gid)
		else:
			LOGGER.debug(u"Setting ownership to -1:{group} on {path!r}", path=path, group=gid)
			if os.path.islink(path):
				os.lchown(path, -1, gid)
			else:
				os.chown(path, -1, gid)
	except OSError as fist:
		if _HAS_ROOT_RIGHTS:
			# We are root so something must be really wrong!
			raise fist

		LOGGER.warning(u"Failed to set ownership on {file!r}: {error}", file=path, error=fist)
		LOGGER.notice(u"Please try setting the rights as root.")


def setRightsOnSSHDirectory(userId, groupId, path=u'/var/lib/opsi/.ssh'):
	if os.path.exists(path):
		os.chown(path, userId, groupId)
		os.chmod(path, 0o750)

		idRsa = os.path.join(path, u'id_rsa')
		if os.path.exists(idRsa):
			os.chmod(idRsa, 0o640)
			os.chown(idRsa, userId, groupId)

		idRsaPub = os.path.join(path, u'id_rsa.pub')
		if os.path.exists(idRsaPub):
			os.chmod(idRsaPub, 0o644)
			os.chown(idRsaPub, userId, groupId)

		authorizedKeys = os.path.join(path, u'authorized_keys')
		if os.path.exists(authorizedKeys):
			os.chmod(authorizedKeys, 0o600)
			os.chown(authorizedKeys, userId, groupId)<|MERGE_RESOLUTION|>--- conflicted
+++ resolved
@@ -72,11 +72,7 @@
 	getLocalFqdn as getLocalFQDN, isCentOS, isDebian, isOpenSUSE, isRHEL, isSLES, isUbuntu,
 	isUCS, isOpenSUSELeap)
 
-<<<<<<< HEAD
 __all__ = ('setRights', 'setPasswdRights')
-=======
-__version__ = '4.0.7.44'
->>>>>>> c208f832
 
 LOGGER = Logger()
 
@@ -187,16 +183,12 @@
 	yield u'/etc/opsi', Rights(opsiconfdUid, adminGroupGid, 0o660, 0o770, True)
 	yield u'/var/log/opsi', Rights(opsiconfdUid, adminGroupGid, 0o660, 0o770, True)
 	yield u'/var/lib/opsi', Rights(opsiconfdUid, fileAdminGroupGid, 0o660, 0o770, False)
-<<<<<<< HEAD
 
 	try:
-		yield getWorkbenchDirectory(), Rights(-1, fileAdminGroupGid, 0o660, 0o2770, False)
+		yield getWorkbenchDirectory(), Rights(-1, fileAdminGroupGid, 0o664, 0o2770, False)
 	except (ValueError, BackendConfigurationError, BackendMissingDataError) as workbenchLookupError:
 		LOGGER.warning("Unable to get path of workbench directory: {}", workbenchLookupError)
 
-=======
-	yield getWorkbenchDirectory(), Rights(-1, fileAdminGroupGid, 0o664, 0o2770, False)
->>>>>>> c208f832
 	yield getPxeDirectory(), Rights(opsiconfdUid, fileAdminGroupGid, 0o664, 0o775, False)
 
 	depotDir = getDepotDirectory(path)
