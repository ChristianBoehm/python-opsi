--- conflicted
+++ resolved
@@ -3,11 +3,7 @@
 # This module is part of the desktop management solution opsi
 # (open pc server integration) http://www.opsi.org
 
-<<<<<<< HEAD
-# Copyright (C) 2006-2017 uib GmbH <info@uib.de>
-=======
 # Copyright (C) 2006-2018 uib GmbH <info@uib.de>
->>>>>>> bba3c4a9
 
 # This program is free software: you can redistribute it and/or modify
 # it under the terms of the GNU Affero General Public License as
@@ -312,11 +308,7 @@
 						raise error
 				except Exception as error:
 					logger.logException(error, LOG_DEBUG)
-<<<<<<< HEAD
 					logger.error(u"Failed to restore data from archive {0}: {1}. Aborting.", archive.name, error)
-=======
-					logger.error(u"Failed to restore data from archive %s: %s. Aborting." % (archive.name, error))
->>>>>>> bba3c4a9
 					raise error
 
 				logger.notice(u"Restoration complete")