# -*- coding: utf-8 -*-

# This module is part of the desktop management solution opsi
# Based on urllib3
# (open pc server integration) http://www.opsi.org
# Copyright (C) 2010 Andrey Petrov
# Copyright (C) 2010-2019 uib GmbH <info@uib.de>

# This program is free software: you can redistribute it and/or modify
# it under the terms of the GNU Affero General Public License as
# published by the Free Software Foundation, either version 3 of the
# License, or (at your option) any later version.

# This program is distributed in the hope that it will be useful,
# but WITHOUT ANY WARRANTY; without even the implied warranty of
# MERCHANTABILITY or FITNESS FOR A PARTICULAR PURPOSE.  See the
# GNU Affero General Public License for more details.

# You should have received a copy of the GNU Affero General Public License
# along with this program.  If not, see <http://www.gnu.org/licenses/>.
"""
opsi python library - HTTP


.. versionadded:: 4.0.6.9

	Added functions :py:func:`deflateEncode`, :py:func:`deflateDecode`,
	:py:func:`gzipEncode` and :py:func:`gzipDecode`.


:author: Jan Schneider <j.schneider@uib.de>
:author: Niko Wenselowski <n.wenselowski@uib.de>
:author: Erol Ueluekmen <e.ueluekmen@uib.de>
:license: GNU Affero General Public License version 3
"""

import base64
import gzip
import os
import re
import ssl as ssl_module
import socket
import time
import zlib
from collections import MutableMapping
from contextlib import contextmanager
from io import BytesIO, StringIO
from queue import Queue, Empty, Full
from http.client import HTTPConnection, HTTPSConnection, HTTPException
from socket import error as SocketError, timeout as SocketTimeout
from urllib.parse import urlparse

from OpenSSL import crypto

from OPSI.Exceptions import (OpsiAuthenticationError, OpsiTimeoutError,
	OpsiServiceVerificationError)
from OPSI.Types import forceBool, forceFilename, forceInt, forceUnicode, forceUnicodeLower
from OPSI.Logger import LOG_DEBUG, LOG_INFO, Logger
from OPSI.Util import encryptWithPublicKeyFromX509CertificatePEMFile, randomString

logger = Logger()

connectionPools = {}
totalRequests = 0

try:
	# We are running a new version of Python that implements PEP 476:
	# https://www.python.org/dev/peps/pep-0476/
	# To not break our expected behaviour we patch the default context
	# until we have a correct certificate check implementation.
	# TODO: remove this workaround when support for TLS1.1+ is implemented
	ssl_module._create_default_https_context = ssl_module._create_unverified_context
except AttributeError:
	pass


def non_blocking_connect_http(self, connectTimeout=0):
	''' Non blocking connect, needed for KillableThread '''
	sock = socket.socket(socket.AF_INET, socket.SOCK_STREAM)
	sock.settimeout(3.0)
	started = time.time()
	lastError = None
	while True:
		try:
			if connectTimeout > 0 and ((time.time() - started) >= connectTimeout):
				raise OpsiTimeoutError(u"Timed out after {0:d} seconds (last error: {1})".format(connectTimeout, forceUnicode(lastError)))
			sock.connect((self.host, self.port))
			break
		except socket.error as error:
			logger.logException(error, LOG_DEBUG)
			logger.debug(error)
			if error[0] in (106, 10056):
				# Transport endpoint is already connected
				break
			if error[0] not in (114, ) or not lastError:
				lastError = error
			time.sleep(0.5)
	sock.settimeout(None)
	self.sock = sock


def non_blocking_connect_https(self, connectTimeout=0, verifyByCaCertsFile=None):
	non_blocking_connect_http(self, connectTimeout)
	logger.debug2(u"verifyByCaCertsFile is: {0!r}", verifyByCaCertsFile)
	if verifyByCaCertsFile:
		logger.debug(u"verifyByCaCertsFile is: {0!r}", verifyByCaCertsFile)
		self.sock = ssl_module.wrap_socket(self.sock, keyfile=self.key_file, certfile=self.cert_file, cert_reqs=ssl_module.CERT_REQUIRED, ca_certs=verifyByCaCertsFile)
		logger.debug(u"Server verified by CA")
	else:
		self.sock = ssl_module.wrap_socket(self.sock, keyfile=self.key_file, certfile=self.cert_file, cert_reqs=ssl_module.CERT_NONE)


def getPeerCertificate(httpsConnectionOrSSLSocket, asPEM=True):
	logger.debug2("Trying to get peer cert...")
	sock = httpsConnectionOrSSLSocket
	try:
		sock = sock.sock
	except AttributeError:
		pass

	try:
		cert = crypto.load_certificate(crypto.FILETYPE_ASN1, sock.getpeercert(binary_form=True))

		if not asPEM:
			return cert

		return crypto.dump_certificate(crypto.FILETYPE_PEM, cert)
	except Exception as error:
		logger.debug2(u"Failed to get peer cert: {0}", error)
		return None


class HTTPError(Exception):
	"Base exception used by this module."
	pass


class TimeoutError(HTTPError):
	"Raised when a socket timeout occurs."
	pass


class HostChangedError(HTTPError):
	"Raised when an existing pool gets a request for a foreign host."
	pass


class HTTPResponse:
	"""
	HTTP Response container.

	Similar to httplib's HTTPResponse but the data is pre-loaded.
	"""
	def __init__(self, data='', headers=None, status=0, version=0, reason=None):
		self.data = data
		self.headers = HTTPHeaders(headers or {})
		self.status = status
		self.version = version
		self.reason = reason

	def addData(self, data):
		self.data += data

	@staticmethod
	def from_httplib(r):
		"""
		Given an httplib.HTTPResponse instance, return a corresponding
		urllib3.HTTPResponse object.

		NOTE: This method will perform r.read() which will have side effects
		on the original http.HTTPResponse object.
		"""
		logger.debug2("Creating HTTPResponse from httplib...")
		return HTTPResponse(
			data=r.read(),
			headers=HTTPHeaders(r.getheaders()),
			status=r.status,
			version=r.version,
			reason=r.reason
		)

	# Backwards-compatibility methods for httplib.HTTPResponse
	def getheaders(self):
		return self.headers

	def getheader(self, name, default=None):
		return self.headers.get(name, default)


<<<<<<< HEAD
class HTTPConnectionPool:
=======
class HTTPHeaders(MutableMapping):
	"""
	A dictionary that maintains ``Http-Header-Case`` for all keys.

	Heavily influeced by HTTPHeaders from tornado.
	"""

	def __init__(self, *args, **kwargs):
		self._dict = {}
		self.update(*args, **kwargs)

	def __setitem__(self, name, value):
		key = self.normalizeKey(name)
		self._dict[key] = value

	def __getitem__(self, name):
		key = self.normalizeKey(name)
		return self._dict[key]

	def __delitem__(self, name):
		key = self.normalizeKey(name)
		del self._dict[key]

	def __len__(self):
		return len(self._dict)

	def __iter__(self):
		return iter(self._dict)

	@staticmethod
	def normalizeKey(key):
		return "-".join([w.capitalize() for w in key.split("-")])

	def copy(self):
		# defined in dict but not in MutableMapping.
		return HTTPHeaders(self)

	# Use our overridden copy method for the copy.copy module.
	# This makes shallow copies one level deeper, but preserves
	# the appearance that HTTPHeaders is a single container.
	__copy__ = copy

	def __str__(self):
		return "\n".join("%s: %s" % (name, value) for name, value in self.items())

	__unicode__ = __str__  # lazy

	def __repr__(self):
		return "{}({!r})".format(self.__class__.__name__, self._dict)


class HTTPConnectionPool(object):
>>>>>>> e4e1dd14

	scheme = 'http'

	def __init__(self, host, port, socketTimeout=None, connectTimeout=None,
				retryTime=0, maxsize=1, block=False, reuseConnection=False,
				verifyServerCert=False, serverCertFile=None, caCertFile=None,
				verifyServerCertByCa=False, proxyURL=None):

		self.host = forceUnicode(host)
		self.port = forceInt(port)
		self.socketTimeout = forceInt(socketTimeout or 0)
		self.connectTimeout = forceInt(connectTimeout or 0)
		self.retryTime = forceInt(retryTime)
		self.block = forceBool(block)
		self.reuseConnection = forceBool(reuseConnection)
		self.proxyURL = forceUnicode(proxyURL or u"")
		self.pool = None
		self.usageCount = 1
		self.num_connections = 0
		self.num_requests = 0
		self.httplibDebugLevel = 0
		self.peerCertificate = None
		self.serverVerified = False
		self.verifyServerCert = False
		self.serverCertFile = None
		self.caCertFile = None
		self.verifyServerCertByCa = False

		if isinstance(self, HTTPSConnectionPool):
			if self.host in ('localhost', '127.0.0.1'):
				self.serverVerified = True
				logger.debug(u"No host verification for localhost")
			else:
				if caCertFile:
					self.caCertFile = forceFilename(caCertFile)
				self.verifyServerCertByCa = forceBool(verifyServerCertByCa)

				if self.verifyServerCertByCa:
					if not self.caCertFile:
						raise ValueError(u"Server certificate verfication by CA enabled but no CA cert file given")
					logger.info(u"Server certificate verfication by CA file '%s' enabled for host '%s'" % (self.caCertFile, self.host))
				else:
					self.verifyServerCert = forceBool(verifyServerCert)
					if serverCertFile:
						self.serverCertFile = forceFilename(serverCertFile)
					if self.verifyServerCert:
						if not self.serverCertFile:
							raise ValueError(u"Server verfication enabled but no server cert file given")
						logger.info(u"Server verfication by server certificate enabled for host '%s'" % self.host)
		self.adjustSize(maxsize)

	def increaseUsageCount(self):
		self.usageCount += 1

	def decreaseUsageCount(self):
		self.usageCount -= 1
		if self.usageCount == 0:
			destroyPool(self)

	free = decreaseUsageCount

	def delPool(self):
		if self.pool:
			while True:
				try:
					conn = self.pool.get(block=False)
					if conn:
						closeConnection(conn)

					time.sleep(0.001)
				except Empty:
					break

	def adjustSize(self, maxsize):
		if maxsize < 1:
			raise ValueError(u"Connection pool size %d is invalid" % maxsize)
		self.maxsize = forceInt(maxsize)
		self.delPool()
		self.pool = Queue(self.maxsize)
		# Fill the queue up so that doing get() on it will block properly
		for _ in range(self.maxsize):
			self.pool.put(None)

	def __del__(self):
		self.delPool()

	def _new_conn(self):
		"""
		Return a fresh HTTPConnection.
		"""
		self.num_connections += 1
		if self.proxyURL:
			headers = {}
			try:
				url = urlparse(self.proxyURL)
				if url.password:
					logger.setConfidentialStrings(url.password)
				logger.debug(u"Starting new HTTP connection (%d) to %s:%d over proxy-url %s" % (self.num_connections, self.host, self.port, self.proxyURL))

				conn = HTTPConnection(host=url.hostname, port=url.port)
				if url.username and url.password:
					logger.debug(u"Proxy Authentication detected, setting auth with user: '%s'" % url.username)
					auth = "{username}:{password}".format(username=url.username, password=url.password)
					headers['Proxy-Authorization'] = 'Basic ' + base64.base64encode(auth)
				conn.set_tunnel(self.host, self.port, headers)
				logger.debug(u"Connection established to: %s" % self.host)
			except Exception as error:
				logger.error(error)
		else:
			logger.debug(u"Starting new HTTP connection (%d) to %s:%d" % (self.num_connections, self.host, self.port))
			conn = HTTPConnection(host=self.host, port=self.port)
			non_blocking_connect_http(conn, self.connectTimeout)
			logger.debug(u"Connection established to: %s" % self.host)
		return conn

	def _get_conn(self, timeout=None):
		"""
		Get a connection. Will return a pooled connection if one is available.
		Otherwise, a fresh connection is returned.
		"""
		try:
			conn = self.pool.get(block=self.block, timeout=timeout)
		except Empty:
			# Oh well, we'll create a new connection then
			conn = None

		return conn or self._new_conn()

	def _put_conn(self, conn):
		"""
		Put a connection back into the pool.
		If the pool is already full, the connection is discarded because we
		exceeded maxsize. If connections are discarded frequently, then maxsize
		should be increased.
		"""
		try:
			self.pool.put(conn, block=False)
			if conn is None:
				self.num_connections -= 1
		except Full:
			# This should never happen if self.block == True
			logger.warning(u"HttpConnectionPool is full, discarding connection: %s" % self.host)

	def get_host(self, url):
		(scheme, host, port, baseurl, username, password) = urlsplit(url)
		return (scheme, host, port)

	def is_same_host(self, url):
		return url.startswith('/') or self.get_host(url) == (self.scheme, self.host, self.port)

	def getPeerCertificate(self, asPem=False):
		if not self.peerCertificate:
			return None
		if asPem:
			return self.peerCertificate
		return crypto.load_certificate(crypto.FILETYPE_PEM, self.peerCertificate)

	def getConnection(self):
		return self._get_conn()

	def endConnection(self, conn):
		if conn:
			httplib_response = conn.getresponse()
			response = HTTPResponse.from_httplib(httplib_response)
			if self.reuseConnection:
				self._put_conn(conn)
			else:
				self._put_conn(None)
			return response
		self._put_conn(None)
		return None

	def urlopen(self, method, url, body=None, headers={}, retry=True, redirect=True, assert_same_host=True, firstTryTime=None):
		"""
		Get a connection from the pool and perform an HTTP request.

		method
			HTTP request method (such as GET, POST, PUT, etc.)

		body
			Data to send in the request body (useful for creating POST requests,
			see HTTPConnectionPool.post_url for more convenience).

		headers
			Custom headers to send (such as User-Agent, If-None-Match, etc.)

		retry
			Retry on connection failure in between self.retryTime seconds

		redirect
			Automatically handle redirects (status codes 301, 302, 303, 307),
			each redirect counts as a retry.
		"""
		now = time.time()
		if not firstTryTime:
			firstTryTime = now

		conn = None
		if assert_same_host and not self.is_same_host(url):
			host = "%s://%s" % (self.scheme, self.host)
			if self.port:
				host = "%s:%d" % (host, self.port)
			raise HostChangedError(u"Connection pool with host '%s' tried to open a foreign host: %s" % (host, url))

		try:
			conn = self._get_conn()

			if self.httplibDebugLevel:
				conn.set_debuglevel(self.httplibDebugLevel)

			self.num_requests += 1

			global totalRequests
			totalRequests += 1

			randomKey = None
			if isinstance(self, HTTPSConnectionPool) and self.verifyServerCert and not self.serverVerified:
				try:
					logger.info(u"Encoding authorization")
					randomKey = randomString(32).encode('latin-1')
					encryptedKey = encryptWithPublicKeyFromX509CertificatePEMFile(randomKey, self.serverCertFile)
					logger.debug2("Key encrypted...")
					headers['X-opsi-service-verification-key'] = base64.b64encode(encryptedKey)
					for key, value in headers.items():
						if key.lower() == 'authorization':
							logger.debug2("Procesing authorization header...")
							if value.lower().startswith('basic'):
								value = value[5:].strip()
							value = base64.b64decode(value).strip()
							logger.debug2("Decoded authorization header...")
							encodedAuth = encryptWithPublicKeyFromX509CertificatePEMFile(value, self.serverCertFile)
							headers[key] = 'Opsi ' + base64.b64encode(encodedAuth)
				except Exception as error:
					logger.logException(error, LOG_INFO)
					logger.critical(u"Cannot verify server based on certificate file {0!r}: {1}", self.serverCertFile, error)
					randomKey = None

			logger.debug2("Request headers: {!r}", headers)
			logger.debug2("Handing data to connection...")
			conn.request(method, url, body=body, headers=headers)
			if self.socketTimeout:
				conn.sock.settimeout(self.socketTimeout)
			else:
				conn.sock.settimeout(None)
			httplib_response = conn.getresponse()

			# from_httplib will perform httplib_response.read() which will have
			# the side effect of letting us use this connection for another
			# request.
			response = HTTPResponse.from_httplib(httplib_response)
			logger.debug2("Response headers: {!r}", response.headers)

			if randomKey:
				logger.debug2("Checking for random key...")
				try:
					key = response.getheader('x-opsi-service-verification-key', None)
					if not key:
						raise ValueError(u"HTTP header 'X-opsi-service-verification-key' missing")
					if key.strip() != randomKey.strip():
						raise OpsiAuthenticationError(u"opsi-service-verification-key '%s' != '%s'" % (key, randomKey))
					self.serverVerified = True
					logger.notice(u"Service verified by opsi-service-verification-key")
				except Exception as error:
					logger.error(u"Service verification failed: {0}", error)
					raise OpsiServiceVerificationError(u"Service verification failed: %s" % error)

			if self.serverCertFile and self.peerCertificate:
				try:
					certDir = os.path.dirname(self.serverCertFile)
					if not os.path.exists(certDir):
						os.makedirs(certDir)
					with open(self.serverCertFile, 'w') as f:
						f.write(self.peerCertificate)
				except Exception as error:
					logger.error(u"Failed to create server cert file {0!r}: {1}", self.serverCertFile, error)

			# Put the connection back to be reused
			if self.reuseConnection:
				self._put_conn(conn)
			else:
				logger.debug(u"Closing connection: {0}", conn)
				self._put_conn(None)
				closeConnection(conn)
		except (SocketTimeout, Empty, HTTPException, SocketError) as error:
			logger.logException(error, logLevel=LOG_DEBUG)
			try:
				logger.debug(
					u"Request to host {0!r} failed, retry: {1}, firstTryTime: {2}, now: {3}, retryTime: {4}, connectTimeout: {5}, socketTimeout: {6} ({7!r})",
					self.host, retry, firstTryTime, now, self.retryTime, self.connectTimeout, self.socketTimeout, error
				)
			except Exception as loggingError:
				logger.debug(u"Logging exception failed: {0}", forceUnicode(loggingError))
				logger.debug(u"Trying to log again without original exception.")
				try:
					logger.debug(
						u"Request to host {0!r} failed, retry: {1}, firstTryTime: {2}, now: {3}, retryTime: {4}, connectTimeout: {5}, socketTimeout: {6}",
						self.host, retry, firstTryTime, now, self.retryTime, self.connectTimeout, self.isocketTimeout
					)
				except Exception as error:
					logger.debug(u"Logging message failed: {0!r}", error)
					logger.warning(u"Logging message failed: {0}", forceUnicode(error))

			self._put_conn(None)
			closeConnection(conn)

			if retry and (now - firstTryTime < self.retryTime):
				logger.debug(u"Request to {0!r} failed: {1}", self.host, forceUnicode(error))
				logger.debug(u"Waiting before retry...")
				time.sleep(0.2)
				return self.urlopen(method, url, body, headers, retry, redirect, assert_same_host, firstTryTime)
			else:
				if retry:
					logger.warning("Connecting to {0!r} did not succeed after retrying.", self.host)

				raise
		except Exception:
			self._put_conn(None)
			closeConnection(conn)
			raise

		# Handle redirection
		if redirect and response.status in (301, 302, 303, 307) and 'location' in response.headers:
			logger.info(u"Redirecting %s -> %s" % (url, response.headers.get('location')))
			time.sleep(0.1)
			self._put_conn(None)
			closeConnection(conn)
			return self.urlopen(method, url, body, headers, retry, redirect, assert_same_host, firstTryTime)

		return response


class HTTPSConnectionPool(HTTPConnectionPool):
	"""
	Same as HTTPConnectionPool, but HTTPS.
	"""

	scheme = 'https'

	def _new_conn(self):
		"""
		Return a fresh HTTPSConnection.
		"""
		self.num_connections += 1
		if self.proxyURL:
			headers = {}
			try:
				url = urlparse(self.proxyURL)
				if url.password:
					logger.setConfidentialString(url.password)
				logger.debug(u"Starting new HTTPS connection (%d) to %s:%d over proxy-url %s" % (self.num_connections, self.host, self.port, self.proxyURL))
				conn = HTTPSConnection(host=url.hostname, port=url.port)
				if url.username and url.password:
					logger.debug(u"Proxy Authentication detected, setting auth with user: '%s'" % url.username)
					auth = "{username}:{password}".format(username=url.username, password=url.password)
					headers['Proxy-Authorization'] = 'Basic ' + base64.base64encode(auth)
				conn.set_tunnel(self.host, self.port, headers)
				logger.debug(u"Connection established to: %s" % self.host)
			except Exception as e:
				logger.logException(e)
		else:
			logger.debug(u"Starting new HTTPS connection (%d) to %s:%d" % (self.num_connections, self.host, self.port))
			conn = HTTPSConnection(host=self.host, port=self.port)
			logger.debug(u"Connection established to: %s" % self.host)

		if self.verifyServerCert or self.verifyServerCertByCa:
			try:
				non_blocking_connect_https(conn, self.connectTimeout, self.caCertFile)
				if not self.verifyServerCertByCa:
					self.serverVerified = True
					logger.debug("Server verified.")
			except ssl_module.SSLError as error:
				logger.debug(u"Verification failed: {0!r}", error)
				if self.verifyServerCertByCa:
					raise OpsiServiceVerificationError(u"Failed to verify server cert by CA: %s" % error)

				logger.debug("Going to try a connect without caCertFile...")
				non_blocking_connect_https(conn, self.connectTimeout)
			except Exception as error:
				logger.debug(u"Verification failed: {0!r}", error)
				raise OpsiServiceVerificationError(forceUnicode(error))

		self.peerCertificate = getPeerCertificate(conn, asPEM=True)
		if self.verifyServerCertByCa:
			logger.debug("Attempting to verify server cert by CA...")
			try:
				if self.peerCertificate:
					commonName = crypto.load_certificate(crypto.FILETYPE_PEM, self.peerCertificate).get_subject().commonName
					host = self.host
					if re.search(r'^\d{1,3}\.\d{1,3}\.\d{1,3}\.\d{1,3}$', host):
						fqdn = socket.getfqdn(host)
						if fqdn == host:
							raise OpsiServiceVerificationError(u"Failed to get fqdn for ip %s" % host)
						host = fqdn
					if not host or not commonName or (host.lower() != commonName.lower()):
						raise OpsiServiceVerificationError(u"Host '%s' does not match common name '%s'" % (host, commonName))
					self.serverVerified = True
				else:
					raise OpsiServiceVerificationError(u"Failed to get peer certificate")
			except Exception:
				closeConnection(conn)
				raise

		return conn


def urlsplit(url):
	url = forceUnicode(url)
	scheme = None
	baseurl = u'/'
	port = None
	username = None
	password = None
	if url.find('://') != -1:
		(scheme, url) = url.split('://', 1)
		scheme = scheme.lower()
	parts = url.split('/', 1)
	host = parts[0]

	if len(parts) > 1:
		baseurl += parts[1]

	if '@' in host:
		username, host = host.split('@', 1)
		if ':' in username:
			username, password = username.split(':', 1)

	if ':' in host:
		host, port = host.split(':', 1)
		port = int(port)
	return (scheme, host, port, baseurl, username, password)


def getSharedConnectionPoolFromUrl(url, **kw):
	"""
	Given a url, return an HTTP(S)ConnectionPool instance of its host.

	This is a shortcut for not having to determine the host of the url
	before creating an HTTP(S)ConnectionPool instance.

	Passes on whatever kw arguments to the constructor of
	HTTP(S)ConnectionPool. (e.g. timeout, maxsize, block)
	"""
	(scheme, host, port, baseurl, username, password) = urlsplit(url)
	if not port:
		if scheme in ('https', 'webdavs'):
			port = 443
		else:
			port = 80

	return getSharedConnectionPool(scheme, host, port, **kw)


def getSharedConnectionPool(scheme, host, port, **kw):
	scheme = forceUnicodeLower(scheme)
	host = forceUnicode(host)
	port = forceInt(port)

	poolKey = u'httplib:%s:%d' % (host, port)
	global connectionPools

	if poolKey not in connectionPools:
		if scheme in ('https', 'webdavs'):
			connectionPools[poolKey] = HTTPSConnectionPool(host, port=port, **kw)
		else:
			connectionPools[poolKey] = HTTPConnectionPool(host, port=port, **kw)
	else:
		connectionPools[poolKey].increaseUsageCount()
		maxsize = kw.get('maxsize', 0)
		if maxsize > connectionPools[poolKey].maxsize:
			connectionPools[poolKey].adjustSize(maxsize)

	return connectionPools[poolKey]


def destroyPool(pool):
	global connectionPools
	for key, poolinstance in connectionPools.items():
		if poolinstance == pool:
			del connectionPools[key]
			break


def deflateEncode(data, level=1):
	"""
	Compress data with deflate.

	:type data: str
	:type level: int
	:param level: Compression level
	:rtype: bytes
	"""
	return zlib.compress(data.encode(), level)


def deflateDecode(data):
	"""
	Decompress data with deflate.

	:type data: bytes
	:rtype: str
	"""
	return zlib.decompress(data).decode()


def gzipEncode(data, level=1):
	"""
	Compress data with gzip.

	:type data: str
	:type level: int
	:param level: Compression level
	:rtype: bytes
	"""
	inmemoryFile = BytesIO()
	with gzip.GzipFile(fileobj=inmemoryFile, mode="w", compresslevel=level) as gzipfile:
		gzipfile.write(data.encode())

	return inmemoryFile.getvalue()


def gzipDecode(data):
	"""
	Decompress data with gzip.

	:type data: bytes
	:rtype: str
	"""
	with gzip.GzipFile(fileobj=BytesIO(data), mode="r") as gzipfile:
		uncompressedData = gzipfile.read()

	return uncompressedData.decode()


@contextmanager
def closingConnection(connection):
	"This contextmanager closes the connection afterwards."
	try:
		yield connection
	finally:
		closeConnection(connection)


def closeConnection(connection):
	"Close the given connection and any socket that may be open on it."
	try:
		connection.sock.close()
	except Exception:
		pass

	try:
		connection.close()
	except Exception:
		pass<|MERGE_RESOLUTION|>--- conflicted
+++ resolved
@@ -187,9 +187,6 @@
 		return self.headers.get(name, default)
 
 
-<<<<<<< HEAD
-class HTTPConnectionPool:
-=======
 class HTTPHeaders(MutableMapping):
 	"""
 	A dictionary that maintains ``Http-Header-Case`` for all keys.
@@ -242,7 +239,6 @@
 
 
 class HTTPConnectionPool(object):
->>>>>>> e4e1dd14
 
 	scheme = 'http'
 
