# -*- coding: utf-8 -*-

# This file is part of python-opsi.
# Copyright (C) 2006-2019 uib GmbH <info@uib.de>

# This program is free software: you can redistribute it and/or modify
# it under the terms of the GNU Affero General Public License as
# published by the Free Software Foundation, either version 3 of the
# License, or (at your option) any later version.

# This program is distributed in the hope that it will be useful,
# but WITHOUT ANY WARRANTY; without even the implied warranty of
# MERCHANTABILITY or FITNESS FOR A PARTICULAR PURPOSE.  See the
# GNU Affero General Public License for more details.

# You should have received a copy of the GNU Affero General Public License
# along with this program.  If not, see <http://www.gnu.org/licenses/>.
"""
opsi python library.

This module is part of the desktop management solution opsi
(open pc server integration) http://www.opsi.org

:copyright: uib GmbH <info@uib.de>
:license: GNU Affero General Public License version 3
"""

<<<<<<< HEAD
__version__ = '4.2.0.124'
=======
__version__ = '4.2.0.125'
>>>>>>> b83b5c5b
<|MERGE_RESOLUTION|>--- conflicted
+++ resolved
@@ -25,8 +25,4 @@
 :license: GNU Affero General Public License version 3
 """
 
-<<<<<<< HEAD
-__version__ = '4.2.0.124'
-=======
-__version__ = '4.2.0.125'
->>>>>>> b83b5c5b
+__version__ = '4.2.0.125'