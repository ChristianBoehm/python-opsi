#! /usr/bin/env python
# -*- coding: utf-8 -*-

# This file is part of python-opsi.
# Copyright (C) 2006-2016 uib GmbH <info@uib.de>

# This program is free software: you can redistribute it and/or modify
# it under the terms of the GNU Affero General Public License as
# published by the Free Software Foundation, either version 3 of the
# License, or (at your option) any later version.

# This program is distributed in the hope that it will be useful,
# but WITHOUT ANY WARRANTY; without even the implied warranty of
# MERCHANTABILITY or FITNESS FOR A PARTICULAR PURPOSE.  See the
# GNU Affero General Public License for more details.

# You should have received a copy of the GNU Affero General Public License
# along with this program.  If not, see <http://www.gnu.org/licenses/>.
"""
BackendManager.

If you want to work with an opsi backend in i.e. a script a
BackendManager instance should be your first choice.
A BackendManager instance does the heavy lifting for you so you don't
need to set up you backends, ACL, multiplexing etc. yourself.

:copyright: uib GmbH <info@uib.de>
:author: Jan Schneider <j.schneider@uib.de>
:author: Niko Wenselowski <n.wenselowski@uib.de>
:license: GNU Affero General Public License version 3
"""

import inspect
import os
import re
import socket
import sys
import types

from OPSI.Backend.Backend import (Backend, BackendModificationListener,
	ConfigDataBackend, ExtendedBackend, ExtendedConfigDataBackend,
	ModificationTrackingBackend,
	getArgAndCallString)
from OPSI.Backend.Depotserver import DepotserverBackend
from OPSI.Backend.HostControl import HostControlBackend
from OPSI.Backend.HostControlSafe import HostControlSafeBackend
from OPSI.Backend.JSONRPC import JSONRPCBackend
from OPSI.Logger import Logger, LOG_INFO
from OPSI.Object import BaseObject, mandatoryConstructorArgs
from OPSI.Object import *  # this is needed for dynamic extension loading
from OPSI.Types import *  # this is needed for dynamic extension loading
from OPSI.Util import objectToBeautifiedText, getfqdn
from OPSI.Util.File.Opsi import BackendACLFile, BackendDispatchConfigFile, OpsiConfFile

if os.name == 'posix':
	import grp
	import PAM
	import pwd
elif os.name == 'nt':
	import win32net
	import win32security

<<<<<<< HEAD
__version__ = '4.0.7.4'
__all__ = [
	'BackendManager', 'BackendDispatcher', 'BackendExtender',
	'BackendAccessControl', 'backendManagerFactory'
]

=======
>>>>>>> a0b37ed3
logger = Logger()

try:
	from OPSI.System.Posix import Distribution
	DISTRIBUTOR = Distribution().distributor or 'unknown'
except ImportError:
	# Probably running on Windows.
	DISTRIBUTOR = 'unknown'

try:
	f = os.popen('lsb_release -d 2>&1 /dev/null')
	DISTRIBUTION = f.read().split(':')[1].strip()
	f.close()
except Exception as error:
	logger.debug("Reading Distribution failed: {0}".format(error))
	DISTRIBUTION = 'unknown'

try:
	f = os.popen('lsb_release -r 2>&1 /dev/null')
	DISTRELEASE = f.read().split(':')[1].strip()
	f.close()
except Exception as error:
	logger.debug("Reading release failed: {0}".format(error))
	DISTRELEASE = 'unknown'


class BackendManager(ExtendedBackend):
	"""
	The BackendManager manages the backend and glues together various parts.

	This includes extending the backends, dispatching calls to backends,
	limiting the access	through ACL.
	"""

	def __init__(self, **kwargs):
		"""
		Creating a BackendManager.

		If no configuration is given a default config for accessing the
		local backend as configured through the files in
		/etc/opsi/backendManager/ will be used.

		The constructor takes several parameters and these are all optional.

		:param username: A username for authentication.
		:type username: str
		:param password: The corresponding password.
		:type password: str
		:param backend: A backend to use.
		:param dispatchconfig: A pre-definded dispatch config to use.
		:param dispatchconfigfile: The configuration file for dispatching.
		:type dispatchconfigfile: str
		:param backendconfigdir: The location of backend configurations.
		:type backendconfigdir: str
		:param depotbackend: Allow depot actions?
		:type depotbackend: bool
		:param hostcontrolbackend: Allow controlling hosts?
		:type hostcontrolbackend: bool
		:param hostcontrolsafebackend: Allow controlling hosts (safe variant)?
		:type hostcontrolsafebackend: bool
		:param extensionconfigdir: The directory where backend extensions can be found.
		:type extensionconfigdir: str
		:param extend: Extend the backends?
		:type extend: bool
		:param acl: An access control list (ACL) configuration to use.
		:type acl: [[str, ]]
		:param aclfile: Load the ACL from this file.
		:type aclfile: str
		"""
		self._backend = None
		self._backendConfigDir = None
		self._options = {}
		self._overwrite = True
		self._context = self

		Backend.__init__(self, **kwargs)

		username = None
		password = None
		dispatch = False
		extend = False
		extensionConfigDir = None
		extensionClass = None
		accessControl = False
		depotBackend = False
		hostControlBackend = False
		hostControlSafeBackend = False
		startReactor = True
		loadBackend = None

		if not kwargs:
			kwargs = {
				"dispatchConfigFile": u'/etc/opsi/backendManager/dispatch.conf',
				"backendConfigDir": u'/etc/opsi/backends',
				"extensionConfigDir": u'/etc/opsi/backendManager/extend.d',
				"depotBackend": True,
				"hostControlBackend": True,
				"hostControlSafeBackend": True,
			}
			logger.debug("No config given, using {0!r}".format(kwargs))

		for (option, value) in kwargs.items():
			option = option.lower()
			if option == 'username':
				username = value
			elif option == 'password':
				password = value
			elif option == 'backend':
				if isinstance(value, (str, unicode)):
					loadBackend = value
				else:
					self._backend = value
				del kwargs[option]
			elif option == 'backendconfigdir':
				self._backendConfigDir = value
			elif option in ('dispatchconfig', 'dispatchconfigfile') and value:
				dispatch = True
			elif option == 'depotbackend':
				depotBackend = forceBool(value)
			elif option == 'hostcontrolbackend':
				hostControlBackend = forceBool(value)
			elif option == 'hostcontrolsafebackend':
				hostControlSafeBackend = forceBool(value)
			elif option == 'extensionconfigdir' and value:
				extensionConfigDir = value
				extend = True
			elif option == 'extensionclass':
				extensionClass = value
				extend = True
			elif option == 'extend':
				extend = forceBool(value)
			elif option in ('acl', 'aclfile') and value:
				accessControl = True
			elif option == 'startreactor' and value is False:
				startReactor = False

		if loadBackend:
			logger.info(u"* BackendManager is loading backend '%s'" % loadBackend)
			self._backend = self.__loadBackend(loadBackend)
			# self._backend is now a ConfigDataBackend

		if not dispatch and not self._backend:
			raise BackendConfigurationError(u"Neither backend nor dispatch config given")

		if dispatch:
			logger.info(u"* BackendManager is creating BackendDispatcher")
			self._backend = BackendDispatcher(context=self, **kwargs)
			# self._backend is now a BackendDispatcher which is a ConfigDataBackend

		if extend or depotBackend:
			logger.info(u"* BackendManager is creating ExtendedConfigDataBackend")
			# DepotserverBackend/BackendExtender need ExtendedConfigDataBackend backend
			self._backend = ExtendedConfigDataBackend(self._backend)
			# self._backend is now an ExtendedConfigDataBackend

		if depotBackend:
			logger.info(u"* BackendManager is creating DepotserverBackend")
			self._backend = DepotserverBackend(self._backend)

		if hostControlBackend:
			logger.info(u"* BackendManager is creating HostControlBackend")
			try:
				hcc = self.__loadBackendConfig('hostcontrol')['config']
			except Exception as e:
				logger.error(e)
				hcc = {}
			self._backend = HostControlBackend(self._backend, **hcc)

		if hostControlSafeBackend:
			logger.info(u"* BackendManager is creating HostControlBackend")
			try:
				hcc = self.__loadBackendConfig('hostcontrol')['config']
			except Exception as e:
				logger.error(e)
				hcc = {}
			self._backend = HostControlSafeBackend(self._backend, **hcc)

		if accessControl:
			logger.info(u"* BackendManager is creating BackendAccessControl")
			self._backend = BackendAccessControl(backend=self._backend, **kwargs)

		if extensionConfigDir or extensionClass:
			logger.info(u"* BackendManager is creating BackendExtender")
			self._backend = BackendExtender(self._backend, **kwargs)

		self._createInstanceMethods()

	def __loadBackendConfig(self, name):
		if not self._backendConfigDir:
			raise BackendConfigurationError(u"Backend config dir not given")
		if not os.path.exists(self._backendConfigDir):
			raise BackendConfigurationError(u"Backend config dir '%s' not found" % self._backendConfigDir)
		if not re.search('^[a-zA-Z0-9-_]+$', name):
			raise ValueError(u"Bad backend config name '%s'" % name)
		name = name.lower()
		backendConfigFile = os.path.join(self._backendConfigDir, '%s.conf' % name)
		if not os.path.exists(backendConfigFile):
			raise BackendConfigurationError(u"Backend config file '%s' not found" % backendConfigFile)

		l = {'socket': socket, 'os': os, 'sys': sys, 'module': '', 'config': {}}
		execfile(backendConfigFile, l)
		return l

	def __loadBackend(self, name):
		config = self.__loadBackendConfig(name)
		backendConfigFile = os.path.join(self._backendConfigDir, '%s.conf' % name)
		if not config['module']:
			raise BackendConfigurationError(u"No module defined in backend config file '%s'" % backendConfigFile)
		if not isinstance(config['config'], dict):
			raise BackendConfigurationError(u"Bad type for config var in backend config file '%s', has to be dict" % backendConfigFile)
		config['config']['name'] = name
		exec(u'from %s import %sBackend' % (config['module'], config['module']))
		return eval(u'%sBackend(**config["config"])' % config['module'])


class BackendDispatcher(Backend):
	def __init__(self, **kwargs):
		Backend.__init__(self, **kwargs)

		self._dispatchConfigFile = None
		self._dispatchConfig = []
		self._dispatchIgnoreModules = []
		self._backendConfigDir = None
		self._backends = {}
		self._options = {}
		self._context = self

		for (option, value) in kwargs.items():
			option = option.lower()
			if option == 'dispatchconfig':
				self._dispatchConfig = value
			elif option == 'dispatchconfigfile':
				self._dispatchConfigFile = value
			elif option == 'dispatchignoremodules' and value:
				self._dispatchIgnoreModules = forceList(value)
			elif option == 'backendconfigdir':
				self._backendConfigDir = value
			elif option == 'context':
				self._context = value

		if self._dispatchConfigFile:
			logger.info(u"Loading dispatch config file '%s'" % self._dispatchConfigFile)
			self.__loadDispatchConfig()

		if not self._dispatchConfig:
			raise BackendConfigurationError(u"Dispatcher not configured")

		self.__loadBackends()
		self._createInstanceMethods()

	def __repr__(self):
		additionalInformation = []
		try:
			if self._dispatchIgnoreModules:
				additionalInformation.append('dispatchIgnoreModules={0!r}'.format(self._dispatchIgnoreModules))

			if self._dispatchConfigFile:
				additionalInformation.append('dispatchConfigFile={0!r}'.format(self._dispatchConfigFile))
			elif self._dispatchConfig:
				additionalInformation.append('dispatchConfig={0!r}'.format(self._dispatchConfig))

			if self._context != self:
				additionalInformation.append('context={0!r}'.format(self._context))
		except AttributeError:
			# Can happen during initialisation
			pass

		return '<{0}({1})>'.format(self.__class__.__name__, ', '.join(additionalInformation))

	def __loadDispatchConfig(self):
		if not self._dispatchConfigFile:
			raise BackendConfigurationError(u"No dispatch config file defined")

		if not os.path.exists(self._dispatchConfigFile):
			raise BackendConfigurationError(u"Dispatch config file '%s' not found" % self._dispatchConfigFile)

		try:
			self._dispatchConfig = BackendDispatchConfigFile(self._dispatchConfigFile).parse()
			logger.debug(u"Read dispatch config from file {0!r}: {1!r}", self._dispatchConfigFile, self._dispatchConfig)
		except Exception as e:
			raise BackendConfigurationError(u"Failed to load dispatch config file '%s': %s" % (self._dispatchConfigFile, e))

	def __loadBackends(self):
		backends = set()
		if not self._backendConfigDir:
			raise BackendConfigurationError(u"Backend config dir not given")

		if not os.path.exists(self._backendConfigDir):
			raise BackendConfigurationError(u"Backend config dir '%s' not found" % self._backendConfigDir)

		for regex, backend in self._dispatchConfig:
			for value in forceList(backend):
				if not value:
					raise BackendConfigurationError(u"Bad dispatcher config: {0!r} has empty target backend: {1!r}".format(regex, backend))

				backends.add(value)

		for backend in backends:
			self._backends[backend] = {}
			backendConfigFile = os.path.join(self._backendConfigDir, '%s.conf' % backend)
			if not os.path.exists(backendConfigFile):
				raise BackendConfigurationError(u"Backend config file '%s' not found" % backendConfigFile)
			l = {'socket': socket, 'os': os, 'sys': sys, 'module': '', 'config': {}}
			logger.info(u"Loading backend config '%s'" % backendConfigFile)
			execfile(backendConfigFile, l)
			if not l['module']:
				raise BackendConfigurationError(u"No module defined in backend config file '%s'" % backendConfigFile)
			if l['module'] in self._dispatchIgnoreModules:
				logger.notice(u"Ignoring module '%s', backend '%s'" % (l['module'], backend))
				del self._backends[backend]
				continue
			if not isinstance(l['config'], dict):
				raise BackendConfigurationError(u"Bad type for config var in backend config file '%s', has to be dict" % backendConfigFile)
			backendInstance = None
			l["config"]["context"] = self
			b = __import__(l['module'], globals(), locals(), "%sBackend" % l['module'], -1)
			self._backends[backend]["instance"] = getattr(b, "%sBackend"%l['module'])(**l['config'])

	def _createInstanceMethods(self):
		logger.debug(u"BackendDispatcher is creating instance methods")
		for Class in (ConfigDataBackend, ):  #  Also apply to ExtendedConfigDataBackend?
			for methodName, functionRef in inspect.getmembers(Class, inspect.ismethod):
				if methodName.startswith('_'):
					# Not a public method
					continue
				logger.debug2(u"Found public %s method '%s'" % (Class.__name__, methodName))

				if hasattr(self, methodName):
					logger.debug(u"{0}: skipping already present method {1}", self.__class__.__name__, methodName)
					continue

				methodBackends = []
				for regex, backends in self._dispatchConfig:
					if not re.search(regex, methodName):
						continue

					for backend in forceList(backends):
						if backend not in self._backends:
							logger.debug(u"Ignoring backend {0!r}: backend not available", backend)
							continue
						methodBackends.append(backend)
					logger.debug(u"{0!r} matches method {1!r}, dispatching to backends: {2}", regex, methodName, u', '.join(methodBackends))
					break

				if not methodBackends:
					continue

				argString, callString = getArgAndCallString(functionRef)

				exec(u'def %s(self, %s): return self._dispatchMethod(%s, "%s", %s)' % (methodName, argString, methodBackends, methodName, callString))
				setattr(self, methodName, types.MethodType(eval(methodName), self))

	def _dispatchMethod(self, methodBackends, methodName, **kwargs):
		logger.debug(u"Dispatching method {0!r} to backends: {1}", methodName, methodBackends)
		result = None

		for methodBackend in methodBackends:
			meth = getattr(self._backends[methodBackend]["instance"], methodName)
			res = meth(**kwargs)

			# TODO: handling of generators?
			if isinstance(result, list) and isinstance(res, list):
				result.extend(res)
			elif isinstance(result, dict) and isinstance(res, dict):
				result.update(res)
			elif isinstance(result, set) and isinstance(res, set):
				result = result.union(res)
			elif isinstance(result, tuple) and isinstance(res, tuple):
				result = result + res
			elif res is not None:
				result = res

		logger.debug2(u"Finished dispatching method {0!r}", methodName)
		return result

	def backend_setOptions(self, options):
		Backend.backend_setOptions(self, options)
		for be in self._backends.values():
			be['instance'].backend_setOptions(options)

	def backend_getOptions(self):
		options = Backend.backend_getOptions(self)
		for be in self._backends.values():
			options.update(be['instance'].backend_getOptions())
		return options

	def backend_exit(self):
		for be in self._backends.values():
			be['instance'].backend_exit()

	def dispatcher_getConfig(self):
		return self._dispatchConfig

	def dispatcher_getBackendNames(self):
		return self._backends.keys()


class BackendExtender(ExtendedBackend):
	def __init__(self, backend, **kwargs):
		if not isinstance(backend, ExtendedBackend) and not isinstance(backend, BackendDispatcher):
			if not isinstance(backend, BackendAccessControl) or (not isinstance(backend._backend, ExtendedBackend) and not isinstance(backend._backend, BackendDispatcher)):
				raise Exception("BackendExtender needs instance of ExtendedBackend or BackendDispatcher as backend, got %s" % backend.__class__.__name__)

		ExtendedBackend.__init__(self, backend, overwrite=kwargs.get('overwrite', True))

		self._extensionConfigDir = None
		self._extensionClass = None

		for (option, value) in kwargs.items():
			option = option.lower()
			if option == 'extensionconfigdir':
				self._extensionConfigDir = value
			elif option == 'extensionclass':
				self._extensionClass = value

		self.__createExtensions()

	def __createExtensions(self):
		if self._extensionClass:
			for methodName, functionRef in inspect.getmembers(self._extensionClass, inspect.ismethod):
				if methodName.startswith('_'):
					continue
				logger.debug2(u"Extending {0} with instancemethod: {1!r}", self._backend.__class__.__name__, methodName)
				new_function = types.FunctionType(functionRef.func_code, functionRef.func_globals, functionRef.func_code.co_name)
				new_method = types.MethodType(new_function, self)
				setattr(self, methodName, new_method)

		if self._extensionConfigDir:
			if not os.path.exists(self._extensionConfigDir):
				logger.error(u"No extensions loaded: extension directory {0!r} does not exist".format(self._extensionConfigDir))
				return

			try:
				confFiles = (os.path.join(self._extensionConfigDir, filename)
					for filename in sorted(os.listdir(self._extensionConfigDir))
					if filename.endswith('.conf')
				)

				for confFile in confFiles:
					try:
						logger.info(u"Reading config file '%s'" % confFile)
						execfile(confFile)
					except Exception as execError:
						logger.logException(execError)
						raise Exception(u"Error reading file {0!r}: {1}".format(confFile, execError))

					for key, val in locals().items():
						if isinstance(val, types.FunctionType):   # TODO: find a better way
							logger.debug2(u"Extending %s with instancemethod: '%s'" % (self._backend.__class__.__name__, key))
							setattr(self, key, types.MethodType(val, self))
			except Exception as error:
				raise BackendConfigurationError(u"Failed to read extensions from '%s': %s" % (self._extensionConfigDir, error))


class BackendAccessControl(object):

	def __init__(self, backend, **kwargs):

		self._backend = backend
		self._context = backend
		self._username = None
		self._password = None
		self._acl = None
		self._aclFile = None
		self._pamService = 'common-auth'
		self._userGroups = set()
		self._forceGroups = None
		self._host = None
		self._authenticated = False

		if os.path.exists("/etc/pam.d/opsi-auth"):
			# Prefering our own - if present.
			self._pamService = 'opsi-auth'
		elif 'suse' in DISTRIBUTOR.lower():
			self._pamService = 'sshd'
		elif 'centos' in DISTRIBUTOR.lower() or 'scientific' in DISTRIBUTOR.lower():
			self._pamService = 'system-auth'
		elif 'redhat' in DISTRIBUTOR.lower():
			self._pamService = 'system-auth'
			if DISTRELEASE.startswith('6.'):
				self._pamService = 'password-auth'

		for (option, value) in kwargs.items():
			option = option.lower()
			if option == 'username':
				self._username = value
			elif option == 'password':
				self._password = value
			elif option == 'acl':
				self._acl = value
			elif option == 'aclfile':
				self._aclFile = value
			elif option == 'pamservice':
				self._pamService = value
			elif option in ('context', 'accesscontrolcontext'):
				self._context = value
			elif option == 'forcegroups':
				if value is not None:
					self._forceGroups = forceUnicodeList(value)

		if not self._username:
			raise BackendAuthenticationError(u"No username specified")
		if not self._password:
			raise BackendAuthenticationError(u"No password specified")
		if not self._backend:
			raise BackendAuthenticationError(u"No backend specified")
		if isinstance(self._backend, BackendAccessControl):
			raise BackendConfigurationError(u"Cannot use BackendAccessControl instance as backend")

		try:
			if re.search('^[^\.]+\.[^\.]+\.\S+$', self._username):
				# Username starts with something like hostname.domain.tld:
				# Assuming it is a host passing his FQDN as username
				logger.debug(u"Trying to authenticate by opsiHostKey...")
				self._username = self._username.lower()

				try:
					host = self._context.host_getObjects(id=self._username)
				except AttributeError as aerr:
					logger.debug(u"{0!r}", aerr)
					raise Exception(u"Passed backend has no method 'host_getObjects', cannot authenticate host '%s'" % self._username)

				try:
					self._host = host[0]
				except IndexError as ierr:
					logger.debug(u"{0!r}", ierr)
					raise Exception(u"Host '%s' not found in backend %s" % (self._username, self._context))

				if not self._host.opsiHostKey:
					raise Exception(u"OpsiHostKey not found for host '%s'" % self._username)

				logger.confidential(u"Client {0!r}, key sent {1!r}, key stored {2!r}", self._username, self._password, self._host.opsiHostKey)

				if self._password != self._host.opsiHostKey:
					raise BackendAuthenticationError(u"OpsiHostKey authentication failed for host '%s': wrong key" % self._host.id)

				logger.info(u"OpsiHostKey authentication successful for host {0!r}", self._host.id)
			else:
				# System user trying to log in with username and password
				logger.debug(u"Trying to authenticate by operating system...")
				self._authenticateUser()
				# Authentication did not throw exception => authentication successful
				logger.info(u"Operating system authentication successful for user '%s', groups '%s'" % (self._username, ','.join(self._userGroups)))
		except Exception as e:
			raise BackendAuthenticationError(forceUnicode(e))

		self._createInstanceMethods()
		if self._aclFile:
			self.__loadACLFile()
		self._authenticated = True

		if not self._acl:
			self._acl = [['.*', [{'type': u'sys_group', 'ids': [u'opsiadmin'], 'denyAttributes': [], 'allowAttributes': []}]]]

		# Pre-compiling regex patterns for speedup.
		for i, (pattern, acl) in enumerate(self._acl):
			self._acl[i] = (re.compile(pattern), acl)

	def accessControl_authenticated(self):
		return self._authenticated

	def accessControl_userIsAdmin(self):
		return self._isMemberOfGroup('opsiadmin') or self._isOpsiDepotserver()

	def accessControl_userIsReadOnlyUser(self):
		readOnlyGroups = OpsiConfFile().getOpsiGroups('readonly')
		if readOnlyGroups:
			return self._isMemberOfGroup(readOnlyGroups)
		return False

	def __loadACLFile(self):
		try:
			if not self._aclFile:
				raise Exception(u"No acl file defined")
			if not os.path.exists(self._aclFile):
				raise Exception(u"Acl file '%s' not found" % self._aclFile)
			self._acl = BackendACLFile(self._aclFile).parse()
			logger.debug(u"Read acl from file {0!r}: {1!r}", self._aclFile, self._acl)
		except Exception as e:
			logger.logException(e)
			raise BackendConfigurationError(u"Failed to load acl file '%s': %s" % (self._aclFile, e))

	def _createInstanceMethods(self):
		protectedMethods = set()
		for Class in (ExtendedConfigDataBackend, ConfigDataBackend, DepotserverBackend, HostControlBackend, HostControlSafeBackend):
			methodnames = (name for name, _ in inspect.getmembers(Class, inspect.ismethod) if not name.startswith('_'))
			for methodName in methodnames:
				protectedMethods.add(methodName)

		for methodName, functionRef in inspect.getmembers(self._backend, inspect.ismethod):
			if methodName.startswith('_'):
				# Not a public method
				continue

			argString, callString = getArgAndCallString(functionRef)

			if methodName in protectedMethods:
				logger.debug2(u"Protecting %s method '%s'" % (Class.__name__, methodName))
				exec(u'def %s(self, %s): return self._executeMethodProtected("%s", %s)' % (methodName, argString, methodName, callString))
			else:
				logger.debug2(u"Not protecting %s method '%s'" % (Class.__name__, methodName))
				exec(u'def %s(self, %s): return self._executeMethod("%s", %s)' % (methodName, argString, methodName, callString))

			setattr(self, methodName, types.MethodType(eval(methodName), self))

	def _authenticateUser(self):
		'''
		Authenticate a user by the underlying operating system.

		:raises BackendAuthenticationError: If authentication fails.
		'''
		if os.name == 'posix':
			self._pamAuthenticateUser()
		elif os.name == 'nt':
			self._winAuthenticateUser()
		else:
			raise NotImplementedError("Sorry, operating system '%s' not supported yet!" % os.name)

	def _winAuthenticateUser(self):
		'''
		Authenticate a user by Windows-Login on current machine

		:raises BackendAuthenticationError: If authentication fails.
		'''
		logger.confidential(u"Trying to authenticate user '%s' with password '%s' by win32security" % (self._username, self._password))

		try:
			win32security.LogonUser(self._username, 'None', self._password, win32security.LOGON32_LOGON_NETWORK, win32security.LOGON32_PROVIDER_DEFAULT)
			if self._forceGroups is not None:
				self._userGroups = set(self._forceGroups)
				logger.info(u"Forced groups for user '%s': %s" % (self._username, self._userGroups))
			else:
				gresume = 0
				while True:
					(groups, total, gresume) = win32net.NetLocalGroupEnum(None, 0, gresume)
					for groupname in (u['name'] for u in groups):
						logger.debug2(u"Found group '%s'" % groupname)
						uresume = 0
						while True:
							(users, total, uresume) = win32net.NetLocalGroupGetMembers(None, groupname, 0, uresume)
							for sid in (u['sid'] for u in users):
								(username, domain, type) = win32security.LookupAccountSid(None, sid)
								if username.lower() == self._username.lower():
									self._userGroups.add(groupname)
									logger.debug(u"User {0!r} is member of group {1!r}", self._username, groupname)
							if uresume == 0:
								break
						if gresume == 0:
							break
		except Exception as e:
			raise BackendAuthenticationError(u"Win32security authentication failed for user '%s': %s" % (self._username, e))

	def _pamAuthenticateUser(self):
		'''
		Authenticate a user by PAM (Pluggable Authentication Modules).
		Important: the uid running this code needs access to /etc/shadow
		if os uses traditional unix authentication mechanisms.

		:raises BackendAuthenticationError: If authentication fails.
		'''
		logger.confidential(u"Trying to authenticate user {0!r} with password {1!r} by PAM", self._username, self._password)

		class AuthConv:
			''' Handle PAM conversation '''
			def __init__(self, user, password):
				self.user = user
				self.password = password

			def __call__(self, auth, query_list, userData=None):
				response = []
				for (query, qtype) in query_list:
					logger.debug(u"PAM conversation: query {0!r}, type {1!r}", query, qtype)
					if qtype == PAM.PAM_PROMPT_ECHO_ON:
						response.append((self.user, 0))
					elif qtype == PAM.PAM_PROMPT_ECHO_OFF:
						response.append((self.password, 0))
					elif qtype in (PAM.PAM_ERROR_MSG, PAM.PAM_TEXT_INFO):
						response.append(('', 0))
					else:
						return None

				return response

		try:
			# Create instance
			auth = PAM.pam()
			auth.start(self._pamService)
			# Authenticate
			auth.set_item(PAM.PAM_CONV, AuthConv(self._username, self._password))
			# Set the tty
			# Workaround for:
			#   If running as daemon without a tty the following error
			#   occurs with older versions of pam:
			#      pam_access: couldn't get the tty name
			try:
				auth.set_item(PAM.PAM_TTY, '/dev/null')
			except Exception:
				pass
			auth.authenticate()
			auth.acct_mgmt()

			if self._forceGroups is not None:
				self._userGroups = set(self._forceGroups)
				logger.info(u"Forced groups for user '%s': %s" % (self._username, self._userGroups))
			else:
				primaryGroup = forceUnicode(grp.getgrgid(pwd.getpwnam(self._username)[3])[0])
				logger.debug(u"Primary group of user {0!r} is {1!r}", self._username, primaryGroup)

				self._userGroups = set(forceUnicode(group[0]) for group in grp.getgrall() if self._username in group[3])
				self._userGroups.add(primaryGroup)
				logger.debug(u"User {0!r} is member of groups: {1}", self._username, self._userGroups)
		except Exception as e:
			raise BackendAuthenticationError(u"PAM authentication failed for user '%s': %s" % (self._username, e))

	def _isMemberOfGroup(self, ids):
		for groupId in forceUnicodeList(ids):
			if groupId in self._userGroups:
				return True
		return False

	def _isUser(self, ids):
		return forceBool(self._username in forceUnicodeList(ids))

	def _isOpsiDepotserver(self, ids=[]):
		if not self._host or not isinstance(self._host, OpsiDepotserver):
			return False
		if not ids:
			return True

		for hostId in forceUnicodeList(ids):
			if hostId == self._host.id:
				return True
		return False

	def _isOpsiClient(self, ids=[]):
		if not self._host or not isinstance(self._host, OpsiClient):
			return False

		if not ids:
			return True

		return forceBool(self._host.id in forceUnicodeList(ids))

	def _isSelf(self, **params):
		if not params:
			return False
		for (param, value) in params.items():
			if isinstance(value, types.ClassType) and issubclass(value, Object) and (value.id == self._username):
				return True
			if param in ('id', 'objectId', 'hostId', 'clientId', 'serverId', 'depotId') and (value == self._username):
				return True
		return False

	def _executeMethod(self, methodName, **kwargs):
		meth = getattr(self._backend, methodName)
		return meth(**kwargs)

	def _executeMethodProtected(self, methodName, **kwargs):
		granted = False
		newKwargs = {}
		acls = []
		logger.debug(u"Access control for method {0!r} with params {1!r}", methodName, kwargs)
		for regex, acl in self._acl:
			logger.debug2(u"Testing if ACL pattern {0!r} matches method {1!r}", regex.pattern, methodName)
			if not regex.search(methodName):
				logger.debug2(u"No match -> skipping.")
				continue

			logger.debug(u"Found matching acl for method {1!r}: {0}", acl, methodName)
			for entry in acl:
				aclType = entry.get('type')
				ids = entry.get('ids', [])
				newGranted = False
				if aclType == 'all':
					newGranted = True
				elif aclType == 'opsi_depotserver':
					newGranted = self._isOpsiDepotserver(ids)
				elif aclType == 'opsi_client':
					newGranted = self._isOpsiClient(ids)
				elif aclType == 'sys_group':
					newGranted = self._isMemberOfGroup(ids)
				elif aclType == 'sys_user':
					newGranted = self._isUser(ids)
				elif aclType == 'self':
					newGranted = 'partial_object'
				else:
					logger.error(u"Unhandled acl entry type: {0}", aclType)
					continue

				if newGranted is False:
					continue

				if entry.get('denyAttributes') or entry.get('allowAttributes'):
					newGranted = 'partial_attributes'

				if newGranted:
					acls.append(entry)
					granted = newGranted

				if granted is True:
					break
			break

		logger.debug("Method {0!r} using acls: {1}", methodName, acls)
		if granted is True:
			logger.debug(u"Full access to method {0!r} granted to user {1!r} by acl {2!r}", methodName, self._username, acls[0])
			newKwargs = kwargs
		elif granted is False:
			raise BackendPermissionDeniedError(u"Access to method '%s' denied for user '%s'" % (methodName, self._username))
		else:
			logger.debug(u"Partial access to method {0!r} granted to user {1!r} by acls {2!r}", methodName, self._username, acls)
			try:
				newKwargs = self._filterParams(kwargs, acls)
				if not newKwargs:
					raise BackendPermissionDeniedError(u"No allowed param supplied")
			except Exception as e:
				logger.logException(e, LOG_INFO)
				raise BackendPermissionDeniedError(u"Access to method '%s' denied for user '%s': %s" % (methodName, self._username, e))

		logger.debug2("newKwargs: {0}", newKwargs)

		meth = getattr(self._backend, methodName)
		result = meth(**newKwargs)

		if granted is True:
			return result

		return self._filterResult(result, acls)

	def _filterParams(self, params, acls):
		logger.debug(u"Filtering params: {0}", params)
		for (key, value) in params.items():
			valueList = forceList(value)
			if len(valueList) == 0:
				continue
			if issubclass(valueList[0].__class__, BaseObject) or isinstance(valueList[0], dict):
				valueList = self._filterObjects(valueList, acls, exceptionOnTruncate=False)
				if isinstance(value, list):
					params[key] = valueList
				else:
					if len(valueList) > 0:
						params[key] = valueList[0]
					else:
						del params[key]
		return params

	def _filterResult(self, result, acls):
		if result:
			resultList = forceList(result)
			if issubclass(resultList[0].__class__, BaseObject) or isinstance(resultList[0], dict):
				resultList = self._filterObjects(result, acls, exceptionOnTruncate=False, exceptionIfAllRemoved=False)
				if isinstance(result, list):
					return resultList
				else:
					if len(resultList) > 0:
						return resultList[0]
					else:
						return None
		return result

	def _filterObjects(self, objects, acls, exceptionOnTruncate=True, exceptionIfAllRemoved=True):
		logger.info(u"Filtering objects by acls")
		newObjects = []
		for obj in forceList(objects):
			isDict = isinstance(obj, dict)
			if isDict:
				objHash = obj
			else:
				objHash = obj.toHash()

			allowedAttributes = set()
			for acl in acls:
				if acl.get('type') == 'self':
					objectId = None
					for identifier in ('id', 'objectId', 'hostId', 'clientId', 'depotId', 'serverId'):
						if identifier in objHash:
							objectId = objHash[identifier]
							break

					if not objectId or objectId != self._username:
						continue

				if acl.get('allowAttributes'):
					[allowedAttributes.add(attribute) for attribute in acl['allowAttributes']]
				elif acl.get('denyAttributes'):
					[allowedAttributes.add(attribute) for attribute in objHash.keys() if attribute not in acl['denyAttributes']]
				else:
					[allowedAttributes.add(attribute) for attribute in objHash.keys()]

			if not allowedAttributes:
				continue

			if not isDict:
				allowedAttributes.add('type')

				[allowedAttributes.add(attribute) for attribute
				in mandatoryConstructorArgs(obj.__class__)]

			for key in objHash.keys():
				if key not in allowedAttributes:
					if exceptionOnTruncate:
						raise BackendPermissionDeniedError(u"Access to attribute '%s' denied" % key)
					del objHash[key]

			if isDict:
				newObjects.append(objHash)
			else:
				newObjects.append(obj.__class__.fromHash(objHash))

		orilen = len(objects)
		newlen = len(newObjects)
		if newlen < orilen:
			logger.warning(u"{0} objects removed by acl, {1} objects left".format((orilen - newlen), newlen))
			if newlen == 0 and exceptionIfAllRemoved:
				raise BackendPermissionDeniedError(u"Access denied")

		return newObjects


def backendManagerFactory(user, password, dispatchConfigFile, backendConfigDir,
				extensionConfigDir, aclFile, depotId, postpath, context, **kwargs):
	backendManager = None
	if len(postpath) == 2 and postpath[0] == 'backend':
		backendManager = BackendManager(
			backend=postpath[1],
			accessControlContext=context,
			backendConfigDir=backendConfigDir,
			aclFile=aclFile,
			username=user,
			password=password,
			**kwargs
		)
	elif len(postpath) == 2 and postpath[0] == 'extend':
		extendPath = postpath[1]
		if not re.search('^[a-zA-Z0-9\_\-]+$', extendPath):
			raise ValueError(u"Extension config path '%s' refused" % extendPath)
		backendManager = BackendManager(
			dispatchConfigFile=dispatchConfigFile,
			backendConfigDir=backendConfigDir,
			extensionConfigDir=os.path.join(extensionConfigDir, extendPath),
			aclFile=aclFile,
			accessControlContext=context,
			depotBackend=bool(depotId),
			hostControlBackend=True,
			hostControlSafeBackend=True,
			username=user,
			password=password,
			**kwargs
		)
	else:
		backendManager = BackendManager(
			dispatchConfigFile=dispatchConfigFile,
			backendConfigDir=backendConfigDir,
			extensionConfigDir=extensionConfigDir,
			aclFile=aclFile,
			accessControlContext=context,
			depotBackend=bool(depotId),
			hostControlBackend=True,
			hostControlSafeBackend=True,
			username=user,
			password=password,
			**kwargs
		)

	return backendManager<|MERGE_RESOLUTION|>--- conflicted
+++ resolved
@@ -60,15 +60,11 @@
 	import win32net
 	import win32security
 
-<<<<<<< HEAD
-__version__ = '4.0.7.4'
 __all__ = [
 	'BackendManager', 'BackendDispatcher', 'BackendExtender',
 	'BackendAccessControl', 'backendManagerFactory'
 ]
 
-=======
->>>>>>> a0b37ed3
 logger = Logger()
 
 try:
