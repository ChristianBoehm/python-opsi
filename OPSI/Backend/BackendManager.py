--- conflicted
+++ resolved
@@ -29,8 +29,6 @@
 :license: GNU Affero General Public License version 3
 """
 
-from __future__ import absolute_import
-
 from .Manager._Manager import BackendManager, backendManagerFactory
 from .Manager.AccessControl import BackendAccessControl
 from .Manager.Dispatcher import BackendDispatcher
@@ -39,994 +37,4 @@
 __all__ = (
 	'BackendManager', 'BackendDispatcher', 'BackendExtender',
 	'BackendAccessControl', 'backendManagerFactory'
-<<<<<<< HEAD
-)
-=======
-)
-
-logger = Logger()
-
-try:
-	from OPSI.System.Posix import Distribution
-	DISTRIBUTOR = Distribution().distributor or 'unknown'
-except ImportError:
-	# Probably running on Windows.
-	DISTRIBUTOR = 'unknown'
-
-try:
-	with closing(os.popen('lsb_release -d 2>&1 /dev/null')) as f:
-		DISTRIBUTION = f.read().split(':')[1].strip()
-except Exception as error:
-	logger.debug("Reading Distribution failed: {0}".format(error))
-	DISTRIBUTION = 'unknown'
-
-
-def loadBackendConfig(path):
-	"""
-	Load the backend configuration at `path`.
-
-	:param path: Path to the configuration file to load.
-	:type path: str
-	:rtype: dict
-	"""
-	if not os.path.exists(path):
-		raise BackendConfigurationError(u"Backend config file '%s' not found" % path)
-
-	moduleGlobals = {
-		'config': {},  # Will be filled after loading
-		'module': '',  # Will be filled after loading
-		'os': os,
-		'socket': socket,
-		'sys': sys,
-	}
-	execfile(path, moduleGlobals)
-	return moduleGlobals
-
-
-class BackendManager(ExtendedBackend):
-	"""
-	The BackendManager manages the backend and glues together various parts.
-
-	This includes extending the backends, dispatching calls to backends,
-	limiting the access	through ACL.
-	"""
-
-	def __init__(self, **kwargs):
-		"""
-		Creating a BackendManager.
-
-		If no configuration is given a default config for accessing the
-		local backend as configured through the files in
-		/etc/opsi/backendManager/ will be used.
-
-		The constructor takes several parameters and these are all optional.
-
-		:param username: A username for authentication.
-		:type username: str
-		:param password: The corresponding password.
-		:type password: str
-		:param backend: A backend to use.
-		:param dispatchconfig: A pre-definded dispatch config to use.
-		:param dispatchconfigfile: The configuration file for dispatching.
-		:type dispatchconfigfile: str
-		:param backendconfigdir: The location of backend configurations.
-		:type backendconfigdir: str
-		:param depotbackend: Allow depot actions?
-		:type depotbackend: bool
-		:param hostcontrolbackend: Allow controlling hosts?
-		:type hostcontrolbackend: bool
-		:param hostcontrolsafebackend: Allow controlling hosts (safe variant)?
-		:type hostcontrolsafebackend: bool
-		:param extensionconfigdir: The directory where backend extensions can be found.
-		:type extensionconfigdir: str
-		:param extend: Extend the backends?
-		:type extend: bool
-		:param acl: An access control list (ACL) configuration to use.
-		:type acl: [[str, ]]
-		:param aclfile: Load the ACL from this file.
-		:type aclfile: str
-		"""
-		self._backend = None
-		self._backendConfigDir = None
-		self._options = {}
-		self._overwrite = True
-		self._context = self
-
-		Backend.__init__(self, **kwargs)
-
-		username = None
-		password = None
-		dispatch = False
-		extend = False
-		extensionConfigDir = None
-		extensionClass = None
-		accessControl = False
-		depotBackend = False
-		hostControlBackend = False
-		hostControlSafeBackend = False
-		startReactor = True
-		loadBackend = None
-
-		if not kwargs:
-			kwargs = {
-				"dispatchConfigFile": u'/etc/opsi/backendManager/dispatch.conf',
-				"backendConfigDir": u'/etc/opsi/backends',
-				"extensionConfigDir": u'/etc/opsi/backendManager/extend.d',
-				"depotBackend": True,
-				"hostControlBackend": True,
-				"hostControlSafeBackend": True,
-			}
-			logger.debug("No config given, using {0!r}".format(kwargs))
-
-		for (option, value) in kwargs.items():
-			option = option.lower()
-			if option == 'username':
-				username = value
-			elif option == 'password':
-				password = value
-			elif option == 'backend':
-				if isinstance(value, (str, unicode)):
-					loadBackend = value
-				else:
-					self._backend = value
-				del kwargs[option]
-			elif option == 'backendconfigdir':
-				self._backendConfigDir = value
-			elif option in ('dispatchconfig', 'dispatchconfigfile') and value:
-				dispatch = True
-			elif option == 'depotbackend':
-				depotBackend = forceBool(value)
-			elif option == 'hostcontrolbackend':
-				hostControlBackend = forceBool(value)
-			elif option == 'hostcontrolsafebackend':
-				hostControlSafeBackend = forceBool(value)
-			elif option == 'extensionconfigdir' and value:
-				extensionConfigDir = value
-				extend = True
-			elif option == 'extensionclass':
-				extensionClass = value
-				extend = True
-			elif option == 'extend':
-				extend = forceBool(value)
-			elif option in ('acl', 'aclfile') and value:
-				accessControl = True
-			elif option == 'startreactor' and value is False:
-				startReactor = False
-
-		if loadBackend:
-			logger.info(u"* BackendManager is loading backend '%s'" % loadBackend)
-			self._backend = self.__loadBackend(loadBackend)
-			# self._backend is now a ConfigDataBackend
-
-		if not dispatch and not self._backend:
-			raise BackendConfigurationError(u"Neither backend nor dispatch config given")
-
-		if dispatch:
-			logger.info(u"* BackendManager is creating BackendDispatcher")
-			self._backend = BackendDispatcher(context=self, **kwargs)
-			# self._backend is now a BackendDispatcher which is a ConfigDataBackend
-
-		if extend or depotBackend:
-			logger.info(u"* BackendManager is creating ExtendedConfigDataBackend")
-			# DepotserverBackend/BackendExtender need ExtendedConfigDataBackend backend
-			self._backend = ExtendedConfigDataBackend(self._backend)
-			# self._backend is now an ExtendedConfigDataBackend
-
-		if depotBackend:
-			logger.info(u"* BackendManager is creating DepotserverBackend")
-			self._backend = DepotserverBackend(self._backend)
-
-		if hostControlBackend:
-			logger.info(u"* BackendManager is creating HostControlBackend")
-			try:
-				hostControlBackendConfig = self.__loadBackendConfig('hostcontrol')['config']
-			except Exception as backendConfigLoadError:
-				logger.error(
-					"Failed to load configuration for HostControlBackend: {}",
-					backendConfigLoadError
-				)
-				hostControlBackendConfig = {}
-			self._backend = HostControlBackend(self._backend, **hostControlBackendConfig)
-
-		if hostControlSafeBackend:
-			logger.info(u"* BackendManager is creating HostControlSafeBackend")
-			try:
-				hostControlSafeBackendConfig = self.__loadBackendConfig('hostcontrol')['config']
-			except Exception as backendConfigLoadError:
-				logger.error(
-					"Failed to load configuration for HostControlSafeBackend: {}",
-					backendConfigLoadError
-				)
-				hostControlSafeBackendConfig = {}
-			self._backend = HostControlSafeBackend(self._backend, **hostControlSafeBackendConfig)
-
-		if accessControl:
-			logger.info(u"* BackendManager is creating BackendAccessControl")
-			self._backend = BackendAccessControl(backend=self._backend, **kwargs)
-
-		if extensionConfigDir or extensionClass:
-			logger.info(u"* BackendManager is creating BackendExtender")
-			self._backend = BackendExtender(self._backend, **kwargs)
-
-		self._createInstanceMethods()
-
-	def __loadBackendConfig(self, name):
-		if not self._backendConfigDir:
-			raise BackendConfigurationError(u"Backend config dir not given")
-		if not os.path.exists(self._backendConfigDir):
-			raise BackendConfigurationError(u"Backend config dir '%s' not found" % self._backendConfigDir)
-		if not re.search(r'^[a-zA-Z0-9-_]+$', name):
-			raise ValueError(u"Bad backend config name '%s'" % name)
-		name = name.lower()
-		backendConfigFile = os.path.join(self._backendConfigDir, '%s.conf' % name)
-		return loadBackendConfig(backendConfigFile)
-
-	def __loadBackend(self, name):
-		config = self.__loadBackendConfig(name)
-		backendConfigFile = os.path.join(self._backendConfigDir, '%s.conf' % name)
-		if not config['module']:
-			raise BackendConfigurationError(u"No module defined in backend config file '%s'" % backendConfigFile)
-		if not isinstance(config['config'], dict):
-			raise BackendConfigurationError(u"Bad type for config var in backend config file '%s', has to be dict" % backendConfigFile)
-		config['config']['name'] = name
-		exec(u'from %s import %sBackend' % (config['module'], config['module']))
-		return eval(u'%sBackend(**config["config"])' % config['module'])
-
-
-class BackendDispatcher(Backend):
-	def __init__(self, **kwargs):
-		Backend.__init__(self, **kwargs)
-
-		self._dispatchConfigFile = None
-		self._dispatchConfig = []
-		self._dispatchIgnoreModules = []
-		self._backendConfigDir = None
-		self._backends = {}
-		self._options = {}
-		self._context = self
-
-		for (option, value) in kwargs.items():
-			option = option.lower()
-			if option == 'dispatchconfig':
-				self._dispatchConfig = value
-			elif option == 'dispatchconfigfile':
-				self._dispatchConfigFile = value
-			elif option == 'dispatchignoremodules' and value:
-				self._dispatchIgnoreModules = forceList(value)
-			elif option == 'backendconfigdir':
-				self._backendConfigDir = value
-			elif option == 'context':
-				self._context = value
-
-		if self._dispatchConfigFile:
-			logger.info(u"Loading dispatch config file '%s'" % self._dispatchConfigFile)
-			self.__loadDispatchConfig()
-
-		if not self._dispatchConfig:
-			raise BackendConfigurationError(u"Dispatcher not configured")
-
-		self.__loadBackends()
-		self._createInstanceMethods()
-
-	def __repr__(self):
-		additionalInformation = []
-		try:
-			if self._dispatchIgnoreModules:
-				additionalInformation.append('dispatchIgnoreModules={0!r}'.format(self._dispatchIgnoreModules))
-
-			if self._dispatchConfigFile:
-				additionalInformation.append('dispatchConfigFile={0!r}'.format(self._dispatchConfigFile))
-			elif self._dispatchConfig:
-				additionalInformation.append('dispatchConfig={0!r}'.format(self._dispatchConfig))
-
-			if self._context != self:
-				additionalInformation.append('context={0!r}'.format(self._context))
-		except AttributeError:
-			# Can happen during initialisation
-			pass
-
-		return '<{0}({1})>'.format(self.__class__.__name__, ', '.join(additionalInformation))
-
-	def __loadDispatchConfig(self):
-		if not self._dispatchConfigFile:
-			raise BackendConfigurationError(u"No dispatch config file defined")
-
-		if not os.path.exists(self._dispatchConfigFile):
-			raise BackendConfigurationError(u"Dispatch config file '%s' not found" % self._dispatchConfigFile)
-
-		try:
-			self._dispatchConfig = BackendDispatchConfigFile(self._dispatchConfigFile).parse()
-			logger.debug(u"Read dispatch config from file {0!r}: {1!r}", self._dispatchConfigFile, self._dispatchConfig)
-		except Exception as e:
-			raise BackendConfigurationError(u"Failed to load dispatch config file '%s': %s" % (self._dispatchConfigFile, e))
-
-	def __loadBackends(self):
-		if not self._backendConfigDir:
-			raise BackendConfigurationError(u"Backend config dir not given")
-
-		if not os.path.exists(self._backendConfigDir):
-			raise BackendConfigurationError(u"Backend config dir '%s' not found" % self._backendConfigDir)
-
-		collectedBackends = set()
-		for pattern, backends in self._dispatchConfig:
-			for backend in backends:
-				if not backend:
-					raise BackendConfigurationError(u"Bad dispatcher config: {0!r} has empty target backend: {1!r}".format(pattern, backends))
-
-				collectedBackends.add(backend)
-
-		for backend in collectedBackends:
-			self._backends[backend] = {}
-			backendConfigFile = os.path.join(self._backendConfigDir, '%s.conf' % backend)
-			logger.info(u"Loading backend config '%s'" % backendConfigFile)
-			l = loadBackendConfig(backendConfigFile)
-			if not l['module']:
-				raise BackendConfigurationError(u"No module defined in backend config file '%s'" % backendConfigFile)
-			if l['module'] in self._dispatchIgnoreModules:
-				logger.notice(u"Ignoring module '%s', backend '%s'" % (l['module'], backend))
-				del self._backends[backend]
-				continue
-			if not isinstance(l['config'], dict):
-				raise BackendConfigurationError(u"Bad type for config var in backend config file '%s', has to be dict" % backendConfigFile)
-			backendInstance = None
-			l["config"]["context"] = self
-			b = __import__(l['module'], globals(), locals(), "%sBackend" % l['module'], -1)
-			self._backends[backend]["instance"] = getattr(b, "%sBackend" % l['module'])(**l['config'])
-
-	def _createInstanceMethods(self):
-		logger.debug(u"BackendDispatcher is creating instance methods")
-		for Class in (ConfigDataBackend, ):  # Also apply to ExtendedConfigDataBackend?
-			for methodName, functionRef in inspect.getmembers(Class, inspect.ismethod):
-				if methodName.startswith('_'):
-					# Not a public method
-					continue
-				logger.debug2(u"Found public %s method '%s'" % (Class.__name__, methodName))
-
-				if hasattr(self, methodName):
-					logger.debug(u"{0}: skipping already present method {1}", self.__class__.__name__, methodName)
-					continue
-
-				methodBackends = []
-				for regex, backends in self._dispatchConfig:
-					if not re.search(regex, methodName):
-						continue
-
-					for backend in forceList(backends):
-						if backend not in self._backends:
-							logger.debug(u"Ignoring backend {0!r}: backend not available", backend)
-							continue
-						methodBackends.append(backend)
-					logger.debug(u"{0!r} matches method {1!r}, dispatching to backends: {2}", regex, methodName, u', '.join(methodBackends))
-					break
-
-				if not methodBackends:
-					continue
-
-				argString, callString = getArgAndCallString(functionRef)
-
-				exec(u'def %s(self, %s): return self._dispatchMethod(%s, "%s", %s)' % (methodName, argString, methodBackends, methodName, callString))
-				setattr(self, methodName, types.MethodType(eval(methodName), self))
-
-	def _dispatchMethod(self, methodBackends, methodName, **kwargs):
-		logger.debug(u"Dispatching method {0!r} to backends: {1}", methodName, methodBackends)
-		result = None
-
-		for methodBackend in methodBackends:
-			meth = getattr(self._backends[methodBackend]["instance"], methodName)
-			res = meth(**kwargs)
-
-			# TODO: handling of generators?
-			if isinstance(result, list) and isinstance(res, list):
-				result.extend(res)
-			elif isinstance(result, dict) and isinstance(res, dict):
-				result.update(res)
-			elif isinstance(result, set) and isinstance(res, set):
-				result = result.union(res)
-			elif isinstance(result, tuple) and isinstance(res, tuple):
-				result = result + res
-			elif res is not None:
-				result = res
-
-		logger.debug2(u"Finished dispatching method {0!r}", methodName)
-		return result
-
-	def backend_setOptions(self, options):
-		Backend.backend_setOptions(self, options)
-		for be in self._backends.values():
-			be['instance'].backend_setOptions(options)
-
-	def backend_getOptions(self):
-		options = Backend.backend_getOptions(self)
-		for be in self._backends.values():
-			options.update(be['instance'].backend_getOptions())
-		return options
-
-	def backend_exit(self):
-		for be in self._backends.values():
-			be['instance'].backend_exit()
-
-	def dispatcher_getConfig(self):
-		return self._dispatchConfig
-
-	def dispatcher_getBackendNames(self):
-		return self._backends.keys()
-
-
-class BackendExtender(ExtendedBackend):
-	def __init__(self, backend, **kwargs):
-		if not isinstance(backend, ExtendedBackend) and not isinstance(backend, BackendDispatcher):
-			if not isinstance(backend, BackendAccessControl) or (not isinstance(backend._backend, ExtendedBackend) and not isinstance(backend._backend, BackendDispatcher)):
-				raise TypeError("BackendExtender needs instance of ExtendedBackend or BackendDispatcher as backend, got %s" % backend.__class__.__name__)
-
-		ExtendedBackend.__init__(self, backend, overwrite=kwargs.get('overwrite', True))
-
-		self._extensionConfigDir = None
-		self._extensionClass = None
-
-		for (option, value) in kwargs.items():
-			option = option.lower()
-			if option == 'extensionconfigdir':
-				self._extensionConfigDir = value
-			elif option == 'extensionclass':
-				self._extensionClass = value
-
-		self.__createExtensions()
-
-	def __createExtensions(self):
-		if self._extensionClass:
-			for methodName, functionRef in inspect.getmembers(self._extensionClass, inspect.ismethod):
-				if methodName.startswith('_'):
-					continue
-				logger.debug2(u"Extending {0} with instancemethod: {1!r}", self._backend.__class__.__name__, methodName)
-				new_function = types.FunctionType(functionRef.func_code, functionRef.func_globals, functionRef.func_code.co_name)
-				new_method = types.MethodType(new_function, self)
-				setattr(self, methodName, new_method)
-
-		if self._extensionConfigDir:
-			if not os.path.exists(self._extensionConfigDir):
-				logger.error(u"No extensions loaded: extension directory {0!r} does not exist".format(self._extensionConfigDir))
-				return
-
-			try:
-				confFiles = (
-					os.path.join(self._extensionConfigDir, filename)
-					for filename in sorted(os.listdir(self._extensionConfigDir))
-					if filename.endswith('.conf')
-				)
-
-				for confFile in confFiles:
-					try:
-						logger.info(u"Reading config file '%s'" % confFile)
-						execfile(confFile)
-					except Exception as execError:
-						logger.logException(execError)
-						raise RuntimeError(u"Error reading file {0!r}: {1}".format(confFile, execError))
-
-					for key, val in locals().items():
-						if isinstance(val, types.FunctionType):   # TODO: find a better way
-							logger.debug2(u"Extending %s with instancemethod: '%s'" % (self._backend.__class__.__name__, key))
-							setattr(self, key, types.MethodType(val, self))
-			except Exception as error:
-				raise BackendConfigurationError(u"Failed to read extensions from '%s': %s" % (self._extensionConfigDir, error))
-
-
-class BackendAccessControl(object):
-
-	def __init__(self, backend, **kwargs):
-
-		self._backend = backend
-		self._context = backend
-		self._username = None
-		self._password = None
-		self._acl = None
-		self._aclFile = None
-		self._pamService = 'common-auth'
-		self._userGroups = set()
-		self._forceGroups = None
-		self._host = None
-		self._authenticated = False
-
-		if os.path.exists("/etc/pam.d/opsi-auth"):
-			# Prefering our own - if present.
-			self._pamService = 'opsi-auth'
-		elif 'suse' in DISTRIBUTOR.lower():
-			self._pamService = 'sshd'
-		elif 'centos' in DISTRIBUTOR.lower() or 'redhat' in DISTRIBUTOR.lower():
-			self._pamService = 'system-auth'
-
-		for (option, value) in kwargs.items():
-			option = option.lower()
-			if option == 'username':
-				self._username = value
-			elif option == 'password':
-				self._password = value
-			elif option == 'acl':
-				self._acl = value
-			elif option == 'aclfile':
-				self._aclFile = value
-			elif option == 'pamservice':
-				self._pamService = value
-			elif option in ('context', 'accesscontrolcontext'):
-				self._context = value
-			elif option == 'forcegroups':
-				if value is not None:
-					self._forceGroups = forceUnicodeList(value)
-
-		if not self._username:
-			raise BackendAuthenticationError(u"No username specified")
-		if not self._password:
-			raise BackendAuthenticationError(u"No password specified")
-		if not self._backend:
-			raise BackendAuthenticationError(u"No backend specified")
-		if isinstance(self._backend, BackendAccessControl):
-			raise BackendConfigurationError(u"Cannot use BackendAccessControl instance as backend")
-
-		try:
-			if re.search(r'^[^.]+\.[^.]+\.\S+$', self._username):
-				# Username starts with something like hostname.domain.tld:
-				# Assuming it is a host passing his FQDN as username
-				logger.debug(u"Trying to authenticate by opsiHostKey...")
-				self._username = self._username.lower()
-
-				try:
-					host = self._context.host_getObjects(id=self._username)
-				except AttributeError as aerr:
-					logger.debug(u"{0!r}", aerr)
-					raise BackendUnaccomplishableError(u"Passed backend has no method 'host_getObjects', cannot authenticate host '%s'" % self._username)
-
-				try:
-					self._host = host[0]
-				except IndexError as ierr:
-					logger.debug(u"{0!r}", ierr)
-					raise BackendMissingDataError(u"Host '%s' not found in backend %s" % (self._username, self._context))
-
-				if not self._host.opsiHostKey:
-					raise BackendMissingDataError(u"OpsiHostKey not found for host '%s'" % self._username)
-
-				logger.confidential(u"Client {0!r}, key sent {1!r}, key stored {2!r}", self._username, self._password, self._host.opsiHostKey)
-
-				if self._password != self._host.opsiHostKey:
-					raise BackendAuthenticationError(u"OpsiHostKey authentication failed for host '%s': wrong key" % self._host.id)
-
-				logger.info(u"OpsiHostKey authentication successful for host {0!r}", self._host.id)
-			else:
-				# System user trying to log in with username and password
-				logger.debug(u"Trying to authenticate by operating system...")
-				self._authenticateUser()
-				# Authentication did not throw exception => authentication successful
-				logger.info(u"Operating system authentication successful for user '%s', groups '%s'" % (self._username, ','.join(self._userGroups)))
-		except Exception as e:
-			raise BackendAuthenticationError(forceUnicode(e))
-
-		self._createInstanceMethods()
-		if self._aclFile:
-			self.__loadACLFile()
-		self._authenticated = True
-
-		if not self._acl:
-			self._acl = [[r'.*', [{'type': u'sys_group', 'ids': [OPSI_ADMIN_GROUP], 'denyAttributes': [], 'allowAttributes': []}]]]
-
-		# Pre-compiling regex patterns for speedup.
-		for i, (pattern, acl) in enumerate(self._acl):
-			self._acl[i] = (re.compile(pattern), acl)
-
-	def accessControl_authenticated(self):
-		return self._authenticated
-
-	def accessControl_userIsAdmin(self):
-		return self._isMemberOfGroup(OPSI_ADMIN_GROUP) or self._isOpsiDepotserver()
-
-	def accessControl_userIsReadOnlyUser(self):
-		readOnlyGroups = OpsiConfFile().getOpsiGroups('readonly')
-		if readOnlyGroups:
-			return self._isMemberOfGroup(readOnlyGroups)
-		return False
-
-	def __loadACLFile(self):
-		try:
-			if not self._aclFile:
-				raise BackendConfigurationError(u"No acl file defined")
-			if not os.path.exists(self._aclFile):
-				raise BackendIOError(u"Acl file '%s' not found" % self._aclFile)
-			self._acl = BackendACLFile(self._aclFile).parse()
-			logger.debug(u"Read acl from file {0!r}: {1!r}", self._aclFile, self._acl)
-		except Exception as error:
-			logger.logException(error)
-			raise BackendConfigurationError(u"Failed to load acl file '%s': %s" % (self._aclFile, error))
-
-	def _createInstanceMethods(self):
-		protectedMethods = set()
-		for Class in (ExtendedConfigDataBackend, ConfigDataBackend, DepotserverBackend, HostControlBackend, HostControlSafeBackend):
-			methodnames = (name for name, _ in inspect.getmembers(Class, inspect.ismethod) if not name.startswith('_'))
-			for methodName in methodnames:
-				protectedMethods.add(methodName)
-
-		for methodName, functionRef in inspect.getmembers(self._backend, inspect.ismethod):
-			if methodName.startswith('_'):
-				# Not a public method
-				continue
-
-			argString, callString = getArgAndCallString(functionRef)
-
-			if methodName in protectedMethods:
-				logger.debug2(u"Protecting %s method '%s'" % (Class.__name__, methodName))
-				exec(u'def %s(self, %s): return self._executeMethodProtected("%s", %s)' % (methodName, argString, methodName, callString))
-			else:
-				logger.debug2(u"Not protecting %s method '%s'" % (Class.__name__, methodName))
-				exec(u'def %s(self, %s): return self._executeMethod("%s", %s)' % (methodName, argString, methodName, callString))
-
-			setattr(self, methodName, types.MethodType(eval(methodName), self))
-
-	def _authenticateUser(self):
-		'''
-		Authenticate a user by the underlying operating system.
-
-		:raises BackendAuthenticationError: If authentication fails.
-		'''
-		if os.name == 'posix':
-			self._pamAuthenticateUser()
-		elif os.name == 'nt':
-			self._winAuthenticateUser()
-		else:
-			raise NotImplementedError("Sorry, operating system '%s' not supported yet!" % os.name)
-
-	def _winAuthenticateUser(self):
-		'''
-		Authenticate a user by Windows-Login on current machine
-
-		:raises BackendAuthenticationError: If authentication fails.
-		'''
-		logger.confidential(u"Trying to authenticate user '%s' with password '%s' by win32security" % (self._username, self._password))
-
-		try:
-			win32security.LogonUser(self._username, 'None', self._password, win32security.LOGON32_LOGON_NETWORK, win32security.LOGON32_PROVIDER_DEFAULT)
-			if self._forceGroups is not None:
-				self._userGroups = set(self._forceGroups)
-				logger.info(u"Forced groups for user '%s': %s" % (self._username, self._userGroups))
-			else:
-				gresume = 0
-				while True:
-					(groups, total, gresume) = win32net.NetLocalGroupEnum(None, 0, gresume)
-					for groupname in (u['name'] for u in groups):
-						logger.debug2(u"Found group '%s'" % groupname)
-						uresume = 0
-						while True:
-							(users, total, uresume) = win32net.NetLocalGroupGetMembers(None, groupname, 0, uresume)
-							for sid in (u['sid'] for u in users):
-								(username, domain, type) = win32security.LookupAccountSid(None, sid)
-								if username.lower() == self._username.lower():
-									self._userGroups.add(groupname)
-									logger.debug(u"User {0!r} is member of group {1!r}", self._username, groupname)
-							if uresume == 0:
-								break
-						if gresume == 0:
-							break
-		except Exception as e:
-			raise BackendAuthenticationError(u"Win32security authentication failed for user '%s': %s" % (self._username, e))
-
-	def _pamAuthenticateUser(self):
-		'''
-		Authenticate a user by PAM (Pluggable Authentication Modules).
-		Important: the uid running this code needs access to /etc/shadow
-		if os uses traditional unix authentication mechanisms.
-
-		:raises BackendAuthenticationError: If authentication fails.
-		'''
-		logger.confidential(u"Trying to authenticate user {0!r} with password {1!r} by PAM", self._username, self._password)
-
-		class AuthConv:
-			''' Handle PAM conversation '''
-			def __init__(self, user, password):
-				self.user = user
-				self.password = password
-
-			def __call__(self, auth, query_list, userData=None):
-				response = []
-				for (query, qtype) in query_list:
-					logger.debug(u"PAM conversation: query {0!r}, type {1!r}", query, qtype)
-					if qtype == PAM.PAM_PROMPT_ECHO_ON:
-						response.append((self.user, 0))
-					elif qtype == PAM.PAM_PROMPT_ECHO_OFF:
-						response.append((self.password, 0))
-					elif qtype in (PAM.PAM_ERROR_MSG, PAM.PAM_TEXT_INFO):
-						response.append(('', 0))
-					else:
-						return None
-
-				return response
-
-		logger.debug2(u"Attempting PAM authentication as user {0!r}...", self._username)
-		try:
-			# Create instance
-			auth = PAM.pam()
-			auth.start(self._pamService)
-			# Authenticate
-			auth.set_item(PAM.PAM_CONV, AuthConv(self._username, self._password))
-			# Set the tty
-			# Workaround for:
-			#   If running as daemon without a tty the following error
-			#   occurs with older versions of pam:
-			#      pam_access: couldn't get the tty name
-			try:
-				auth.set_item(PAM.PAM_TTY, '/dev/null')
-			except Exception:
-				pass
-			auth.authenticate()
-			auth.acct_mgmt()
-			logger.debug2("PAM authentication successful.")
-
-			if self._forceGroups is not None:
-				self._userGroups = set(self._forceGroups)
-				logger.info(u"Forced groups for user '%s': %s" % (self._username, self._userGroups))
-			else:
-				logger.debug("Reading groups of user...")
-				primaryGroup = forceUnicode(grp.getgrgid(pwd.getpwnam(self._username)[3])[0])
-				logger.debug(u"Primary group of user {0!r} is {1!r}", self._username, primaryGroup)
-
-				self._userGroups = set(forceUnicode(group[0]) for group in grp.getgrall() if self._username in group[3])
-				self._userGroups.add(primaryGroup)
-				logger.debug(u"User {0!r} is member of groups: {1}", self._username, self._userGroups)
-		except Exception as e:
-			raise BackendAuthenticationError(u"PAM authentication failed for user '%s': %s" % (self._username, e))
-
-	def _isMemberOfGroup(self, ids):
-		for groupId in forceUnicodeList(ids):
-			if groupId in self._userGroups:
-				return True
-		return False
-
-	def _isUser(self, ids):
-		return forceBool(self._username in forceUnicodeList(ids))
-
-	def _isOpsiDepotserver(self, ids=[]):
-		if not self._host or not isinstance(self._host, OpsiDepotserver):
-			return False
-		if not ids:
-			return True
-
-		for hostId in forceUnicodeList(ids):
-			if hostId == self._host.id:
-				return True
-		return False
-
-	def _isOpsiClient(self, ids=[]):
-		if not self._host or not isinstance(self._host, OpsiClient):
-			return False
-
-		if not ids:
-			return True
-
-		return forceBool(self._host.id in forceUnicodeList(ids))
-
-	def _isSelf(self, **params):
-		if not params:
-			return False
-		for (param, value) in params.items():
-			if isinstance(value, types.ClassType) and issubclass(value, Object) and (value.id == self._username):
-				return True
-			if param in ('id', 'objectId', 'hostId', 'clientId', 'serverId', 'depotId') and (value == self._username):
-				return True
-		return False
-
-	def _executeMethod(self, methodName, **kwargs):
-		meth = getattr(self._backend, methodName)
-		return meth(**kwargs)
-
-	def _executeMethodProtected(self, methodName, **kwargs):
-		granted = False
-		newKwargs = {}
-		acls = []
-		logger.debug(u"Access control for method {0!r} with params {1!r}", methodName, kwargs)
-		for regex, acl in self._acl:
-			logger.debug2(u"Testing if ACL pattern {0!r} matches method {1!r}", regex.pattern, methodName)
-			if not regex.search(methodName):
-				logger.debug2(u"No match -> skipping.")
-				continue
-
-			logger.debug(u"Found matching acl for method {1!r}: {0}", acl, methodName)
-			for entry in acl:
-				aclType = entry.get('type')
-				ids = entry.get('ids', [])
-				newGranted = False
-				if aclType == 'all':
-					newGranted = True
-				elif aclType == 'opsi_depotserver':
-					newGranted = self._isOpsiDepotserver(ids)
-				elif aclType == 'opsi_client':
-					newGranted = self._isOpsiClient(ids)
-				elif aclType == 'sys_group':
-					newGranted = self._isMemberOfGroup(ids)
-				elif aclType == 'sys_user':
-					newGranted = self._isUser(ids)
-				elif aclType == 'self':
-					newGranted = 'partial_object'
-				else:
-					logger.error(u"Unhandled acl entry type: {0}", aclType)
-					continue
-
-				if newGranted is False:
-					continue
-
-				if entry.get('denyAttributes') or entry.get('allowAttributes'):
-					newGranted = 'partial_attributes'
-
-				if newGranted:
-					acls.append(entry)
-					granted = newGranted
-
-				if granted is True:
-					break
-			break
-
-		logger.debug("Method {0!r} using acls: {1}", methodName, acls)
-		if granted is True:
-			logger.debug(u"Full access to method {0!r} granted to user {1!r} by acl {2!r}", methodName, self._username, acls[0])
-			newKwargs = kwargs
-		elif granted is False:
-			raise BackendPermissionDeniedError(u"Access to method '%s' denied for user '%s'" % (methodName, self._username))
-		else:
-			logger.debug(u"Partial access to method {0!r} granted to user {1!r} by acls {2!r}", methodName, self._username, acls)
-			try:
-				newKwargs = self._filterParams(kwargs, acls)
-				if not newKwargs:
-					raise BackendPermissionDeniedError(u"No allowed param supplied")
-			except Exception as e:
-				logger.logException(e, LOG_INFO)
-				raise BackendPermissionDeniedError(u"Access to method '%s' denied for user '%s': %s" % (methodName, self._username, e))
-
-		logger.debug2("newKwargs: {0}", newKwargs)
-
-		meth = getattr(self._backend, methodName)
-		result = meth(**newKwargs)
-
-		if granted is True:
-			return result
-
-		return self._filterResult(result, acls)
-
-	def _filterParams(self, params, acls):
-		logger.debug(u"Filtering params: {0}", params)
-		for (key, value) in params.items():
-			valueList = forceList(value)
-			if not valueList:
-				continue
-
-			if issubclass(valueList[0].__class__, BaseObject) or isinstance(valueList[0], dict):
-				valueList = self._filterObjects(valueList, acls, exceptionOnTruncate=False)
-				if isinstance(value, list):
-					params[key] = valueList
-				else:
-					if valueList:
-						params[key] = valueList[0]
-					else:
-						del params[key]
-		return params
-
-	def _filterResult(self, result, acls):
-		if result:
-			resultList = forceList(result)
-			if issubclass(resultList[0].__class__, BaseObject) or isinstance(resultList[0], dict):
-				resultList = self._filterObjects(result, acls, exceptionOnTruncate=False, exceptionIfAllRemoved=False)
-				if isinstance(result, list):
-					return resultList
-				else:
-					if resultList:
-						return resultList[0]
-					else:
-						return None
-		return result
-
-	def _filterObjects(self, objects, acls, exceptionOnTruncate=True, exceptionIfAllRemoved=True):
-		logger.info(u"Filtering objects by acls")
-		newObjects = []
-		for obj in forceList(objects):
-			isDict = isinstance(obj, dict)
-			if isDict:
-				objHash = obj
-			else:
-				objHash = obj.toHash()
-
-			allowedAttributes = set()
-			for acl in acls:
-				if acl.get('type') == 'self':
-					objectId = None
-					for identifier in ('id', 'objectId', 'hostId', 'clientId', 'depotId', 'serverId'):
-						try:
-							objectId = objHash[identifier]
-							break
-						except KeyError:
-							pass
-
-					if not objectId or objectId != self._username:
-						continue
-
-				if acl.get('allowAttributes'):
-					attributesToAdd = acl['allowAttributes']
-				elif acl.get('denyAttributes'):
-					attributesToAdd = (
-						attribute for attribute in objHash
-						if attribute not in acl['denyAttributes']
-					)
-				else:
-					attributesToAdd = objHash.keys()
-
-				for attribute in attributesToAdd:
-					allowedAttributes.add(attribute)
-
-			if not allowedAttributes:
-				continue
-
-			if not isDict:
-				allowedAttributes.add('type')
-
-				for attribute in mandatoryConstructorArgs(obj.__class__):
-					allowedAttributes.add(attribute)
-
-			for key in objHash.keys():
-				if key not in allowedAttributes:
-					if exceptionOnTruncate:
-						raise BackendPermissionDeniedError(u"Access to attribute '%s' denied" % key)
-					del objHash[key]
-
-			if isDict:
-				newObjects.append(objHash)
-			else:
-				newObjects.append(obj.__class__.fromHash(objHash))
-
-		orilen = len(objects)
-		newlen = len(newObjects)
-		if newlen < orilen:
-			logger.warning(u"{0} objects removed by acl, {1} objects left".format((orilen - newlen), newlen))
-			if newlen == 0 and exceptionIfAllRemoved:
-				raise BackendPermissionDeniedError(u"Access denied")
-
-		return newObjects
-
-
-def backendManagerFactory(user, password, dispatchConfigFile, backendConfigDir,
-				extensionConfigDir, aclFile, depotId, postpath, context, **kwargs):
-	backendManager = None
-	if len(postpath) == 2 and postpath[0] == 'backend':
-		backendManager = BackendManager(
-			backend=postpath[1],
-			accessControlContext=context,
-			backendConfigDir=backendConfigDir,
-			aclFile=aclFile,
-			username=user,
-			password=password,
-			**kwargs
-		)
-	elif len(postpath) == 2 and postpath[0] == 'extend':
-		extendPath = postpath[1]
-		if not re.search(r'^[a-zA-Z0-9_-]+$', extendPath):
-			raise ValueError(u"Extension config path '%s' refused" % extendPath)
-		backendManager = BackendManager(
-			dispatchConfigFile=dispatchConfigFile,
-			backendConfigDir=backendConfigDir,
-			extensionConfigDir=os.path.join(extensionConfigDir, extendPath),
-			aclFile=aclFile,
-			accessControlContext=context,
-			depotBackend=bool(depotId),
-			hostControlBackend=True,
-			hostControlSafeBackend=True,
-			username=user,
-			password=password,
-			**kwargs
-		)
-	else:
-		backendManager = BackendManager(
-			dispatchConfigFile=dispatchConfigFile,
-			backendConfigDir=backendConfigDir,
-			extensionConfigDir=extensionConfigDir,
-			aclFile=aclFile,
-			accessControlContext=context,
-			depotBackend=bool(depotId),
-			hostControlBackend=True,
-			hostControlSafeBackend=True,
-			username=user,
-			password=password,
-			**kwargs
-		)
-
-	return backendManager
->>>>>>> c5cfd2d2
+)