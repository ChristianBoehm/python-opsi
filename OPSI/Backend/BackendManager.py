--- conflicted
+++ resolved
@@ -60,14 +60,10 @@
 	import win32net
 	import win32security
 
-<<<<<<< HEAD
 __all__ = (
 	'BackendManager', 'BackendDispatcher', 'BackendExtender',
 	'BackendAccessControl', 'backendManagerFactory'
 )
-=======
-__version__ = '4.0.7.46'
->>>>>>> 80c79faf
 
 logger = Logger()
 
