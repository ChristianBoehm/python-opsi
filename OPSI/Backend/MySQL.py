# -*- coding: utf-8 -*-

# This module is part of the desktop management solution opsi
# (open pc server integration) http://www.opsi.org
<<<<<<< HEAD
# Copyright (C) 2013-2017 uib GmbH <info@uib.de>
=======
# Copyright (C) 2013-2018 uib GmbH <info@uib.de>
>>>>>>> 2c424c1e
# All rights reserved.

# This program is free software: you can redistribute it and/or modify
# it under the terms of the GNU Affero General Public License as
# published by the Free Software Foundation, either version 3 of the
# License, or (at your option) any later version.

# This program is distributed in the hope that it will be useful,
# but WITHOUT ANY WARRANTY; without even the implied warranty of
# MERCHANTABILITY or FITNESS FOR A PARTICULAR PURPOSE.  See the
# GNU Affero General Public License for more details.

# You should have received a copy of the GNU Affero General Public License
# along with this program.  If not, see <http://www.gnu.org/licenses/>.
"""
MySQL-Backend

:copyright: uib GmbH <info@uib.de>
:author: Jan Schneider <j.schneider@uib.de>
:author: Erol Ueluekmen <e.ueluekmen@uib.de>
:author: Niko Wenselowski <n.wenselowski@uib.de>
:license: GNU Affero GPL version 3
"""

import base64
import warnings
import time
import threading
from hashlib import md5

import MySQLdb
from MySQLdb.constants import FIELD_TYPE
from MySQLdb.converters import conversions
from sqlalchemy import pool
from twisted.conch.ssh import keys

from OPSI.Exceptions import (
	BackendIOError, BackendBadValueError, BackendUnableToConnectError)
from OPSI.Logger import Logger
from OPSI.Types import forceInt, forceUnicode
from OPSI.Backend.Backend import ConfigDataBackend
from OPSI.Backend.SQL import (
	onlyAllowSelect, SQL, SQLBackend, SQLBackendObjectModificationTracker)

__all__ = (
	'ConnectionPool', 'MySQL', 'MySQLBackend',
	'MySQLBackendObjectModificationTracker'
)

logger = Logger()

MYSQL_SERVER_HAS_GONE_AWAY_ERROR_CODE = 2006
# 2006: 'MySQL server has gone away'
DEADLOCK_FOUND_WHEN_TRYING_TO_GET_LOCK_ERROR_CODE = 1213
# 1213: 'Deadlock found when trying to get lock; try restarting transaction'


class ConnectionPool(object):
	# Storage for the instance reference
	__instance = None

	def __init__(self, **kwargs):
		""" Create singleton instance """

		# Check whether we already have an instance
		if ConnectionPool.__instance is None:
			logger.debug(u"Creating ConnectionPool instance")
			# Create and remember instance
			poolArgs = {}
			for key in ('pool_size', 'max_overflow', 'timeout'):
				try:
					poolArgs[key] = kwargs[key]
					del kwargs[key]
				except KeyError:
					pass

			def getConnection():
				return MySQLdb.connect(**kwargs)

			ConnectionPool.__instance = pool.QueuePool(getConnection, **poolArgs)
			con = ConnectionPool.__instance.connect()
			con.autocommit(False)
			con.close()

		# Store instance reference as the only member in the handle
		self.__dict__['_ConnectionPool__instance'] = ConnectionPool.__instance

	def destroy(self):
		logger.debug(u"Destroying ConnectionPool instance")
		ConnectionPool.__instance = None

	def __getattr__(self, attr):
		""" Delegate access to implementation """
		return getattr(self.__instance, attr)

	def __setattr__(self, attr, value):
		""" Delegate access to implementation """
		return setattr(self.__instance, attr, value)


class MySQL(SQL):

	AUTOINCREMENT = 'AUTO_INCREMENT'
	ALTER_TABLE_CHANGE_SUPPORTED = True
	ESCAPED_BACKSLASH = "\\\\"
	ESCAPED_APOSTROPHE = "\\\'"
	ESCAPED_ASTERISK = "\\*"
	doCommit = True

	_transactionLock = threading.Lock()

	def __init__(self, **kwargs):
		self._address = u'localhost'
		self._username = u'opsi'
		self._password = u'opsi'
		self._database = u'opsi'
		self._databaseCharset = 'utf8'
		self._connectionPoolSize = 20
		self._connectionPoolMaxOverflow = 10
		self._connectionPoolTimeout = 30

		# Parse arguments
		for (option, value) in kwargs.items():
			option = option.lower()
			if option == 'address':
				self._address = forceUnicode(value)
			elif option == 'username':
				self._username = forceUnicode(value)
			elif option == 'password':
				self._password = forceUnicode(value)
			elif option == 'database':
				self._database = forceUnicode(value)
			elif option == 'databasecharset':
				self._databaseCharset = str(value)
			elif option == 'connectionpoolsize':
				self._connectionPoolSize = forceInt(value)
			elif option == 'connectionpoolmaxoverflow':
				self._connectionPoolMaxOverflow = forceInt(value)
			elif option == 'connectionpooltimeout':
				self._connectionPoolTimeout = forceInt(value)

		self._pool = None
		self._createConnectionPool()
		logger.debug(u'MySQL created: %s' % self)

	def __repr__(self):
		return u'<{0}(address={1!r})>'.format(self.__class__.__name__, self._address)

	def _createConnectionPool(self):
		logger.debug2(u"Creating connection pool")
		with self._transactionLock:
			if self._pool is not None:
				return

			conv = dict(conversions)
			conv[FIELD_TYPE.DATETIME] = str
			conv[FIELD_TYPE.TIMESTAMP] = str

			for tryNumber in (1, 2):
				try:
					self._pool = ConnectionPool(
						host=self._address,
						user=self._username,
						passwd=self._password,
						db=self._database,
						use_unicode=True,
						charset=self._databaseCharset,
						pool_size=self._connectionPoolSize,
						max_overflow=self._connectionPoolMaxOverflow,
						timeout=self._connectionPoolTimeout,
						conv=conv
					)
					break
				except Exception as error:
					logger.logException(error)

					if tryNumber < 2:
						secondsToWait = 5
						logger.debug(
							u"We are waiting {0} seconds before trying "
							u"an reconnect.".format(secondsToWait)
						)
						for _ in range(secondsToWait * 10):
							time.sleep(0.1)
						continue

					raise BackendIOError(u"Failed to connect to database '%s' address '%s': %s" % (self._database, self._address, error))

	def connect(self, cursorType=None):
		"""
		Connect to the MySQL server.
		If `cursorType` is given this type will be used as the cursor.
<<<<<<< HEAD

		Establishing a connection will be tried multiple times.
		If no connection can be made during this an exception will be
		raised.

		:param cursorType: The class of the cursor to use. \
Defaults to :py:class:MySQLdb.cursors.DictCursor:.
		:raises BackendUnableToConnectError: In case no connection can be established.
		:return: The connection and the corresponding cursor.
		"""
		retryLimit = 10

=======

		Establishing a connection will be tried multiple times.
		If no connection can be made during this an exception will be
		raised.

		:param cursorType: The class of the cursor to use. \
Defaults to :py:class:MySQLdb.cursors.DictCursor:.
		:raises BackendIOError: In case no connection can be established.
		:return: The connection and the corresponding cursor.
		"""
		retryLimit = 10

>>>>>>> 2c424c1e
		cursorType = cursorType or MySQLdb.cursors.DictCursor

		for retryCount in range(retryLimit):
			try:
<<<<<<< HEAD
				if retryCount > 0:
					self._createConnectionPool()
				logger.debug2(u"Connecting to connection pool")
				self._transactionLock.acquire()
				logger.debug2(u"Got thread lock")
				logger.debug2(u"Connection pool status: {0}", self._pool.status())
=======
				# We create an connection pool in any case.
				# If a pool exists the function will return very fast.
				self._createConnectionPool()

				logger.debug2(u"Connecting to connection pool")
				self._transactionLock.acquire()
				logger.debug(u"Connection pool status: {0}", self._pool.status())
>>>>>>> 2c424c1e
				conn = self._pool.connect()
				conn.autocommit(False)
				cursor = conn.cursor(cursorType)
				break
			except Exception as connectionError:
				logger.debug(u"MySQL connection error: {0!r}", connectionError)
				errorCode = connectionError.args[0]
<<<<<<< HEAD
				if errorCode == MYSQL_SERVER_HAS_GONE_AWAY_ERROR_CODE:
					logger.notice(u'MySQL server has gone away (Code {1}) - restarting connection: retry #{0}', retryCount, errorCode)
					self._transactionLock.release()
					logger.debug2(u"Thread lock released")
					time.sleep(0.1)
				else:
					logger.error(u'Unexpected database error: {0}', connectionError)
					self._transactionLock.release()
					logger.debug2(u"Thread lock released")
					raise
		else:
			raise BackendUnableToConnectError(u"Unable to connnect to mysql server. Giving up after {0} retries!".format(retryLimit))
=======
				self._transactionLock.release()
				logger.debug2(u"Lock released")

				if errorCode == 2006:
					# 2006: 'MySQL server has gone away'
					logger.notice(u'MySQL server has gone away (Code {1}) - restarting connection: retry #{0}', retryCount, errorCode)
					time.sleep(0.1)
				else:
					logger.error(u'Unexpected database error: {0}', connectionError)
					raise
		else:
			logger.debug2("Destroying connection pool.")
			self._pool.destroy()
			self._pool = None

			self._transactionLock.release()
			logger.debug2(u"Lock released")

			raise BackendIOError(u"Unable to connnect to mysql server. Giving up after {0} retries!".format(retryLimit))
>>>>>>> 2c424c1e

		return (conn, cursor)

	def close(self, conn, cursor):
		try:
			cursor.close()
			conn.close()
		finally:
			self._transactionLock.release()

	def getSet(self, query):
		logger.debug2(u"getSet: {0}", query)
		(conn, cursor) = self.connect()

		try:
			try:
				self.execute(query, conn, cursor)
			except Exception as e:
				logger.debug(u"Execute error: %s" % e)
				if e[0] != MYSQL_SERVER_HAS_GONE_AWAY_ERROR_CODE:
					raise

				(conn, cursor) = self.connect()
				self.execute(query, conn, cursor)

			valueSet = cursor.fetchall()
		finally:
			self.close(conn, cursor)

		return valueSet or []

	def getRows(self, query):
		logger.debug2(u"getRows: {0}", query)
		onlyAllowSelect(query)

		(conn, cursor) = self.connect(cursorType=MySQLdb.cursors.Cursor)
		valueSet = []
		try:
			try:
				self.execute(query, conn, cursor)
			except Exception as e:
				logger.debug(u"Execute error: %s" % e)
				if e[0] != MYSQL_SERVER_HAS_GONE_AWAY_ERROR_CODE:
					raise

				(conn, cursor) = self.connect(cursorType=MySQLdb.cursors.Cursor)
				self.execute(query, conn, cursor)

			valueSet = cursor.fetchall()
			if not valueSet:
				logger.debug(u"No result for query {0!r}", query)
				valueSet = []
		finally:
			self.close(conn, cursor)

		return valueSet

	def getRow(self, query, conn=None, cursor=None):
		logger.debug2(u"getRow: {0}", query)
		closeConnection = True
		if conn and cursor:
			logger.debug(u"TRANSACTION: conn and cursor given, so we should not close the connection.")
			closeConnection = False
		else:
			(conn, cursor) = self.connect()
		row = {}
		try:
			try:
				self.execute(query, conn, cursor)
			except Exception as e:
				logger.debug(u"Execute error: {0!r}", e)
				if e[0] != MYSQL_SERVER_HAS_GONE_AWAY_ERROR_CODE:
					raise

				(conn, cursor) = self.connect()
				self.execute(query, conn, cursor)
			row = cursor.fetchone()
			if not row:
				logger.debug(u"No result for query {0!r}", query)
				row = {}
			else:
				logger.debug2(u"Result: {0!r}", row)
		finally:
			if closeConnection:
				self.close(conn, cursor)
		return row

	def insert(self, table, valueHash, conn=None, cursor=None):
		closeConnection = True
		if conn and cursor:
			logger.debug(u"TRANSACTION: conn and cursor given, so we should not close the connection.")
			closeConnection = False
		else:
			(conn, cursor) = self.connect()
		result = -1
		try:
			colNames = []
			values = []
			for (key, value) in valueHash.items():
				colNames.append(u"`{0}`".format(key))
				if value is None:
					values.append(u"NULL")
				elif isinstance(value, bool):
					if value:
						values.append(u"1")
					else:
						values.append(u"0")
				elif isinstance(value, (float, long, int)):
					values.append(u"{0}".format(value))
				elif isinstance(value, str):
					values.append(u"\'{0}\'".format(self.escapeApostrophe(self.escapeBackslash(value.decode("utf-8")))))
				else:
					values.append(u"\'{0}\'".format(self.escapeApostrophe(self.escapeBackslash(value))))

			query = u'INSERT INTO `{0}` ({1}) VALUES ({2});'.format(table, ', '.join(colNames), ', '.join(values))
			logger.debug2(u"insert: {0}", query)
			try:
				self.execute(query, conn, cursor)
			except Exception as e:
				logger.debug(u"Execute error: {0!r}", e)
				if e[0] != MYSQL_SERVER_HAS_GONE_AWAY_ERROR_CODE:
					raise

				(conn, cursor) = self.connect()
				self.execute(query, conn, cursor)
			result = cursor.lastrowid
		finally:
			if closeConnection:
				self.close(conn, cursor)
		return result

	def update(self, table, where, valueHash, updateWhereNone=False):
		(conn, cursor) = self.connect()
		result = 0
		try:
			if not valueHash:
				raise BackendBadValueError(u"No values given")
			query = []
			for (key, value) in valueHash.items():
				if value is None:
					if not updateWhereNone:
						continue

					value = u"NULL"
				elif isinstance(value, bool):
					if value:
						value = u"1"
					else:
						value = u"0"
				elif isinstance(value, (float, long, int)):
					value = u"%s" % value
				elif isinstance(value, str):
					value = u"\'{0}\'".format(self.escapeApostrophe(self.escapeBackslash(value.decode("utf-8"))))
				else:
					value = u"\'{0}\'".format(self.escapeApostrophe(self.escapeBackslash(value)))

				query.append(u"`{0}` = {1}".format(key, value))

			query = u"UPDATE `{0}` SET {1} WHERE {2};".format(table, ', '.join(query), where)
			logger.debug2(u"update: {0}", query)
			try:
				self.execute(query, conn, cursor)
			except Exception as e:
				logger.debug(u"Execute error: {0!r}", e)
				if e[0] != MYSQL_SERVER_HAS_GONE_AWAY_ERROR_CODE:
					raise

				(conn, cursor) = self.connect()
				self.execute(query, conn, cursor)
			result = cursor.rowcount
		finally:
			self.close(conn, cursor)
		return result

	def delete(self, table, where, conn=None, cursor=None):
		if conn and cursor:
			logger.debug(u"TRANSACTION: conn and cursor given, so we should not close the connection.")
			closeConnection = False
		else:
			closeConnection = True
			(conn, cursor) = self.connect()

		result = 0
		try:
			query = u"DELETE FROM `%s` WHERE %s;" % (table, where)
			logger.debug2(u"delete: {0}", query)
			try:
				self.execute(query, conn, cursor)
			except Exception as e:
				logger.debug(u"Execute error: {0}", e)
				if e[0] != MYSQL_SERVER_HAS_GONE_AWAY_ERROR_CODE:
					raise

				conn, cursor = self.connect()
				self.execute(query, conn, cursor)

			result = cursor.rowcount
		finally:
			if closeConnection:
				self.close(conn, cursor)

		return result

	def execute(self, query, conn=None, cursor=None):
		if conn and cursor:
			needClose = False
		else:
			needClose = True
			conn, cursor = self.connect()

		res = None
		try:
			query = forceUnicode(query)
			logger.debug2(u"SQL query: {0}", query)
			res = cursor.execute(query)
			if self.doCommit:
				conn.commit()
		finally:
			if needClose:
				self.close(conn, cursor)
		return res

	def getTables(self):
		# Hardware audit database
		tables = {}
		logger.debug(u"Current tables:")
		for i in self.getSet(u'SHOW TABLES;'):
			tableName = i.values()[0]
			logger.debug2(u" [ {0} ]", tableName)
			tables[tableName] = [j['Field'] for j in self.getSet(u'SHOW COLUMNS FROM `%s`' % tableName)]
			logger.debug2("Fields in {0}: {1}", tableName, tables[tableName])
		return tables

	def getTableCreationOptions(self, table):
		if table in ('SOFTWARE', 'SOFTWARE_CONFIG') or table.startswith(('HARDWARE_DEVICE_', 'HARDWARE_CONFIG_')):
			return u'ENGINE=MyISAM DEFAULT CHARSET utf8 COLLATE utf8_general_ci;'
		return u'ENGINE=InnoDB DEFAULT CHARSET utf8 COLLATE utf8_general_ci'


class MySQLBackend(SQLBackend):

	def __init__(self, **kwargs):
		self._name = 'mysql'

		SQLBackend.__init__(self, **kwargs)

		self._sql = MySQL(**kwargs)

		warnings.showwarning = self._showwarning

		self._licenseManagementEnabled = True
		self._licenseManagementModule = False
		self._sqlBackendModule = False

		backendinfo = self._context.backend_info()
		modules = backendinfo['modules']
		helpermodules = backendinfo['realmodules']

		if not all(key in modules for key in ('expires', 'customer')):
			logger.info(
				"Missing important information about modules. "
				"Probably no modules file installed."
			)
		elif not modules.get('customer'):
			logger.error(u"Disabling mysql backend and license management module: no customer in modules file")
		elif not modules.get('valid'):
			logger.error(u"Disabling mysql backend and license management module: modules file invalid")
		elif (modules.get('expires', '') != 'never') and (time.mktime(time.strptime(modules.get('expires', '2000-01-01'), "%Y-%m-%d")) - time.time() <= 0):
			logger.error(u"Disabling mysql backend and license management module: modules file expired")
		else:
			logger.info(u"Verifying modules file signature")
			publicKey = keys.Key.fromString(data=base64.decodestring('AAAAB3NzaC1yc2EAAAADAQABAAABAQCAD/I79Jd0eKwwfuVwh5B2z+S8aV0C5suItJa18RrYip+d4P0ogzqoCfOoVWtDojY96FDYv+2d73LsoOckHCnuh55GA0mtuVMWdXNZIE8Avt/RzbEoYGo/H0weuga7I8PuQNC/nyS8w3W8TH4pt+ZCjZZoX8S+IizWCYwfqYoYTMLgB0i+6TCAfJj3mNgCrDZkQ24+rOFS4a8RrjamEz/b81noWl9IntllK1hySkR+LbulfTGALHgHkDUlk0OSu+zBPw/hcDSOMiDQvvHfmR4quGyLPbQ2FOVm1TzE0bQPR+Bhx4V8Eo2kNYstG2eJELrz7J1TJI0rCjpB+FQjYPsP')).keyObject
			data = u''
			mks = modules.keys()
			mks.sort()
			for module in mks:
				if module in ('valid', 'signature'):
					continue

				if module in helpermodules:
					val = helpermodules[module]
					if int(val) > 0:
						modules[module] = True
				else:
					val = modules[module]
					if val is False:
						val = 'no'
					if val is True:
						val = 'yes'

				data += u'%s = %s\r\n' % (module.lower().strip(), val)

			if not bool(publicKey.verify(md5(data).digest(), [long(modules['signature'])])):
				logger.error(u"Disabling mysql backend and license management module: modules file invalid")
			else:
				logger.info(u"Modules file signature verified (customer: %s)" % modules.get('customer'))

				if modules.get('license_management'):
					self._licenseManagementModule = True

				if modules.get('mysql_backend'):
					self._sqlBackendModule = True

		logger.debug(u'MySQLBackend created: %s' % self)

	def _showwarning(self, message, category, filename, lineno, line=None, file=None):
		# logger.warning(u"%s (file: %s, line: %s)" % (message, filename, lineno))
		if str(message).startswith('Data truncated for column'):
			logger.error(message)
		else:
			logger.warning(message)

	def _createTableHost(self):
		logger.debug(u'Creating table HOST')
		# MySQL uses some defaults for a row that specifies TIMESTAMP as
		# type without giving DEFAULT or ON UPDATE constraints that
		# result in hosts always having the current time in created and
		# lastSeen. We do not want this behaviour, so we need to specify
		# our DEFAULT.
		# More information about the defaults can be found in the MySQL
		# handbook:
		#   https://dev.mysql.com/doc/refman/5.1/de/timestamp-4-1.html
		table = u'''CREATE TABLE `HOST` (
				`hostId` varchar(255) NOT NULL,
				`type` varchar(30),
				`description` varchar(100),
				`notes` varchar(500),
				`hardwareAddress` varchar(17),
				`ipAddress` varchar(15),
				`inventoryNumber` varchar(30),
				`created` TIMESTAMP DEFAULT CURRENT_TIMESTAMP,
				`lastSeen` TIMESTAMP,
				`opsiHostKey` varchar(32),
				`oneTimePassword` varchar(32),
				`maxBandwidth` integer,
				`depotLocalUrl` varchar(128),
				`depotRemoteUrl` varchar(255),
				`depotWebdavUrl` varchar(255),
				`repositoryLocalUrl` varchar(128),
				`repositoryRemoteUrl` varchar(255),
				`networkAddress` varchar(31),
				`isMasterDepot` bool,
				`masterDepotId` varchar(255),
				`workbenchLocalUrl` varchar(128),
				`workbenchRemoteUrl` varchar(255),
				PRIMARY KEY (`hostId`)
			) %s;''' % self._sql.getTableCreationOptions('HOST')
		logger.debug(table)
		self._sql.execute(table)
		self._sql.execute('CREATE INDEX `index_host_type` on `HOST` (`type`);')

	# Overwriting productProperty_insertObject and
	# productProperty_updateObject to implement Transaction
	def productProperty_insertObject(self, productProperty):
		self._requiresEnabledSQLBackendModule()
		ConfigDataBackend.productProperty_insertObject(self, productProperty)
		data = self._objectToDatabaseHash(productProperty)
		possibleValues = data['possibleValues']
		defaultValues = data['defaultValues']
		if possibleValues is None:
			possibleValues = []
		if defaultValues is None:
			defaultValues = []
		del data['possibleValues']
		del data['defaultValues']

		where = self._uniqueCondition(productProperty)
		if self._sql.getRow('select * from `PRODUCT_PROPERTY` where %s' % where):
			self._sql.update('PRODUCT_PROPERTY', where, data, updateWhereNone=True)
		else:
			self._sql.insert('PRODUCT_PROPERTY', data)

		if possibleValues is not None:
			(conn, cursor) = self._sql.connect()
			myTransactionSuccess = False
			myMaxRetryTransaction = 10
			myRetryTransactionCounter = 0
			while (not myTransactionSuccess) and (myRetryTransactionCounter < myMaxRetryTransaction):
				try:
					myRetryTransactionCounter += 1
					# transaction
					cursor.execute("SET SESSION TRANSACTION ISOLATION LEVEL SERIALIZABLE")
					self._sql.doCommit = False
					conn.begin()
					logger.debug2(u'Start Transaction: delete from ppv %d' % myRetryTransactionCounter)

					self._sql.delete('PRODUCT_PROPERTY_VALUE', where, conn, cursor)
					conn.commit()
					myTransactionSuccess = True
				except Exception as e:
					logger.debug(u"Execute error: %s" % e)
					if e.args[0] == 1213:
						# 1213: 'Deadlock found when trying to get lock; try restarting transaction'
						# 1213: May be table locked because of concurrent access - retrying
						myTransactionSuccess = False
						if myRetryTransactionCounter >= myMaxRetryTransaction:
							logger.error(u'Table locked (Code 2013) - giving up after %d retries' % myRetryTransactionCounter)
							raise
						else:
							logger.notice(u'Table locked (Code 2013) - restarting Transaction')
							time.sleep(0.1)
					else:
						logger.error(u'Unknown DB Error: %s' % str(e))
						raise

				logger.debug2(u'End Transaction')
				self._sql.doCommit = True
				logger.debug2(u'doCommit set to true')
			self._sql.close(conn, cursor)

		(conn, cursor) = self._sql.connect()
		for value in possibleValues:
			try:
				# transform arguments for sql
				# from uniqueCondition
				if value in defaultValues:
					myPPVdefault = u"`isDefault` = 1"
				else:
					myPPVdefault = u"`isDefault` = 0"

				if isinstance(value, bool):
					if value:
						myPPVvalue = u"`value` = 1"
					else:
						myPPVvalue = u"`value` = 0"
				elif isinstance(value, (float, long, int)):
					myPPVvalue = u"`value` = %s" % (value)
				else:
					myPPVvalue = u"`value` = '%s'" % (self._sql.escapeApostrophe(self._sql.escapeBackslash(value)))
				myPPVselect = (
					u"select * from PRODUCT_PROPERTY_VALUE where "
					u"`propertyId` = '{0}' AND `productId` = '{1}' AND "
					u"`productVersion` = '{2}' AND "
					u"`packageVersion` = '{3}' AND {4} AND {5}".format(
						data['propertyId'],
						data['productId'],
						str(data['productVersion']),
						str(data['packageVersion']),
						myPPVvalue,
						myPPVdefault
					)
				)
				myTransactionSuccess = False
				myMaxRetryTransaction = 10
				myRetryTransactionCounter = 0
				while (not myTransactionSuccess) and (myRetryTransactionCounter < myMaxRetryTransaction):
					try:
						myRetryTransactionCounter += 1
						# transaction
						cursor.execute("SET SESSION TRANSACTION ISOLATION LEVEL SERIALIZABLE")
						self._sql.doCommit = False
						conn.begin()
						logger.debug2(u'Start Transaction: insert to ppv %d' % myRetryTransactionCounter)
						if not self._sql.getRow(myPPVselect, conn, cursor):
							# self._sql.doCommit = True
							logger.debug2(u'doCommit set to true')
							self._sql.insert('PRODUCT_PROPERTY_VALUE', {
								'productId': data['productId'],
								'productVersion': data['productVersion'],
								'packageVersion': data['packageVersion'],
								'propertyId': data['propertyId'],
								'value': value,
								'isDefault': (value in defaultValues)
								}, conn, cursor)
							conn.commit()
						else:
							conn.rollback()
						myTransactionSuccess = True
					except Exception as e:
						logger.debug(u"Execute error: %s" % e)
						if e.args[0] == DEADLOCK_FOUND_WHEN_TRYING_TO_GET_LOCK_ERROR_CODE:
							# 1213: May be table locked because of concurrent access - retrying
							myTransactionSuccess = False
							if myRetryTransactionCounter >= myMaxRetryTransaction:
								logger.error(u'Table locked (Code 2013) - giving up after %d retries' % myRetryTransactionCounter)
								raise
							else:
								logger.notice(u'Table locked (Code 2013) - restarting Transaction')
								time.sleep(0.1)
						else:
							logger.error(u'Unknown DB Error: %s' % str(e))
							raise

				logger.debug2(u'End Transaction')
			finally:
				self._sql.doCommit = True
				logger.debug2(u'doCommit set to true')
		self._sql.close(conn, cursor)

<<<<<<< HEAD
		def productProperty_updateObject(self, productProperty):
			self._requiresEnabledSQLBackendModule()
			ConfigDataBackend.productProperty_updateObject(self, productProperty)
			data = self._objectToDatabaseHash(productProperty)
			where = self._uniqueCondition(productProperty)
			possibleValues = data['possibleValues']
			defaultValues = data['defaultValues']
			if possibleValues is None:
				possibleValues = []
			if defaultValues is None:
				defaultValues = []
			del data['possibleValues']
			del data['defaultValues']
			self._sql.update('PRODUCT_PROPERTY', where, data)

			if possibleValues is not None:
				self._sql.delete('PRODUCT_PROPERTY_VALUE', where)

			for value in possibleValues:
				try:
					self._sql.doCommit = False
					logger.debug2(u'doCommit set to false')
					valuesExist = self._sql.getRow(
						u"select * from PRODUCT_PROPERTY_VALUE where "
						u"`propertyId` = '{0}' AND `productId` = '{1}' AND "
						u"`productVersion` = '{2}' AND `packageVersion` = '{3}' "
						u"AND `value` = '{4}' AND `isDefault` = {5}".format(
							data['propertyId'],
							data['productId'],
							str(data['productVersion']),
							str(data['packageVersion']),
							value,
							str(value in defaultValues)
						)
=======
	def productProperty_updateObject(self, productProperty):
		self._requiresEnabledSQLBackendModule()
		ConfigDataBackend.productProperty_updateObject(self, productProperty)
		data = self._objectToDatabaseHash(productProperty)
		where = self._uniqueCondition(productProperty)
		possibleValues = data['possibleValues']
		defaultValues = data['defaultValues']
		if possibleValues is None:
			possibleValues = []
		if defaultValues is None:
			defaultValues = []
		del data['possibleValues']
		del data['defaultValues']
		self._sql.update('PRODUCT_PROPERTY', where, data)

		if possibleValues is not None:
			self._sql.delete('PRODUCT_PROPERTY_VALUE', where)

		for value in possibleValues:
			try:
				self._sql.doCommit = False
				logger.debug2(u'doCommit set to false')
				valuesExist = self._sql.getRow(
					u"select * from PRODUCT_PROPERTY_VALUE where "
					u"`propertyId` = '{0}' AND `productId` = '{1}' AND "
					u"`productVersion` = '{2}' AND `packageVersion` = '{3}' "
					u"AND `value` = '{4}' AND `isDefault` = {5}".format(
						data['propertyId'],
						data['productId'],
						str(data['productVersion']),
						str(data['packageVersion']),
						value,
						str(value in defaultValues)
>>>>>>> 2c424c1e
					)
				)
				if not valuesExist:
					self._sql.doCommit = True
					logger.debug2(u'doCommit set to true')
					self._sql.insert('PRODUCT_PROPERTY_VALUE', {
						'productId': data['productId'],
						'productVersion': data['productVersion'],
						'packageVersion': data['packageVersion'],
						'propertyId': data['propertyId'],
						'value': value,
						'isDefault': (value in defaultValues)
						}
					)
			finally:
				self._sql.doCommit = True
				logger.debug2(u'doCommit set to true')


class MySQLBackendObjectModificationTracker(SQLBackendObjectModificationTracker):
	def __init__(self, **kwargs):
		SQLBackendObjectModificationTracker.__init__(self, **kwargs)
		self._sql = MySQL(**kwargs)
		self._createTables()<|MERGE_RESOLUTION|>--- conflicted
+++ resolved
@@ -2,11 +2,7 @@
 
 # This module is part of the desktop management solution opsi
 # (open pc server integration) http://www.opsi.org
-<<<<<<< HEAD
-# Copyright (C) 2013-2017 uib GmbH <info@uib.de>
-=======
 # Copyright (C) 2013-2018 uib GmbH <info@uib.de>
->>>>>>> 2c424c1e
 # All rights reserved.
 
 # This program is free software: you can redistribute it and/or modify
@@ -199,7 +195,6 @@
 		"""
 		Connect to the MySQL server.
 		If `cursorType` is given this type will be used as the cursor.
-<<<<<<< HEAD
 
 		Establishing a connection will be tried multiple times.
 		If no connection can be made during this an exception will be
@@ -212,40 +207,17 @@
 		"""
 		retryLimit = 10
 
-=======
-
-		Establishing a connection will be tried multiple times.
-		If no connection can be made during this an exception will be
-		raised.
-
-		:param cursorType: The class of the cursor to use. \
-Defaults to :py:class:MySQLdb.cursors.DictCursor:.
-		:raises BackendIOError: In case no connection can be established.
-		:return: The connection and the corresponding cursor.
-		"""
-		retryLimit = 10
-
->>>>>>> 2c424c1e
 		cursorType = cursorType or MySQLdb.cursors.DictCursor
 
 		for retryCount in range(retryLimit):
 			try:
-<<<<<<< HEAD
-				if retryCount > 0:
-					self._createConnectionPool()
-				logger.debug2(u"Connecting to connection pool")
-				self._transactionLock.acquire()
-				logger.debug2(u"Got thread lock")
-				logger.debug2(u"Connection pool status: {0}", self._pool.status())
-=======
 				# We create an connection pool in any case.
 				# If a pool exists the function will return very fast.
 				self._createConnectionPool()
 
 				logger.debug2(u"Connecting to connection pool")
 				self._transactionLock.acquire()
-				logger.debug(u"Connection pool status: {0}", self._pool.status())
->>>>>>> 2c424c1e
+				logger.debug2(u"Connection pool status: {0}", self._pool.status())
 				conn = self._pool.connect()
 				conn.autocommit(False)
 				cursor = conn.cursor(cursorType)
@@ -253,25 +225,11 @@
 			except Exception as connectionError:
 				logger.debug(u"MySQL connection error: {0!r}", connectionError)
 				errorCode = connectionError.args[0]
-<<<<<<< HEAD
-				if errorCode == MYSQL_SERVER_HAS_GONE_AWAY_ERROR_CODE:
-					logger.notice(u'MySQL server has gone away (Code {1}) - restarting connection: retry #{0}', retryCount, errorCode)
-					self._transactionLock.release()
-					logger.debug2(u"Thread lock released")
-					time.sleep(0.1)
-				else:
-					logger.error(u'Unexpected database error: {0}', connectionError)
-					self._transactionLock.release()
-					logger.debug2(u"Thread lock released")
-					raise
-		else:
-			raise BackendUnableToConnectError(u"Unable to connnect to mysql server. Giving up after {0} retries!".format(retryLimit))
-=======
+
 				self._transactionLock.release()
 				logger.debug2(u"Lock released")
 
-				if errorCode == 2006:
-					# 2006: 'MySQL server has gone away'
+				if errorCode == MYSQL_SERVER_HAS_GONE_AWAY_ERROR_CODE:
 					logger.notice(u'MySQL server has gone away (Code {1}) - restarting connection: retry #{0}', retryCount, errorCode)
 					time.sleep(0.1)
 				else:
@@ -285,8 +243,7 @@
 			self._transactionLock.release()
 			logger.debug2(u"Lock released")
 
-			raise BackendIOError(u"Unable to connnect to mysql server. Giving up after {0} retries!".format(retryLimit))
->>>>>>> 2c424c1e
+			raise BackendUnableToConnectError(u"Unable to connnect to mysql server. Giving up after {0} retries!".format(retryLimit))
 
 		return (conn, cursor)
 
@@ -776,42 +733,6 @@
 				logger.debug2(u'doCommit set to true')
 		self._sql.close(conn, cursor)
 
-<<<<<<< HEAD
-		def productProperty_updateObject(self, productProperty):
-			self._requiresEnabledSQLBackendModule()
-			ConfigDataBackend.productProperty_updateObject(self, productProperty)
-			data = self._objectToDatabaseHash(productProperty)
-			where = self._uniqueCondition(productProperty)
-			possibleValues = data['possibleValues']
-			defaultValues = data['defaultValues']
-			if possibleValues is None:
-				possibleValues = []
-			if defaultValues is None:
-				defaultValues = []
-			del data['possibleValues']
-			del data['defaultValues']
-			self._sql.update('PRODUCT_PROPERTY', where, data)
-
-			if possibleValues is not None:
-				self._sql.delete('PRODUCT_PROPERTY_VALUE', where)
-
-			for value in possibleValues:
-				try:
-					self._sql.doCommit = False
-					logger.debug2(u'doCommit set to false')
-					valuesExist = self._sql.getRow(
-						u"select * from PRODUCT_PROPERTY_VALUE where "
-						u"`propertyId` = '{0}' AND `productId` = '{1}' AND "
-						u"`productVersion` = '{2}' AND `packageVersion` = '{3}' "
-						u"AND `value` = '{4}' AND `isDefault` = {5}".format(
-							data['propertyId'],
-							data['productId'],
-							str(data['productVersion']),
-							str(data['packageVersion']),
-							value,
-							str(value in defaultValues)
-						)
-=======
 	def productProperty_updateObject(self, productProperty):
 		self._requiresEnabledSQLBackendModule()
 		ConfigDataBackend.productProperty_updateObject(self, productProperty)
@@ -845,7 +766,6 @@
 						str(data['packageVersion']),
 						value,
 						str(value in defaultValues)
->>>>>>> 2c424c1e
 					)
 				)
 				if not valuesExist:
