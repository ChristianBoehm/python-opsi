# -*- coding: utf-8 -*-

# This module is part of the desktop management solution opsi
# (open pc server integration) http://www.opsi.org
# Copyright (C) 2013-2019 uib GmbH <info@uib.de>
# All rights reserved.

# This program is free software: you can redistribute it and/or modify
# it under the terms of the GNU Affero General Public License as
# published by the Free Software Foundation, either version 3 of the
# License, or (at your option) any later version.

# This program is distributed in the hope that it will be useful,
# but WITHOUT ANY WARRANTY; without even the implied warranty of
# MERCHANTABILITY or FITNESS FOR A PARTICULAR PURPOSE.  See the
# GNU Affero General Public License for more details.

# You should have received a copy of the GNU Affero General Public License
# along with this program.  If not, see <http://www.gnu.org/licenses/>.
"""
MySQL-Backend

:copyright: uib GmbH <info@uib.de>
:author: Jan Schneider <j.schneider@uib.de>
:author: Erol Ueluekmen <e.ueluekmen@uib.de>
:author: Niko Wenselowski <n.wenselowski@uib.de>
:license: GNU Affero GPL version 3
"""

import base64
import warnings
import time
import threading
from contextlib import contextmanager
from hashlib import md5

import MySQLdb
from MySQLdb.constants import FIELD_TYPE
from MySQLdb.converters import conversions
from sqlalchemy import pool

from OPSI.Backend.Base import ConfigDataBackend
from OPSI.Backend.SQL import (
	onlyAllowSelect, SQL, SQLBackend, SQLBackendObjectModificationTracker)
from OPSI.Exceptions import (BackendBadValueError, BackendUnableToConnectError,
	BackendUnaccomplishableError)
from OPSI.Logger import Logger
from OPSI.Types import forceInt, forceUnicode
from OPSI.Util import getPublicKey

__all__ = (
	'ConnectionPool', 'MySQL', 'MySQLBackend',
	'MySQLBackendObjectModificationTracker'
)

logger = Logger()

MYSQL_SERVER_HAS_GONE_AWAY_ERROR_CODE = 2006
# 2006: 'MySQL server has gone away'
DEADLOCK_FOUND_WHEN_TRYING_TO_GET_LOCK_ERROR_CODE = 1213
# 1213: 'Deadlock found when trying to get lock; try restarting transaction'


@contextmanager
def closingConnectionAndCursor(sqlInstance):
	(connection, cursor) = sqlInstance.connect()
	try:
		yield (connection, cursor)
	finally:
		sqlInstance.close(connection, cursor)


@contextmanager
def disableAutoCommit(sqlInstance):
	"""
	Disable automatic committing.

	:type sqlInstance: MySQL
	"""
	sqlInstance.autoCommit = False
	logger.debug2(u'autoCommit set to False')
	try:
		yield
	finally:
		sqlInstance.autoCommit = True
		logger.debug2(u'autoCommit set to true')


class ConnectionPool:
	# Storage for the instance reference
	__instance = None

	def __init__(self, **kwargs):
		""" Create singleton instance """

		# Check whether we already have an instance
		if ConnectionPool.__instance is None:
			logger.debug(u"Creating ConnectionPool instance")
			# Create and remember instance
			poolArgs = {}
			for key in ('pool_size', 'max_overflow', 'timeout', 'recycle'):
				try:
					poolArgs[key] = kwargs.pop(key)
				except KeyError:
					pass

			def getConnection():
				return MySQLdb.connect(**kwargs)

			ConnectionPool.__instance = pool.QueuePool(getConnection, **poolArgs)
			con = ConnectionPool.__instance.connect()
			con.autocommit(False)
			con.close()

		# Store instance reference as the only member in the handle
		self.__dict__['_ConnectionPool__instance'] = ConnectionPool.__instance

	def destroy(self):
		logger.debug(u"Destroying ConnectionPool instance")
		ConnectionPool.__instance = None

	def __getattr__(self, attr):
		""" Delegate access to implementation """
		return getattr(self.__instance, attr)

	def __setattr__(self, attr, value):
		""" Delegate access to implementation """
		return setattr(self.__instance, attr, value)


class MySQL(SQL):

	AUTOINCREMENT = 'AUTO_INCREMENT'
	ALTER_TABLE_CHANGE_SUPPORTED = True
	ESCAPED_BACKSLASH = "\\\\"
	ESCAPED_APOSTROPHE = "\\\'"
	ESCAPED_ASTERISK = "\\*"

	_POOL_LOCK = threading.Lock()

	def __init__(self, **kwargs):
		self._address = u'localhost'
		self._username = u'opsi'
		self._password = u'opsi'
		self._database = u'opsi'
		self._databaseCharset = 'utf8'
		self._connectionPoolSize = 20
		self._connectionPoolMaxOverflow = 10
		self._connectionPoolTimeout = 30
		self._connectionPoolRecyclingSeconds = -1
		self.autoCommit = True

		# Parse arguments
		for (option, value) in kwargs.items():
			option = option.lower()
			if option == 'address':
				self._address = forceUnicode(value)
			elif option == 'username':
				self._username = forceUnicode(value)
			elif option == 'password':
				self._password = forceUnicode(value)
			elif option == 'database':
				self._database = forceUnicode(value)
			elif option == 'databasecharset':
				self._databaseCharset = str(value)
			elif option == 'connectionpoolsize':
				self._connectionPoolSize = forceInt(value)
			elif option == 'connectionpoolmaxoverflow':
				self._connectionPoolMaxOverflow = forceInt(value)
			elif option == 'connectionpooltimeout':
				self._connectionPoolTimeout = forceInt(value)
			elif option == 'connectionpoolrecycling':
				self._connectionPoolRecyclingSeconds = forceInt(value)

		self._transactionLock = threading.Lock()
		self._pool = None
		self._createConnectionPool()
		logger.debug(u'MySQL created: %s' % self)

	def __repr__(self):
		return u'<{0}(address={1!r})>'.format(self.__class__.__name__, self._address)

	def _createConnectionPool(self):
		logger.debug2(u"Creating connection pool")

		if self._pool is not None:
			logger.debug2(u"Connection pool exists - fast exit.")
			return

		logger.debug2(u"Waiting for pool lock...")
		self._POOL_LOCK.acquire(False)  # non-blocking
		try:
			logger.debug2(u"Got pool lock...")

			if self._pool is not None:
				logger.debug2(u"Connection pool has been created while waiting for lock - fast exit.")
				return

			conv = dict(conversions)
			conv[FIELD_TYPE.DATETIME] = str
			conv[FIELD_TYPE.TIMESTAMP] = str

			for tryNumber in (1, 2):
				try:
					self._pool = ConnectionPool(
						host=self._address,
						user=self._username,
						passwd=self._password,
						db=self._database,
						use_unicode=True,
						charset=self._databaseCharset,
						pool_size=self._connectionPoolSize,
						max_overflow=self._connectionPoolMaxOverflow,
						timeout=self._connectionPoolTimeout,
						conv=conv,
						recycle=self._connectionPoolRecyclingSeconds,
					)
					logger.debug2("Created connection pool {0}", self._pool)
					break
				except Exception as error:
					logger.logException(error)

					if tryNumber < 2:
						secondsToWait = 5
						logger.debug(
							u"We are waiting {0} seconds before trying "
							u"an reconnect.".format(secondsToWait)
						)
						for _ in range(secondsToWait * 10):
							time.sleep(0.1)
						continue

					raise BackendUnableToConnectError(u"Failed to connect to database '%s' address '%s': %s" % (self._database, self._address, error))
		finally:
			logger.debug2(u"Releasing pool lock...")
			self._POOL_LOCK.release()

	def connect(self, cursorType=None):
		"""
		Connect to the MySQL server.
		If `cursorType` is given this type will be used as the cursor.

		Establishing a connection will be tried multiple times.
		If no connection can be made during this an exception will be
		raised.

		:param cursorType: The class of the cursor to use. \
Defaults to :py:class:MySQLdb.cursors.DictCursor:.
		:raises BackendUnableToConnectError: In case no connection can be established.
		:return: The connection and the corresponding cursor.
		"""
		retryLimit = 10

		cursorType = cursorType or MySQLdb.cursors.DictCursor

		# We create an connection pool in any case.
		# If a pool exists the function will return very fast.
		self._createConnectionPool()

		for retryCount in range(retryLimit):
			try:
				logger.debug2(u"Connecting to connection pool")
				self._transactionLock.acquire()
				logger.debug2(u"Connection pool status: {0}", self._pool.status())
				conn = self._pool.connect()
				conn.autocommit(False)
				cursor = conn.cursor(cursorType)
				break
			except Exception as connectionError:
				logger.debug(u"MySQL connection error: {0!r}", connectionError)
				errorCode = connectionError.args[0]

				self._transactionLock.release()
				logger.debug2(u"Lock released")

				if errorCode == MYSQL_SERVER_HAS_GONE_AWAY_ERROR_CODE:
					logger.notice(u'MySQL server has gone away (Code {1}) - restarting connection: retry #{0}', retryCount, errorCode)
					time.sleep(0.1)
				else:
					logger.error(u'Unexpected database error: {0}', connectionError)
					raise
		else:
			logger.debug2("Destroying connection pool.")
			self._pool.destroy()
			self._pool = None

			self._transactionLock.release()
			logger.debug2(u"Lock released")

			raise BackendUnableToConnectError(u"Unable to connnect to mysql server. Giving up after {0} retries!".format(retryLimit))

		return (conn, cursor)

	def close(self, conn, cursor):
		try:
			cursor.close()
			conn.close()
		finally:
			self._transactionLock.release()

	def getSet(self, query):
		logger.debug2(u"getSet: {0}", query)
		(conn, cursor) = self.connect()

		try:
			try:
				self.execute(query, conn, cursor)
			except Exception as e:
				logger.debug(u"Execute error: {!r}", e)
				if e.args[0] != MYSQL_SERVER_HAS_GONE_AWAY_ERROR_CODE:
					raise

				self.close(conn, cursor)
				(conn, cursor) = self.connect()
				self.execute(query, conn, cursor)

			valueSet = cursor.fetchall()
		finally:
			self.close(conn, cursor)

		return valueSet or []

	def getRows(self, query):
		logger.debug2(u"getRows: {0}", query)
		onlyAllowSelect(query)

		(conn, cursor) = self.connect(cursorType=MySQLdb.cursors.Cursor)
		valueSet = []
		try:
			try:
				self.execute(query, conn, cursor)
			except Exception as e:
				logger.debug(u"Execute error: %s" % e)
				if e.args[0] != MYSQL_SERVER_HAS_GONE_AWAY_ERROR_CODE:
					raise

				self.close(conn, cursor)
				(conn, cursor) = self.connect(cursorType=MySQLdb.cursors.Cursor)
				self.execute(query, conn, cursor)

			valueSet = cursor.fetchall()
			if not valueSet:
				logger.debug(u"No result for query {0!r}", query)
				valueSet = []
		finally:
			self.close(conn, cursor)

		return valueSet

	def getRow(self, query, conn=None, cursor=None):
		logger.debug2(u"getRow: {0}", query)
		closeConnection = True
		if conn and cursor:
			logger.debug(u"TRANSACTION: conn and cursor given, so we should not close the connection.")
			closeConnection = False
		else:
			(conn, cursor) = self.connect()

		row = {}
		try:
			try:
				self.execute(query, conn, cursor)
			except Exception as e:
				logger.debug(u"Execute error: {0!r}", e)
				if e.args[0] != MYSQL_SERVER_HAS_GONE_AWAY_ERROR_CODE:
					raise

				self.close(conn, cursor)
				(conn, cursor) = self.connect()
				self.execute(query, conn, cursor)

			row = cursor.fetchone()
			if not row:
				logger.debug(u"No result for query {0!r}", query)
				row = {}
			else:
				logger.debug2(u"Result: {0!r}", row)
		finally:
			if closeConnection:
				self.close(conn, cursor)
		return row

	def insert(self, table, valueHash, conn=None, cursor=None):
		closeConnection = True
		if conn and cursor:
			logger.debug(u"TRANSACTION: conn and cursor given, so we should not close the connection.")
			closeConnection = False
		else:
			(conn, cursor) = self.connect()

		result = -1
		try:
			colNames = []
			values = []
			for (key, value) in valueHash.items():
				colNames.append(u"`{0}`".format(key))
				if value is None:
					values.append(u"NULL")
				elif isinstance(value, bool):
					if value:
						values.append(u"1")
					else:
						values.append(u"0")
				elif isinstance(value, (float, int)):
					values.append(u"{0}".format(value))
				elif isinstance(value, str):
					values.append(u"\'{0}\'".format(self.escapeApostrophe(self.escapeBackslash(value))))
				else:
					values.append(u"\'{0}\'".format(self.escapeApostrophe(self.escapeBackslash(value))))

			query = u'INSERT INTO `{0}` ({1}) VALUES ({2});'.format(table, ', '.join(colNames), ', '.join(values))
			logger.debug2(u"insert: {0}", query)
			try:
				self.execute(query, conn, cursor)
			except Exception as e:
				logger.debug(u"Execute error: {0!r}", e)
				if e.args[0] != MYSQL_SERVER_HAS_GONE_AWAY_ERROR_CODE:
					raise

				self.close(conn, cursor)
				(conn, cursor) = self.connect()
				self.execute(query, conn, cursor)
			result = cursor.lastrowid
		finally:
			if closeConnection:
				self.close(conn, cursor)
		return result

	def update(self, table, where, valueHash, updateWhereNone=False):
		(conn, cursor) = self.connect()
		result = 0
		try:
			if not valueHash:
				raise BackendBadValueError(u"No values given")
			query = []
			for (key, value) in valueHash.items():
				if value is None:
					if not updateWhereNone:
						continue

					value = u"NULL"
				elif isinstance(value, bool):
					if value:
						value = u"1"
					else:
						value = u"0"
				elif isinstance(value, (float, int)):
					value = u"%s" % value
				elif isinstance(value, str):
					value = u"\'{0}\'".format(self.escapeApostrophe(self.escapeBackslash(value)))
				else:
					value = u"\'{0}\'".format(self.escapeApostrophe(self.escapeBackslash(value)))

				query.append(u"`{0}` = {1}".format(key, value))

			query = u"UPDATE `{0}` SET {1} WHERE {2};".format(table, ', '.join(query), where)
			logger.debug2(u"update: {0}", query)
			try:
				self.execute(query, conn, cursor)
			except Exception as e:
				logger.debug(u"Execute error: {0!r}", e)
				if e.args[0] != MYSQL_SERVER_HAS_GONE_AWAY_ERROR_CODE:
					raise

				self.close(conn, cursor)
				(conn, cursor) = self.connect()
				self.execute(query, conn, cursor)
			result = cursor.rowcount
		finally:
			self.close(conn, cursor)
		return result

	def delete(self, table, where, conn=None, cursor=None):
		if conn and cursor:
			logger.debug(u"TRANSACTION: conn and cursor given, so we should not close the connection.")
			closeConnection = False
		else:
			closeConnection = True
			(conn, cursor) = self.connect()

		result = 0
		try:
			query = u"DELETE FROM `%s` WHERE %s;" % (table, where)
			logger.debug2(u"delete: {0}", query)
			try:
				self.execute(query, conn, cursor)
			except Exception as e:
				logger.debug(u"Execute error: {0}", e)
				if e.args[0] != MYSQL_SERVER_HAS_GONE_AWAY_ERROR_CODE:
					raise

				self.close(conn, cursor)
				conn, cursor = self.connect()
				self.execute(query, conn, cursor)

			result = cursor.rowcount
		finally:
			if closeConnection:
				self.close(conn, cursor)

		return result

	def execute(self, query, conn=None, cursor=None):
		if conn and cursor:
			needClose = False
		else:
			needClose = True
			conn, cursor = self.connect()

		res = None
		try:
			query = forceUnicode(query)
			logger.debug2(u"SQL query: {0}", query)
			res = cursor.execute(query)
			if self.autoCommit:
				conn.commit()
		finally:
			if needClose:
				self.close(conn, cursor)
		return res

	def getTables(self):
		"""
		Get what tables are present in the database.

		Table names will always be uppercased.

		:returns: A dict with the tablename as key and the field names as value.
		:rtype: dict
		"""
		tables = {}
		logger.debug2(u"Current tables:")
		for i in self.getSet(u'SHOW TABLES;'):
<<<<<<< HEAD
			for tableName in i.values():
				logger.debug2(u" [ {0} ]", tableName)
				tables[tableName] = [j['Field'] for j in self.getSet(u'SHOW COLUMNS FROM `%s`' % tableName)]
				logger.debug2("Fields in {0}: {1}", tableName, tables[tableName])

=======
			tableName = i.values()[0].upper()
			logger.debug2(u" [ {0} ]", tableName)
			fields = [j['Field'] for j in self.getSet(u'SHOW COLUMNS FROM `%s`' % tableName)]
			tables[tableName] = fields
			logger.debug2("Fields in {0}: {1}", tableName, fields)
>>>>>>> e042c006
		return tables

	def getTableCreationOptions(self, table):
		if table in ('SOFTWARE', 'SOFTWARE_CONFIG') or table.startswith(('HARDWARE_DEVICE_', 'HARDWARE_CONFIG_')):
			return u'ENGINE=MyISAM DEFAULT CHARSET utf8 COLLATE utf8_general_ci;'
		return u'ENGINE=InnoDB DEFAULT CHARSET utf8 COLLATE utf8_general_ci'


class MySQLBackend(SQLBackend):

	def __init__(self, **kwargs):
		self._name = 'mysql'

		SQLBackend.__init__(self, **kwargs)

		self._sql = MySQL(**kwargs)

		warnings.showwarning = self._showwarning

		self._licenseManagementEnabled = True
		self._licenseManagementModule = False
		self._sqlBackendModule = False

		backendinfo = self._context.backend_info()
		modules = backendinfo['modules']
		helpermodules = backendinfo['realmodules']

		if not all(key in modules for key in ('expires', 'customer')):
			logger.info(
				"Missing important information about modules. "
				"Probably no modules file installed."
			)
		elif not modules.get('customer'):
			logger.error(u"Disabling mysql backend and license management module: no customer in modules file")
		elif not modules.get('valid'):
			logger.error(u"Disabling mysql backend and license management module: modules file invalid")
		elif (modules.get('expires', '') != 'never') and (time.mktime(time.strptime(modules.get('expires', '2000-01-01'), "%Y-%m-%d")) - time.time() <= 0):
			logger.error(u"Disabling mysql backend and license management module: modules file expired")
		else:
			logger.info(u"Verifying modules file signature")
			publicKey = getPublicKey(data=base64.decodebytes(b'AAAAB3NzaC1yc2EAAAADAQABAAABAQCAD/I79Jd0eKwwfuVwh5B2z+S8aV0C5suItJa18RrYip+d4P0ogzqoCfOoVWtDojY96FDYv+2d73LsoOckHCnuh55GA0mtuVMWdXNZIE8Avt/RzbEoYGo/H0weuga7I8PuQNC/nyS8w3W8TH4pt+ZCjZZoX8S+IizWCYwfqYoYTMLgB0i+6TCAfJj3mNgCrDZkQ24+rOFS4a8RrjamEz/b81noWl9IntllK1hySkR+LbulfTGALHgHkDUlk0OSu+zBPw/hcDSOMiDQvvHfmR4quGyLPbQ2FOVm1TzE0bQPR+Bhx4V8Eo2kNYstG2eJELrz7J1TJI0rCjpB+FQjYPsP'))
			data = u''
			mks = list(modules.keys())
			mks.sort()
			for module in mks:
				if module in ('valid', 'signature'):
					continue

				if module in helpermodules:
					val = helpermodules[module]
					if int(val) > 0:
						modules[module] = True
				else:
					val = modules[module]
					if val is False:
						val = 'no'
					if val is True:
						val = 'yes'

				data += u'%s = %s\r\n' % (module.lower().strip(), val)

			if not bool(publicKey.verify(md5(data.encode()).digest(), [int(modules['signature'])])):
				logger.error(u"Disabling mysql backend and license management module: modules file invalid")
			else:
				logger.info(u"Modules file signature verified (customer: %s)" % modules.get('customer'))

				if modules.get('license_management'):
					self._licenseManagementModule = True

				if modules.get('mysql_backend'):
					self._sqlBackendModule = True

		logger.debug(u'MySQLBackend created: %s' % self)

	def _showwarning(self, message, category, filename, lineno, line=None, file=None):
		# logger.warning(u"%s (file: %s, line: %s)" % (message, filename, lineno))
		if str(message).startswith('Data truncated for column'):
			logger.error(message)
		else:
			logger.warning(message)

	def _createTableHost(self):
		logger.debug(u'Creating table HOST')
		# MySQL uses some defaults for a row that specifies TIMESTAMP as
		# type without giving DEFAULT or ON UPDATE constraints that
		# result in hosts always having the current time in created and
		# lastSeen. We do not want this behaviour, so we need to specify
		# our DEFAULT.
		# More information about the defaults can be found in the MySQL
		# handbook:
		#   https://dev.mysql.com/doc/refman/5.1/de/timestamp-4-1.html
		table = u'''CREATE TABLE `HOST` (
				`hostId` varchar(255) NOT NULL,
				`type` varchar(30),
				`description` varchar(100),
				`notes` varchar(500),
				`hardwareAddress` varchar(17),
				`ipAddress` varchar(15),
				`inventoryNumber` varchar(64),
				`created` TIMESTAMP DEFAULT CURRENT_TIMESTAMP,
				`lastSeen` TIMESTAMP,
				`opsiHostKey` varchar(32),
				`oneTimePassword` varchar(32),
				`maxBandwidth` integer,
				`depotLocalUrl` varchar(128),
				`depotRemoteUrl` varchar(255),
				`depotWebdavUrl` varchar(255),
				`repositoryLocalUrl` varchar(128),
				`repositoryRemoteUrl` varchar(255),
				`networkAddress` varchar(31),
				`isMasterDepot` bool,
				`masterDepotId` varchar(255),
				`workbenchLocalUrl` varchar(128),
				`workbenchRemoteUrl` varchar(255),
				PRIMARY KEY (`hostId`)
			) %s;''' % self._sql.getTableCreationOptions('HOST')
		logger.debug(table)
		self._sql.execute(table)
		self._sql.execute('CREATE INDEX `index_host_type` on `HOST` (`type`);')

	def _createTableSoftwareConfig(self):
		logger.debug(u'Creating table SOFTWARE_CONFIG')
		# We want the primary key config_id to be of a bigint as
		# regular int has been proven to be too small on some
		# installations.
		table = u'''CREATE TABLE `SOFTWARE_CONFIG` (
				`config_id` bigint NOT NULL ''' + self._sql.AUTOINCREMENT + ''',
				`clientId` varchar(255) NOT NULL,
				`name` varchar(100) NOT NULL,
				`version` varchar(100) NOT NULL,
				`subVersion` varchar(100) NOT NULL,
				`language` varchar(10) NOT NULL,
				`architecture` varchar(3) NOT NULL,
				`uninstallString` varchar(200),
				`binaryName` varchar(100),
				`firstseen` TIMESTAMP NOT NULL DEFAULT '0000-00-00 00:00:00',
				`lastseen` TIMESTAMP NOT NULL DEFAULT '0000-00-00 00:00:00',
				`state` TINYINT NOT NULL,
				`usageFrequency` integer NOT NULL DEFAULT -1,
				`lastUsed` TIMESTAMP NOT NULL DEFAULT '0000-00-00 00:00:00',
				`licenseKey` VARCHAR(1024),
				PRIMARY KEY (`config_id`)
			) %s;
			''' % self._sql.getTableCreationOptions('SOFTWARE_CONFIG')
		logger.debug(table)
		self._sql.execute(table)
		self._sql.execute('CREATE INDEX `index_software_config_clientId` on `SOFTWARE_CONFIG` (`clientId`);')
		self._sql.execute('CREATE INDEX `index_software_config_nvsla` on `SOFTWARE_CONFIG` (`name`, `version`, `subVersion`, `language`, `architecture`);')

	# Overwriting productProperty_insertObject and
	# productProperty_updateObject to implement Transaction
	def productProperty_insertObject(self, productProperty):
		self._requiresEnabledSQLBackendModule()
		ConfigDataBackend.productProperty_insertObject(self, productProperty)
		data = self._objectToDatabaseHash(productProperty)
		possibleValues = data.pop('possibleValues') or []
		defaultValues = data.pop('defaultValues') or []

		where = self._uniqueCondition(productProperty)
		if self._sql.getRow('select * from `PRODUCT_PROPERTY` where %s' % where):
			self._sql.update('PRODUCT_PROPERTY', where, data, updateWhereNone=True)
		else:
			self._sql.insert('PRODUCT_PROPERTY', data)

		with closingConnectionAndCursor(self._sql) as (conn, cursor):
			retries = 10
			for retry in range(retries):
				try:
					# transaction
					cursor.execute("SET SESSION TRANSACTION ISOLATION LEVEL SERIALIZABLE")
					with disableAutoCommit(self._sql):
						logger.debug2(u'Start Transaction: delete from ppv #{}', retry)
						conn.begin()
						self._sql.delete('PRODUCT_PROPERTY_VALUE', where, conn, cursor)
						conn.commit()
						logger.debug2(u'End Transaction')
						break
				except Exception as deleteError:
					logger.debug(u"Execute error: {}", deleteError)
					if deleteError.args[0] == DEADLOCK_FOUND_WHEN_TRYING_TO_GET_LOCK_ERROR_CODE:
						logger.debug(
							u'Table locked (Code {}) - restarting Transaction',
							DEADLOCK_FOUND_WHEN_TRYING_TO_GET_LOCK_ERROR_CODE
						)
						time.sleep(0.1)
					else:
						logger.error(u'Unknown DB Error: {!r}', deleteError)
						raise
			else:
				errorMessage = u'Table locked (Code {}) - giving up after {} retries'.format(
					DEADLOCK_FOUND_WHEN_TRYING_TO_GET_LOCK_ERROR_CODE,
					retries
				)
				logger.error(errorMessage)
				raise BackendUnaccomplishableError(errorMessage)

		with closingConnectionAndCursor(self._sql) as (conn, cursor):
			for value in possibleValues:
				# transform arguments for sql
				# from uniqueCondition
				if value in defaultValues:
					myPPVdefault = u"`isDefault` = 1"
				else:
					myPPVdefault = u"`isDefault` = 0"

				if isinstance(value, bool):
					if value:
						myPPVvalue = u"`value` = 1"
					else:
						myPPVvalue = u"`value` = 0"
				elif isinstance(value, (float, int)):
					myPPVvalue = u"`value` = %s" % (value)
				else:
					myPPVvalue = u"`value` = '%s'" % (self._sql.escapeApostrophe(self._sql.escapeBackslash(value)))
				myPPVselect = (
					u"select * from PRODUCT_PROPERTY_VALUE where "
					u"`propertyId` = '{0}' AND `productId` = '{1}' AND "
					u"`productVersion` = '{2}' AND "
					u"`packageVersion` = '{3}' AND {4} AND {5}".format(
						data['propertyId'],
						data['productId'],
						str(data['productVersion']),
						str(data['packageVersion']),
						myPPVvalue,
						myPPVdefault
					)
				)

				retries = 10
				for retry in range(retries):
					try:
						# transaction
						cursor.execute("SET SESSION TRANSACTION ISOLATION LEVEL SERIALIZABLE")
						with disableAutoCommit(self._sql):
							logger.debug2(u'Start Transaction: insert to ppv #{}', retry)
							conn.begin()
							if not self._sql.getRow(myPPVselect, conn, cursor):
								self._sql.insert('PRODUCT_PROPERTY_VALUE', {
									'productId': data['productId'],
									'productVersion': data['productVersion'],
									'packageVersion': data['packageVersion'],
									'propertyId': data['propertyId'],
									'value': value,
									'isDefault': bool(value in defaultValues)
									}, conn, cursor)
								conn.commit()
							else:
								conn.rollback()
							logger.debug2(u'End Transaction')
							break
					except Exception as insertError:
						logger.debug(u"Execute error: {!r}", insertError)
						if insertError.args[0] == DEADLOCK_FOUND_WHEN_TRYING_TO_GET_LOCK_ERROR_CODE:
							# 1213: May be table locked because of concurrent access - retrying
							logger.notice(
								u'Table locked (Code {}) - restarting Transaction'.format(
									DEADLOCK_FOUND_WHEN_TRYING_TO_GET_LOCK_ERROR_CODE
								)
							)
							time.sleep(0.1)
						else:
							logger.error(u'Unknown DB Error: {!r}', insertError)
							raise
				else:
					errorMessage = u'Table locked (Code {}) - giving up after {} retries'.format(
						DEADLOCK_FOUND_WHEN_TRYING_TO_GET_LOCK_ERROR_CODE,
						retries
					)
					logger.error(errorMessage)
					raise BackendUnaccomplishableError(errorMessage)

	def productProperty_updateObject(self, productProperty):
		self._requiresEnabledSQLBackendModule()
		ConfigDataBackend.productProperty_updateObject(self, productProperty)
		data = self._objectToDatabaseHash(productProperty)
		where = self._uniqueCondition(productProperty)
		possibleValues = data.pop('possibleValues') or []
		defaultValues = data.pop('defaultValues') or []

		self._sql.update('PRODUCT_PROPERTY', where, data)

		try:
			self._sql.delete('PRODUCT_PROPERTY_VALUE', where)
		except Exception as delError:
			logger.debug2(u"Failed to delete from PRODUCT_PROPERTY_VALUE: {}", delError)

		for value in possibleValues:
			with disableAutoCommit(self._sql):
				valuesExist = self._sql.getRow(
					u"select * from PRODUCT_PROPERTY_VALUE where "
					u"`propertyId` = '{0}' AND `productId` = '{1}' AND "
					u"`productVersion` = '{2}' AND `packageVersion` = '{3}' "
					u"AND `value` = '{4}' AND `isDefault` = {5}".format(
						data['propertyId'],
						data['productId'],
						str(data['productVersion']),
						str(data['packageVersion']),
						value,
						str(value in defaultValues)
					)
				)

				if not valuesExist:
					self._sql.autoCommit = True
					logger.debug2(u'autoCommit set to True')
					self._sql.insert('PRODUCT_PROPERTY_VALUE', {
						'productId': data['productId'],
						'productVersion': data['productVersion'],
						'packageVersion': data['packageVersion'],
						'propertyId': data['propertyId'],
						'value': value,
						'isDefault': bool(value in defaultValues)
						}
					)


class MySQLBackendObjectModificationTracker(SQLBackendObjectModificationTracker):
	def __init__(self, **kwargs):
		SQLBackendObjectModificationTracker.__init__(self, **kwargs)
		self._sql = MySQL(**kwargs)
		self._createTables()<|MERGE_RESOLUTION|>--- conflicted
+++ resolved
@@ -531,19 +531,13 @@
 		tables = {}
 		logger.debug2(u"Current tables:")
 		for i in self.getSet(u'SHOW TABLES;'):
-<<<<<<< HEAD
 			for tableName in i.values():
+				tableName = tableName.upper()
 				logger.debug2(u" [ {0} ]", tableName)
-				tables[tableName] = [j['Field'] for j in self.getSet(u'SHOW COLUMNS FROM `%s`' % tableName)]
-				logger.debug2("Fields in {0}: {1}", tableName, tables[tableName])
-
-=======
-			tableName = i.values()[0].upper()
-			logger.debug2(u" [ {0} ]", tableName)
-			fields = [j['Field'] for j in self.getSet(u'SHOW COLUMNS FROM `%s`' % tableName)]
-			tables[tableName] = fields
-			logger.debug2("Fields in {0}: {1}", tableName, fields)
->>>>>>> e042c006
+				fields = [j['Field'] for j in self.getSet(u'SHOW COLUMNS FROM `%s`' % tableName)]
+				tables[tableName] = fields
+				logger.debug2("Fields in {0}: {1}", tableName, fields)
+
 		return tables
 
 	def getTableCreationOptions(self, table):
