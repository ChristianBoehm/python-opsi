--- conflicted
+++ resolved
@@ -354,18 +354,17 @@
 	def _updateByProductOnClient(self, productOnClient):
 		if not self._pxeBootConfigurationUpdateNeeded(productOnClient):
 			return
-<<<<<<< HEAD
-		if ':' in self._port:
-			depot, port = self._port.split(":")
-			return self._getExternalDepotConnection(depot, port).opsipxeconfd_updatePXEBootConfiguration(productOnClient.clientId)
-=======
 
 		destinationSupportsCachedData = True
->>>>>>> 0ae65241
 		depotId = self._getResponsibleDepotId(productOnClient.clientId)
 		if depotId != self._depotId:
 			logger.info(u"Not responsible for client '{}', forwarding request to depot {!r}", productOnClient.clientId, depotId)
-			destination = self._getDepotConnection(depotId)
+
+			if ':' in self._port:
+				depot, port = self._port.split(":")
+				destination = self._getExternalDepotConnection(depot, port)
+			else:
+				destination = self._getDepotConnection(depotId)
 
 			for method in destination.backend_getInterface():
 				if method['name'] == 'opsipxeconfd_updatePXEBootConfiguration':
