--- conflicted
+++ resolved
@@ -28,11 +28,7 @@
 import socket
 import threading
 import time
-<<<<<<< HEAD
 from contextlib import closing, contextmanager
-=======
-from contextlib import closing
->>>>>>> 36e92e64
 
 from OPSI.Backend.Backend import ConfigDataBackend
 from OPSI.Backend.JSONRPC import JSONRPCBackend
@@ -43,13 +39,9 @@
 from OPSI.Types import forceInt, forceUnicode, forceHostId
 from OPSI.Util import getfqdn
 
-<<<<<<< HEAD
 __all__ = ('ServerConnection', 'OpsiPXEConfdBackend', 'createUnixSocket')
 
 ERROR_MARKER = u'(ERROR)'
-=======
-__version__ = '4.0.7.61'
->>>>>>> 36e92e64
 
 logger = Logger()
 
@@ -60,7 +52,6 @@
 		self.timeout = forceInt(timeout)
 
 	def sendCommand(self, cmd):
-<<<<<<< HEAD
 		with createUnixSocket(self.port, timeout=self.timeout) as unixSocket:
 			unixSocket.send(forceUnicode(cmd).encode('utf-8'))
 
@@ -74,20 +65,6 @@
 
 		if result.startswith(ERROR_MARKER):
 			raise RuntimeError(u"Command '%s' failed: %s" % (cmd, result))
-=======
-		self.createUnixSocket()
-
-		with closing(self._socket):
-			self._socket.send(forceUnicode(cmd).encode('utf-8'))
-
-			try:
-				result = forceUnicode(self._socket.recv(4096))
-			except Exception as exc:
-				raise Exception(u"Failed to receive: %s" % exc)
-
-		if result.startswith(u'(ERROR)'):
-			raise Exception(u"Command '%s' failed: %s" % (cmd, result))
->>>>>>> 36e92e64
 
 		return result
 
@@ -181,17 +158,10 @@
 
 		depotId = self._getResponsibleDepotId(productOnClient.clientId)
 		if depotId != self._depotId:
-<<<<<<< HEAD
 			logger.info(u"Not responsible for client '{}', forwarding request to depot {!r}", productOnClient.clientId, depotId)
-			return self._getDepotConnection(depotId).opsipxeconfd_updatePXEBootConfiguration(productOnClient.clientId)
-
-		self.opsipxeconfd_updatePXEBootConfiguration(productOnClient.clientId)
-=======
-			logger.info(u"Not responsible for client '%s', forwarding request to depot '%s'" % (productOnClient.clientId, depotId))
 			self._getDepotConnection(depotId).opsipxeconfd_updatePXEBootConfiguration(productOnClient.clientId)
 		else:
 			self.opsipxeconfd_updatePXEBootConfiguration(productOnClient.clientId)
->>>>>>> 36e92e64
 
 	def opsipxeconfd_updatePXEBootConfiguration(self, clientId):
 		clientId = forceHostId(clientId)
@@ -199,12 +169,7 @@
 
 		with self._updateThreadsLock:
 			if clientId not in self._updateThreads:
-<<<<<<< HEAD
-				command = u'update %s' % clientId
-				updater = UpdateThread(self, clientId, command)
-=======
 				updater = UpdateThread(self, clientId, u'update %s' % clientId)
->>>>>>> 36e92e64
 				self._updateThreads[clientId] = updater
 				updater.start()
 			else:
@@ -272,25 +237,17 @@
 				errors.append(forceUnicode(error))
 
 		if errors:
-<<<<<<< HEAD
 			raise RuntimeError(u', '.join(errors))
 
 
 class UpdateThread(threading.Thread):
 	_DEFAULT_DELAY = 3.0
 
-=======
-			raise Exception(u', '.join(errors))
-
-
-class UpdateThread(threading.Thread):
->>>>>>> 36e92e64
 	def __init__(self, opsiPXEConfdBackend, clientId, command):
 		threading.Thread.__init__(self)
 		self._opsiPXEConfdBackend = opsiPXEConfdBackend
 		self._clientId = clientId
 		self._command = command
-<<<<<<< HEAD
 		self._delay = self._DEFAULT_DELAY
 
 	def run(self):
@@ -309,33 +266,9 @@
 				logger.debug(u"Got result {!r}", result)
 			except Exception as error:
 				logger.critical(u"Failed to update PXE boot configuration for client '{}': {}", self._clientId, error)
-
-			del self._opsiPXEConfdBackend._updateThreads[self._clientId]
+			finally:
+				del self._opsiPXEConfdBackend._updateThreads[self._clientId]
 
 	def delay(self):
 		self._delay = self._DEFAULT_DELAY
-		logger.debug("Resetted delay for UpdateThread {}", self.name)
-=======
-		self._updateEvent = threading.Event()
-		self._delay = 3.0
-
-	def run(self):
-		while self._delay > 0:
-			time.sleep(0.2)
-			self._delay -= 0.2
-
-		with self._opsiPXEConfdBackend._updateThreadsLock:
-			try:
-				logger.info(u"Updating pxe boot configuration for client '%s'" % self._clientId)
-				sc = ServerConnection(self._opsiPXEConfdBackend._port, self._opsiPXEConfdBackend._timeout)
-				logger.info(u"Sending command '%s'" % self._command)
-				result = sc.sendCommand(self._command)
-				logger.info(u"Got result '%s'" % result)
-			except Exception as error:
-				logger.critical(u"Failed to update PXE boot configuration for client '%s': %s" % (self._clientId, error))
-			finally:
-				del self._opsiPXEConfdBackend._updateThreads[self._clientId]
-
-	def delay(self):
-		self._delay = 3.0
->>>>>>> 36e92e64
+		logger.debug("Resetted delay for UpdateThread {}", self.name)