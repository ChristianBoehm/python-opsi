# -*- coding: utf-8 -*-

# This module is part of the desktop management solution opsi
# (open pc server integration) http://www.opsi.org

# Copyright (C) 2013-2019 uib GmbH <info@uib.de>

# This program is free software: you can redistribute it and/or modify
# it under the terms of the GNU Affero General Public License as
# published by the Free Software Foundation, either version 3 of the
# License, or (at your option) any later version.

# This program is distributed in the hope that it will be useful,
# but WITHOUT ANY WARRANTY; without even the implied warranty of
# MERCHANTABILITY or FITNESS FOR A PARTICULAR PURPOSE.  See the
# GNU Affero General Public License for more details.

# You should have received a copy of the GNU Affero General Public License
# along with this program.  If not, see <http://www.gnu.org/licenses/>.
"""
Basic backend.

This holds the basic backend classes.

:copyright: uib GmbH <info@uib.de>
:author: Jan Schneider <j.schneider@uib.de>
:author: Erol Ueluekmen <e.ueluekmen@uib.de>
:author: Niko Wenselowski <n.wenselowski@uib.de>
:license: GNU Affero General Public License version 3
"""

from __future__ import absolute_import

import threading
from contextlib import contextmanager

from .Base import describeInterface, Backend
from .Base import ConfigDataBackend
from .Base import getArgAndCallString, ExtendedBackend, ExtendedConfigDataBackend
from .Base import ModificationTrackingBackend, BackendModificationListener

__all__ = (
	'describeInterface', 'getArgAndCallString', 'temporaryBackendOptions',
	'DeferredCall', 'Backend', 'ExtendedBackend', 'ConfigDataBackend',
	'ExtendedConfigDataBackend',
	'ModificationTrackingBackend', 'BackendModificationListener'
)


@contextmanager
def temporaryBackendOptions(backend, **options):
	oldOptions = backend.backend_getOptions()
	try:
		backend.backend_setOptions(options)
		yield
	finally:
		backend.backend_setOptions(oldOptions)


class DeferredCall(object):
	def __init__(self, callback=None):
		self.error = None
		self.result = None
		self.finished = threading.Event()
		self.callback = callback
		self.callbackArgs = []
		self.callbackKwargs = {}

	def waitForResult(self):
		self.finished.wait()
		if self.error:
			raise self.error  # pylint: disable=raising-bad-type
		return self.result

	def setCallback(self, callback, *args, **kwargs):
		self.callback = callback
		self.callbackArgs = args
		self.callbackKwargs = kwargs

	def _gotResult(self):
		self.finished.set()
		if self.callback:
<<<<<<< HEAD
			self.callback(self, *self.callbackArgs, **self.callbackKwargs)
=======
			self.callback(self, *self.callbackArgs, **self.callbackKwargs)


class Backend:
	"""
	Base backend.
	"""

	matchCache = {}

	def __init__(self, **kwargs):
		"""
		Constructor that only accepts keyword arguments.

		:param name: Name of the backend
		:param username: Username to use (if required)
		:param password: Password to use (if required)
		:param context: Context backend. Calling backend methods from \
other backend methods is done by using the context backend. \
This defaults to ``self``.
		"""
		self._name = None
		self._username = None
		self._password = None
		self._context = self
		self._opsiVersion = LIBRARY_VERSION

		self._opsiModulesFile = OPSI_MODULES_FILE

		for (option, value) in kwargs.items():
			option = option.lower()
			if option == 'name':
				self._name = value
			elif option == 'username':
				self._username = value
			elif option == 'password':
				self._password = value
			elif option == 'context':
				self._context = value
				logger.info(u"Backend context was set to %s" % self._context)
			elif option == 'opsimodulesfile':
				self._opsiModulesFile = forceFilename(value)
		self._options = {}

	def __enter__(self):
		return self

	def __exit__(self, exc_type, exc_value, traceback):
		self.backend_exit()

	def _setContext(self, context):
		"""Setting the context backend."""
		self._context = context

	def _getContext(self):
		"""Getting the context backend."""
		return self._context

	def _objectHashMatches(self, objHash, **filter):
		"""
		Checks if the opsi object hash matches the filter.

		:rtype: bool
		"""
		for attribute, value in objHash.iteritems():
			if not filter.get(attribute):
				continue
			matched = False

			try:
				logger.debug(
					u"Testing match of filter {0!r} of attribute {1!r} with "
					u"value {2!r}", filter[attribute], attribute, value
				)
				filterValues = forceUnicodeList(filter[attribute])
				if forceUnicodeList(value) == filterValues or forceUnicode(value) in filterValues:
					matched = True
				else:
					for filterValue in filterValues:
						if attribute == 'type':
							match = False
							Class = eval(filterValue)
							for subClass in Class.subClasses:
								if subClass == value:
									matched = True
									break

							continue

						if isinstance(value, list):
							if filterValue in value:
								matched = True
								break

							continue
						elif value is None or isinstance(value, bool):
							continue
						elif isinstance(value, (float, long, int)) or re.search('^\s*([>=<]+)\s*([\d\.]+)', forceUnicode(filterValue)):
							operator = '=='
							v = forceUnicode(filterValue)
							match = re.search(r'^\s*([>=<]+)\s*([\d.]+)', filterValue)
							if match:
								operator = match.group(1)  # pylint: disable=maybe-no-member
								v = match.group(2)  # pylint: disable=maybe-no-member

							try:
								matched = compareVersions(value, operator, v)
								if matched:
									break
							except Exception:
								pass

							continue

						if '*' in filterValue and re.search(r'^%s$' % filterValue.replace('*', '.*'), value):
							matched = True
							break

				if matched:
					logger.debug(
						u"Value {0!r} matched filter {1!r}, attribute {2!r}",
						value, filter[attribute], attribute
					)
				else:
					# No match, we can stop further checks.
					return False
			except Exception as err:
				raise BackendError(
					u"Testing match of filter {0!r} of attribute {1!r} with "
					u"value {2!r} failed: {error}".format(
						filter[attribute], attribute, value, error=err
					)
				)

		return True

	def backend_setOptions(self, options):
		"""
		Change the behaviour of the backend.

		:param options: The options to set. Unknown keywords will be ignored.
		:type options: dict
		"""
		options = forceDict(options)
		for (key, value) in options.items():
			if key not in self._options:
				continue

			if type(value) != type(self._options[key]):
				logger.debug(u"Wrong type {0} for option {1}, expecting type {2}", type(value), key, type(self._options[key]))
				continue

			self._options[key] = value

	def backend_getOptions(self):
		"""
		Get the current backend options.

		:rtype: dict
		"""
		return self._options

	def backend_getInterface(self):
		"""
		Returns what public methods are available and the signatures they use.

		These methods are represented as a dict with the following keys: \
		*name*, *params*, *args*, *varargs*, *keywords*, *defaults*.


		:rtype: [{},]
		"""
		return describeInterface(self)

	def backend_info(self):
		"""
		Get info about the used opsi version and the licensed modules.

		:rtype: dict
		"""
		modules = {'valid': False}
		helpermodules = {}

		try:
			with codecs.open(self._opsiModulesFile, 'r', 'utf-8') as modulesFile:
				for line in modulesFile:
					line = line.strip()
					if '=' not in line:
						logger.error(u"Found bad line '%s' in modules file '%s'" % (line, self._opsiModulesFile))
						continue
					(module, state) = line.split('=', 1)
					module = module.strip().lower()
					state = state.strip()
					if module in ('signature', 'customer', 'expires'):
						modules[module] = state
						continue
					state = state.lower()
					if state not in ('yes', 'no'):
						try:
							helpermodules[module] = state
							state = int(state)
						except ValueError:
							logger.error(u"Found bad line '%s' in modules file '%s'" % (line, self._opsiModulesFile))
							continue
					if isinstance(state, int):
						modules[module] = (state > 0)
					else:
						modules[module] = (state == 'yes')

			if not modules.get('signature'):
				modules = {'valid': False}
				raise ValueError(u"Signature not found")
			if not modules.get('customer'):
				modules = {'valid': False}
				raise ValueError(u"Customer not found")
			if (modules.get('expires', '') != 'never') and (time.mktime(time.strptime(modules.get('expires', '2000-01-01'), "%Y-%m-%d")) - time.time() <= 0):
				modules = {'valid': False}
				raise ValueError(u"Signature expired")
			publicKey = keys.Key.fromString(data=base64.decodestring('AAAAB3NzaC1yc2EAAAADAQABAAABAQCAD/I79Jd0eKwwfuVwh5B2z+S8aV0C5suItJa18RrYip+d4P0ogzqoCfOoVWtDojY96FDYv+2d73LsoOckHCnuh55GA0mtuVMWdXNZIE8Avt/RzbEoYGo/H0weuga7I8PuQNC/nyS8w3W8TH4pt+ZCjZZoX8S+IizWCYwfqYoYTMLgB0i+6TCAfJj3mNgCrDZkQ24+rOFS4a8RrjamEz/b81noWl9IntllK1hySkR+LbulfTGALHgHkDUlk0OSu+zBPw/hcDSOMiDQvvHfmR4quGyLPbQ2FOVm1TzE0bQPR+Bhx4V8Eo2kNYstG2eJELrz7J1TJI0rCjpB+FQjYPsP')).keyObject
			data = u''
			mks = modules.keys()
			mks.sort()
			for module in mks:
				if module in ('valid', 'signature'):
					continue

				if module in helpermodules:
					val = helpermodules[module]
				else:
					val = modules[module]
					if val is False:
						val = 'no'
					elif val is True:
						val = 'yes'

				data += u'%s = %s\r\n' % (module.lower().strip(), val)
			modules['valid'] = bool(publicKey.verify(md5(data).digest(), [long(modules['signature'])]))
		except Exception as error:
			logger.info(u"Failed to read opsi modules file '%s': %s" % (self._opsiModulesFile, error))

		return {
			"opsiVersion": self._opsiVersion,
			"modules": modules,
			"realmodules": helpermodules
		}

	def backend_exit(self):
		"""
		Exit the backend.

		This method should be used to close connections or clean up \
		used resources.
		"""
		pass

	def __repr__(self):
		if self._name:
			return u'<{0}(name={1!r})>'.format(self.__class__.__name__, self._name)
		else:
			return u'<{0}()>'.format(self.__class__.__name__)


class ExtendedBackend(Backend):
	"""
	Extending an backend with additional functionality.
	"""
	def __init__(self, backend, overwrite=True):
		"""
		Constructor.

		:param backend: Instance of the backend to extend.
		:param overwrite: Overwriting the public methods of the backend.
		"""
		Backend.__init__(self)
		self._backend = backend
		if self._context is self:
			logger.info(u"Setting context to backend %s" % self._context)
			self._context = self._backend
		self._overwrite = forceBool(overwrite)
		self._createInstanceMethods()

	def _createInstanceMethods(self):
		logger.debug(u"%s is creating instance methods" % self.__class__.__name__)
		for methodName, functionRef in inspect.getmembers(self._backend, inspect.ismethod):
			if methodName.startswith('_'):
				# Not a public method
				continue

			logger.debug2(u"Found public {0} method {1!r}", self._backend.__class__.__name__, methodName)
			if hasattr(self, methodName):
				if self._overwrite:
					logger.debug(u"%s: overwriting method %s of backend instance %s" % (self.__class__.__name__, methodName, self._backend))
					continue
				else:
					logger.debug(u"%s: not overwriting method %s of backend instance %s" % (self.__class__.__name__, methodName, self._backend))

			argString, callString = getArgAndCallString(functionRef)

			exec(u'def %s(self, %s): return self._executeMethod("%s", %s)' % (methodName, argString, methodName, callString))
			setattr(self, methodName, types.MethodType(eval(methodName), self))

	def _executeMethod(self, methodName, **kwargs):
		logger.debug(u"ExtendedBackend {0!r}: executing {1!r} on backend {2!r}", self, methodName, self._backend)
		meth = getattr(self._backend, methodName)
		return meth(**kwargs)

	def backend_info(self):
		if self._backend:
			return self._backend.backend_info()
		return Backend.backend_info(self)

	def backend_setOptions(self, options):
		"""
		Set options on ``self`` and the extended backend.

		:type options: dict
		"""
		Backend.backend_setOptions(self, options)
		if self._backend:
			self._backend.backend_setOptions(options)

	def backend_getOptions(self):
		"""
		Get options from the current and the extended backend.

		:rtype: dict
		"""
		options = Backend.backend_getOptions(self)
		if self._backend:
			options.update(self._backend.backend_getOptions())
		return options

	def backend_exit(self):
		if self._backend:
			logger.debug(u"Calling backend_exit() on backend %s" % self._backend)
			self._backend.backend_exit()


class ConfigDataBackend(Backend):
	"""
	Base class for backends holding data.

	These backends should keep data integrity intact but not alter the data.
	"""

	def __init__(self, **kwargs):
		"""
		Constructor.

		Keyword arguments can differ between implementation.
		:param audithardwareconfigfile: Location of the hardware audit \
configuration file.
		:param audihardwareconfiglocalesdir: Location of the directory \
containing the localisation of the hardware audit.
		:param opsipasswdfile: Location of opsis own passwd file.
		:param depotid: Id of the current depot.
		:param maxlogsize: Maximum size of a logfile.
		"""
		Backend.__init__(self, **kwargs)
		self._auditHardwareConfigFile = u'/etc/opsi/hwaudit/opsihwaudit.conf'
		self._auditHardwareConfigLocalesDir = u'/etc/opsi/hwaudit/locales'
		self._opsiPasswdFile = OPSI_PASSWD_FILE
		self._maxLogfileSize = DEFAULT_MAX_LOGFILE_SIZE
		self._depotId = None

		for (option, value) in kwargs.items():
			option = option.lower()
			if option == 'audithardwareconfigfile':
				self._auditHardwareConfigFile = forceFilename(value)
			elif option == 'audithardwareconfiglocalesdir':
				self._auditHardwareConfigLocalesDir = forceFilename(value)
			elif option == 'opsipasswdfile':
				self._opsiPasswdFile = forceFilename(value)
			elif option in ('depotid', 'serverid'):
				self._depotId = value
			elif option == 'maxlogsize':
				self._maxLogfileSize = forceInt(value)
				logger.info(u'Logsize limited to: {0}'.format(self._maxLogfileSize))

		if not self._depotId:
			self._depotId = getfqdn()
		self._depotId = forceHostId(self._depotId)

		self._options['additionalReferentialIntegrityChecks'] = True

	def _testFilterAndAttributes(self, Class, attributes, **filter):
		if not attributes:
			if not filter:
				return

			attributes = []

		possibleAttributes = getPossibleClassAttributes(Class)

		for attribute in forceUnicodeList(attributes):
			if attribute not in possibleAttributes:
				raise BackendBadValueError("Class {0!r} has no attribute '{1}'".format(Class, attribute))

		for attribute in filter:
			if attribute not in possibleAttributes:
				raise BackendBadValueError("Class {0!r} has no attribute '{1}'".format(Class, attribute))

	def backend_createBase(self):
		"""
		Setting up the base for the backend to store its data.

		This can be something like creating a directory structure to setting up a databse.
		"""
		pass

	def backend_deleteBase(self):
		"""
		Deleting the base of the backend.

		This is the place to undo all the things that were created by \
*backend_createBase*.
		"""
		pass

	def backend_getSystemConfiguration(self):
		"""
		Returns current system configuration.

		This holds information about server-side settings that may be
		relevant for clients.

		Under the key `log` information about log settings will be
		returned in form of a dict.
		In it under `size_limit` you will find the amount of bytes
		currently allowed as maximum log size.
		Under `types` you will find a list with currently supported log
		types.

		:rtype: dict
		"""
		return {
			"log": {
				"size_limit": DEFAULT_MAX_LOGFILE_SIZE,
				"types": [logType for logType in LOG_TYPES]
			}
		}

	# - - - - - - - - - - - - - - - - - - - - - - - - - - - - - - - - - - - - - - - - - - - - - - - -
	# -   Logs                                                                                      -
	# - - - - - - - - - - - - - - - - - - - - - - - - - - - - - - - - - - - - - - - - - - - - - - - -
	def log_write(self, logType, data, objectId=None, append=False):
		"""
		Write log data into the corresponding log file.

		:param logType: Type of log. \
Currently supported: *bootimage*, *clientconnect*, *instlog*, *opsiconfd* or *userlogin*.
		:param data: Log content
		:type data: Unicode
		:param objectId: Specialising of ``logType``
		:param append: Changes the behaviour to either append or \
overwrite the log.
		:type append: bool
		"""
		logType = forceUnicode(logType)
		if logType not in LOG_TYPES:
			raise BackendBadValueError(u"Unknown log type '%s'" % logType)

		if not objectId:
			raise BackendBadValueError(u"Writing {0} log requires an objectId".format(logType))
		objectId = forceObjectId(objectId)

		try:
			os.mkdir(os.path.join(LOG_DIR, logType), 0o2770)
		except OSError:
			pass  # Directory already existing

		limitFileSize = self._maxLogfileSize > 0
		data = forceUnicode(data)
		logFile = os.path.join(LOG_DIR, logType, '{0}.log'.format(objectId))

		if forceBool(append):
			logWriteMode = 'a'

			if limitFileSize:
				try:
					with open(logFile, 'wx'):
						pass

					# If we got here the file was created by us and we
					# can safely assume that it has no content.
					currentLogSize = 0
				except IOError as ioerr:
					if ioerr.errno != 17:  # 17 is File exists
						raise

					# The file existed before and we can now check it's
					# current size
					currentLogSize = os.stat(logFile).st_size

				amountToReadFromLog = self._maxLogfileSize - len(data)

				if amountToReadFromLog > 0 and amountToReadFromLog < currentLogSize:
					with codecs.open(logFile, 'r', 'utf-8', 'replace') as log:
						log.seek(currentLogSize - amountToReadFromLog)
						data = log.read() + data

					logWriteMode = "w"
				elif amountToReadFromLog <= 0:
					logWriteMode = "w"
		else:
			logWriteMode = "w"

		if limitFileSize:
			data = self._truncateLogData(data, self._maxLogfileSize)

		with codecs.open(logFile, logWriteMode, 'utf-8', 'replace') as log:
			log.write(data)

		os.chmod(logFile, 0o640)

	@staticmethod
	def _truncateLogData(data, maxSize):
		"""
		Truncating `data` to not be longer than `maxSize` bytes.

		:param data: Text
		:type data: str
		:param maxSize: The maximum size that is allowed in bytes.
		:type maxSize: int
		"""
		maxSize = forceInt(maxSize)
		dataLength = len(data.encode('utf-8'))
		if dataLength > maxSize:
			start = data.find('\n', dataLength - maxSize)
			if start == -1:
				start = dataLength - maxSize
			return data[start:].lstrip()

		return data

	def log_read(self, logType, objectId=None, maxSize=DEFAULT_MAX_LOGFILE_SIZE):
		"""
		Return the content of a log.

		:param logType: Type of log. \
Currently supported: *bootimage*, *clientconnect*, *instlog*, *opsiconfd* or *userlogin*.
		:type data: Unicode
		:param objectId: Specialising of ``logType``
		:param maxSize: Limit for the size of returned characters in bytes. \
Setting this to `0` disables limiting.
		"""
		logType = forceUnicode(logType)

		if logType not in LOG_TYPES:
			raise BackendBadValueError(u'Unknown log type {0!r}'.format(logType))

		if objectId:
			objectId = forceObjectId(objectId)
			logFile = os.path.join(LOG_DIR, logType, '{0}.log'.format(objectId))
		else:
			if LOG_TYPES[logType]:
				raise BackendBadValueError(u"Log type {0!r} requires objectId".format(logType))

			logFile = os.path.join(LOG_DIR, logType, 'opsiconfd.log')

		try:
			with codecs.open(logFile, 'r', 'utf-8', 'replace') as log:
				data = log.read()
		except IOError as ioerr:
			if ioerr.errno == 2:  # This is "No such file or directory"
				return u''

			raise

		if maxSize > 0:
			return self._truncateLogData(data, maxSize)

		return data

	# - - - - - - - - - - - - - - - - - - - - - - - - - - - - - - - - - - - - - - - - - - - - - - - -
	# -   Users                                                                                     -
	# - - - - - - - - - - - - - - - - - - - - - - - - - - - - - - - - - - - - - - - - - - - - - - - -
	def user_getCredentials(self, username=u'pcpatch', hostId=None):
		"""
		Get the credentials of an opsi user.
		The information is stored in ``/etc/opsi/passwd``.

		:param hostId: Optional value that should be the calling host.
		:return: Dict with the keys *password* and *rsaPrivateKey*. \
If this is called with an valid hostId the data will be encrypted with \
the opsi host key.
		:rtype: dict
		"""
		username = forceUnicodeLower(username)
		if hostId:
			hostId = forceHostId(hostId)

		result = {'password': u'', 'rsaPrivateKey': u''}

		cf = ConfigFile(filename=self._opsiPasswdFile)
		lineRegex = re.compile(r'^\s*([^:]+)\s*:\s*(\S+)\s*$')
		for line in cf.parse():
			match = lineRegex.search(line)
			if match is None:
				continue

			if match.group(1) == username:
				result['password'] = match.group(2)
				break

		if not result['password']:
			raise BackendMissingDataError(u"Username '%s' not found in '%s'" % (username, self._opsiPasswdFile))

		depot = self.host_getObjects(id=self._depotId)
		if not depot:
			raise BackendMissingDataError(u"Depot {0!r} not found in backend".format(self._depotId))
		depot = depot[0]
		if not depot.opsiHostKey:
			raise BackendMissingDataError(u"Host key for depot {0!r} not found".format(self._depotId))

		result['password'] = blowfishDecrypt(depot.opsiHostKey, result['password'])

		if username == 'pcpatch':
			try:
				import pwd
				idRsa = os.path.join(pwd.getpwnam(username)[5], u'.ssh', u'id_rsa')
				with open(idRsa, 'r') as f:
					result['rsaPrivateKey'] = f.read()
			except Exception as e:
				logger.debug(e)

		if hostId:
			host = self._context.host_getObjects(id=hostId)  # pylint: disable=maybe-no-member
			if not host:
				raise BackendMissingDataError(u"Host '%s' not found in backend" % hostId)
			host = host[0]
			result['password'] = blowfishEncrypt(host.opsiHostKey, result['password'])
			if result['rsaPrivateKey']:
				result['rsaPrivateKey'] = blowfishEncrypt(host.opsiHostKey, result['rsaPrivateKey'])

		return result

	def user_setCredentials(self, username, password):
		"""
		Set the password of an opsi user.
		The information is stored in ``/etc/opsi/passwd``.
		The password will be encrypted with the opsi host key of the \
depot where the method is.
		"""
		username = forceUnicodeLower(username)
		password = forceUnicode(password)

		depot = self._context.host_getObjects(id=self._depotId)  # pylint: disable=maybe-no-member
		if not depot:
			raise BackendMissingDataError(u"Depot {0!r} not found in backend {1}".format(self._depotId, self._context))
		depot = depot[0]

		encodedPassword = blowfishEncrypt(depot.opsiHostKey, password)

		cf = ConfigFile(filename=self._opsiPasswdFile)
		lineRegex = re.compile(r'^\s*([^:]+)\s*:\s*(\S+)\s*$')
		lines = []
		if os.path.exists(self._opsiPasswdFile):
			for line in cf.readlines():
				match = lineRegex.search(line)
				if not match or (match.group(1) != username):
					lines.append(line.rstrip())
		lines.append(u'%s:%s' % (username, encodedPassword))
		cf.open('w')
		cf.writelines(lines)
		cf.close()

	# - - - - - - - - - - - - - - - - - - - - - - - - - - - - - - - - - - - - - - - - - - - - - - - -
	# -   Hosts                                                                                     -
	# - - - - - - - - - - - - - - - - - - - - - - - - - - - - - - - - - - - - - - - - - - - - - - - -
	def host_insertObject(self, host):
		host = forceObjectClass(host, Host)
		host.setDefaults()  # pylint: disable=maybe-no-member

	def host_updateObject(self, host):
		host = forceObjectClass(host, Host)

	def host_getHashes(self, attributes=[], **filter):
		return [obj.toHash() for obj in self.host_getObjects(attributes, **filter)]

	def host_getObjects(self, attributes=[], **filter):
		self._testFilterAndAttributes(Host, attributes, **filter)
		return []

	def host_deleteObjects(self, hosts):
		for host in forceObjectClassList(hosts, Host):
			# Remove from groups
			self._context.objectToGroup_deleteObjects(  # pylint: disable=maybe-no-member
				self._context.objectToGroup_getObjects(  # pylint: disable=maybe-no-member
					groupType='HostGroup',
					objectId=host.id
				)
			)

			if isinstance(host, OpsiClient):
				# Remove product states
				self._context.productOnClient_deleteObjects(  # pylint: disable=maybe-no-member
					self._context.productOnClient_getObjects(clientId=host.id)  # pylint: disable=maybe-no-member
				)
			elif isinstance(host, OpsiDepotserver):
				# This is also true for OpsiConfigservers
				# Remove products
				self._context.productOnDepot_deleteObjects(  # pylint: disable=maybe-no-member
					self._context.productOnDepot_getObjects(depotId=host.id)  # pylint: disable=maybe-no-member
				)
			# Remove product property states
			self._context.productPropertyState_deleteObjects(  # pylint: disable=maybe-no-member
				self._context.productPropertyState_getObjects(objectId=host.id)  # pylint: disable=maybe-no-member
			)
			# Remove config states
			self._context.configState_deleteObjects(  # pylint: disable=maybe-no-member
				self._context.configState_getObjects(objectId=host.id)  # pylint: disable=maybe-no-member
			)

			if isinstance(host, OpsiClient):
				# Remove audit softwares
				self._context.auditSoftwareOnClient_deleteObjects(  # pylint: disable=maybe-no-member
					self._context.auditSoftwareOnClient_getObjects(  # pylint: disable=maybe-no-member
						clientId=host.id
					)
				)

			# Remove audit hardwares
			self._context.auditHardwareOnHost_deleteObjects(  # pylint: disable=maybe-no-member
				self._context.auditHardwareOnHost_getObjects(hostId=host.id)  # pylint: disable=maybe-no-member
			)

			if isinstance(host, OpsiClient):
				# Free software licenses
				self._context.licenseOnClient_deleteObjects(  # pylint: disable=maybe-no-member
					self._context.licenseOnClient_getObjects(clientId=host.id)  # pylint: disable=maybe-no-member
				)

				softwareLicenses = self._context.softwareLicense_getObjects(boundToHost=host.id)  # pylint: disable=maybe-no-member
				softwareLicenses = softwareLicenses or []
				for softwareLicense in softwareLicenses:
					softwareLicense.boundToHost = None
					self._context.softwareLicense_insertObject(softwareLicense)  # pylint: disable=maybe-no-member

	# - - - - - - - - - - - - - - - - - - - - - - - - - - - - - - - - - - - - - - - - - - - - - - - -
	# -   Configs                                                                                   -
	# - - - - - - - - - - - - - - - - - - - - - - - - - - - - - - - - - - - - - - - - - - - - - - - -
	def config_insertObject(self, config):
		config = forceObjectClass(config, Config)
		config.setDefaults()  # pylint: disable=maybe-no-member

	def config_updateObject(self, config):
		config = forceObjectClass(config, Config)

	def config_getHashes(self, attributes=[], **filter):
		return [obj.toHash() for obj in self.config_getObjects(attributes, **filter)]

	def config_getObjects(self, attributes=[], **filter):
		self._testFilterAndAttributes(Config, attributes, **filter)
		return []

	def config_deleteObjects(self, configs):
		ids = [config.id for config in forceObjectClassList(configs, Config)]

		if ids:
			self._context.configState_deleteObjects(  # pylint: disable=maybe-no-member
				self._context.configState_getObjects(  # pylint: disable=maybe-no-member
					configId=ids,
					objectId=[]
				)
			)

	# - - - - - - - - - - - - - - - - - - - - - - - - - - - - - - - - - - - - - - - - - - - - - - - -
	# -   ConfigStates                                                                              -
	# - - - - - - - - - - - - - - - - - - - - - - - - - - - - - - - - - - - - - - - - - - - - - - - -
	def configState_insertObject(self, configState):
		configState = forceObjectClass(configState, ConfigState)
		configState.setDefaults()  # pylint: disable=maybe-no-member

		if self._options['additionalReferentialIntegrityChecks']:
			configIds = [config.id for config in self._context.config_getObjects(attributes=['id'])]  # pylint: disable=maybe-no-member

			if configState.configId not in configIds:  # pylint: disable=maybe-no-member
				raise BackendReferentialIntegrityError(u"Config with id '%s' not found" % configState.configId)  # pylint: disable=maybe-no-member

	def configState_updateObject(self, configState):
		configState = forceObjectClass(configState, ConfigState)

	def configState_getHashes(self, attributes=[], **filter):
		return [obj.toHash() for obj in self.configState_getObjects(attributes, **filter)]

	def configState_getObjects(self, attributes=[], **filter):
		self._testFilterAndAttributes(ConfigState, attributes, **filter)
		return []

	def configState_deleteObjects(self, configStates):
		pass

	# - - - - - - - - - - - - - - - - - - - - - - - - - - - - - - - - - - - - - - - - - - - - - - - -
	# -   Products                                                                                  -
	# - - - - - - - - - - - - - - - - - - - - - - - - - - - - - - - - - - - - - - - - - - - - - - - -
	def product_insertObject(self, product):
		product = forceObjectClass(product, Product)
		product.setDefaults()  # pylint: disable=maybe-no-member

	def product_updateObject(self, product):
		product = forceObjectClass(product, Product)

	def product_getHashes(self, attributes=[], **filter):
		return [obj.toHash() for obj in self.product_getObjects(attributes, **filter)]

	def product_getObjects(self, attributes=[], **filter):
		self._testFilterAndAttributes(Product, attributes, **filter)
		return []

	def product_deleteObjects(self, products):
		productByIdAndVersion = collections.defaultdict(lambda: collections.defaultdict(list))
		for product in forceObjectClassList(products, Product):
			productByIdAndVersion[product.id][product.productVersion].append(product.packageVersion)

			self._context.productProperty_deleteObjects(  # pylint: disable=maybe-no-member
				self._context.productProperty_getObjects(  # pylint: disable=maybe-no-member
					productId=product.id,
					productVersion=product.productVersion,
					packageVersion=product.packageVersion
				)
			)
			self._context.productDependency_deleteObjects(  # pylint: disable=maybe-no-member
				self._context.productDependency_getObjects(  # pylint: disable=maybe-no-member
					productId=product.id,
					productVersion=product.productVersion,
					packageVersion=product.packageVersion
				)
			)
			self._context.productOnDepot_deleteObjects(  # pylint: disable=maybe-no-member
				self._context.productOnDepot_getObjects(  # pylint: disable=maybe-no-member
					productId=product.id,
					productVersion=product.productVersion,
					packageVersion=product.packageVersion
				)
			)

		for (productId, versions) in productByIdAndVersion.items():
			allProductVersionsWillBeDeleted = True
			for product in self._context.product_getObjects(attributes=['id', 'productVersion', 'packageVersion'], id=productId):  # pylint: disable=maybe-no-member
				if product.packageVersion not in versions.get(product.productVersion, []):
					allProductVersionsWillBeDeleted = False
					break

			if not allProductVersionsWillBeDeleted:
				continue

			# Remove from groups, when allProductVerionsWillBeDelted
			self._context.objectToGroup_deleteObjects(  # pylint: disable=maybe-no-member
				self._context.objectToGroup_getObjects(  # pylint: disable=maybe-no-member
					groupType='ProductGroup',
					objectId=productId
				)
			)
			self._context.productOnClient_deleteObjects(  # pylint: disable=maybe-no-member
				self._context.productOnClient_getObjects(productId=productId)  # pylint: disable=maybe-no-member
			)
			self._context.productPropertyState_deleteObjects(  # pylint: disable=maybe-no-member
				self._context.productPropertyState_getObjects(productId=productId)  # pylint: disable=maybe-no-member
			)

	# - - - - - - - - - - - - - - - - - - - - - - - - - - - - - - - - - - - - - - - - - - - - - - - -
	# -   ProductProperties                                                                         -
	# - - - - - - - - - - - - - - - - - - - - - - - - - - - - - - - - - - - - - - - - - - - - - - - -
	def productProperty_insertObject(self, productProperty):
		productProperty = forceObjectClass(productProperty, ProductProperty)
		productProperty.setDefaults()  # pylint: disable=maybe-no-member

		if self._options['additionalReferentialIntegrityChecks']:
			if not self._context.product_getObjects(  # pylint: disable=maybe-no-member
					attributes=['id', 'productVersion', 'packageVersion'],
					id=productProperty.productId,  # pylint: disable=maybe-no-member
					productVersion=productProperty.productVersion,  # pylint: disable=maybe-no-member
					packageVersion=productProperty.packageVersion):  # pylint: disable=maybe-no-member

				raise BackendReferentialIntegrityError(
					u"Product with id '{0}', productVersion '{1}', "
					u"packageVersion '{2}' not found".format(
						productProperty.productId,  # pylint: disable=maybe-no-member
						productProperty.productVersion,  # pylint: disable=maybe-no-member
						productProperty.packageVersion  # pylint: disable=maybe-no-member
					)
				)

	def productProperty_updateObject(self, productProperty):
		productProperty = forceObjectClass(productProperty, ProductProperty)

	def productProperty_getHashes(self, attributes=[], **filter):
		return [obj.toHash() for obj in self.productProperty_getObjects(attributes, **filter)]

	def productProperty_getObjects(self, attributes=[], **filter):
		self._testFilterAndAttributes(ProductProperty, attributes, **filter)
		return []

	def productProperty_deleteObjects(self, productProperties):
		pass

	# - - - - - - - - - - - - - - - - - - - - - - - - - - - - - - - - - - - - - - - - - - - - - - - -
	# -   ProductDependencies                                                                       -
	# - - - - - - - - - - - - - - - - - - - - - - - - - - - - - - - - - - - - - - - - - - - - - - - -
	def productDependency_insertObject(self, productDependency):
		productDependency = forceObjectClass(productDependency, ProductDependency)
		productDependency.setDefaults()  # pylint: disable=maybe-no-member
		if not productDependency.getRequiredAction() and not productDependency.getRequiredInstallationStatus():  # pylint: disable=maybe-no-member
			raise BackendBadValueError(u"Either a required action or a required installation status must be given")
		if self._options['additionalReferentialIntegrityChecks']:
			if not self._context.product_getObjects(  # pylint: disable=maybe-no-member
					attributes=['id', 'productVersion', 'packageVersion'],
					id=productDependency.productId,  # pylint: disable=maybe-no-member
					productVersion=productDependency.productVersion,  # pylint: disable=maybe-no-member
					packageVersion=productDependency.packageVersion):  # pylint: disable=maybe-no-member

				raise BackendReferentialIntegrityError(
					u"Product with id '{0}', productVersion '{1}', "
					u"packageVersion '{2}' not found".format(
						productDependency.productId,  # pylint: disable=maybe-no-member
						productDependency.productVersion,  # pylint: disable=maybe-no-member
						productDependency.packageVersion  # pylint: disable=maybe-no-member
					)
				)

	def productDependency_updateObject(self, productDependency):
		productDependency = forceObjectClass(productDependency, ProductDependency)

	def productDependency_getHashes(self, attributes=[], **filter):
		return [obj.toHash() for obj in self.productDependency_getObjects(attributes, **filter)]

	def productDependency_getObjects(self, attributes=[], **filter):
		self._testFilterAndAttributes(ProductDependency, attributes, **filter)
		return []

	def productDependency_deleteObjects(self, productDependencies):
		pass

	# - - - - - - - - - - - - - - - - - - - - - - - - - - - - - - - - - - - - - - - - - - - - - - - -
	# -   ProductOnDepots                                                                           -
	# - - - - - - - - - - - - - - - - - - - - - - - - - - - - - - - - - - - - - - - - - - - - - - - -
	def productOnDepot_insertObject(self, productOnDepot):
		productOnDepot = forceObjectClass(productOnDepot, ProductOnDepot)
		productOnDepot.setDefaults()  # pylint: disable=maybe-no-member

		if self._options['additionalReferentialIntegrityChecks']:
			if not self._context.product_getObjects(  # pylint: disable=maybe-no-member
				attributes=['id', 'productVersion', 'packageVersion'],
				id=productOnDepot.productId,  # pylint: disable=maybe-no-member
				productVersion=productOnDepot.productVersion,  # pylint: disable=maybe-no-member
				packageVersion=productOnDepot.packageVersion):  # pylint: disable=maybe-no-member

				raise BackendReferentialIntegrityError(
					u"Product with id '{0}', productVersion '{1}', "
					u"packageVersion '{2}' not found".format(
						productOnDepot.productId,  # pylint: disable=maybe-no-member
						productOnDepot.productVersion,  # pylint: disable=maybe-no-member
						productOnDepot.packageVersion  # pylint: disable=maybe-no-member
					)
				)

	def productOnDepot_updateObject(self, productOnDepot):
		productOnDepot = forceObjectClass(productOnDepot, ProductOnDepot)

		if self._options['additionalReferentialIntegrityChecks']:
			if not self._context.product_getObjects(  # pylint: disable=maybe-no-member
				attributes=['id', 'productVersion', 'packageVersion'],
				id=productOnDepot.productId,  # pylint: disable=maybe-no-member
				productVersion=productOnDepot.productVersion,  # pylint: disable=maybe-no-member
				packageVersion=productOnDepot.packageVersion):  # pylint: disable=maybe-no-member

				raise BackendReferentialIntegrityError(
					u"Product with id '{0}', productVersion '{1}', "
					u"packageVersion '{2}' not found".format(
						productOnDepot.productId,  # pylint: disable=maybe-no-member
						productOnDepot.productVersion,  # pylint: disable=maybe-no-member
						productOnDepot.packageVersion  # pylint: disable=maybe-no-member
					)
				)

	def productOnDepot_getHashes(self, attributes=[], **filter):
		return [obj.toHash() for obj in self.productOnDepot_getObjects(attributes, **filter)]

	def productOnDepot_getObjects(self, attributes=[], **filter):
		self._testFilterAndAttributes(ProductOnDepot, attributes, **filter)
		return []

	def productOnDepot_deleteObjects(self, productOnDepots):
		pass

	# - - - - - - - - - - - - - - - - - - - - - - - - - - - - - - - - - - - - - - - - - - - - - - - -
	# -   ProductOnClients                                                                          -
	# - - - - - - - - - - - - - - - - - - - - - - - - - - - - - - - - - - - - - - - - - - - - - - - -
	def productOnClient_insertObject(self, productOnClient):
		productOnClient = forceObjectClass(productOnClient, ProductOnClient)
		productOnClient.setDefaults()  # pylint: disable=maybe-no-member

		if (productOnClient.installationStatus == 'installed') and (not productOnClient.productVersion or not productOnClient.packageVersion):  # pylint: disable=maybe-no-member
			raise BackendReferentialIntegrityError(u"Cannot set installationStatus for product '%s', client '%s' to 'installed' without productVersion and packageVersion" \
				% (productOnClient.productId, productOnClient.clientId))  # pylint: disable=maybe-no-member

		if productOnClient.installationStatus != 'installed':  # pylint: disable=maybe-no-member
			productOnClient.productVersion = None
			productOnClient.packageVersion = None

	def productOnClient_updateObject(self, productOnClient):
		productOnClient = forceObjectClass(productOnClient, ProductOnClient)

	def productOnClient_getHashes(self, attributes=[], **filter):
		return [obj.toHash() for obj in self.productOnClient_getObjects(attributes, **filter)]

	def productOnClient_getObjects(self, attributes=[], **filter):
		self._testFilterAndAttributes(ProductOnClient, attributes, **filter)
		return []

	def productOnClient_deleteObjects(self, productOnClients):
		pass

	# - - - - - - - - - - - - - - - - - - - - - - - - - - - - - - - - - - - - - - - - - - - - - - - -
	# -   ProductPropertyStates                                                                     -
	# - - - - - - - - - - - - - - - - - - - - - - - - - - - - - - - - - - - - - - - - - - - - - - - -
	def productPropertyState_insertObject(self, productPropertyState):
		productPropertyState = forceObjectClass(productPropertyState, ProductPropertyState)
		productPropertyState.setDefaults()  # pylint: disable=maybe-no-member

		if self._options['additionalReferentialIntegrityChecks']:
			if not self._context.productProperty_getObjects(  # pylint: disable=maybe-no-member
				attributes=['productId', 'propertyId'],
				productId=productPropertyState.productId,  # pylint: disable=maybe-no-member
				propertyId=productPropertyState.propertyId):  # pylint: disable=maybe-no-member

				raise BackendReferentialIntegrityError(u"ProductProperty with id '%s' for product '%s' not found"
					% (productPropertyState.propertyId, productPropertyState.productId))  # pylint: disable=maybe-no-member

	def productPropertyState_updateObject(self, productPropertyState):
		productPropertyState = forceObjectClass(productPropertyState, ProductPropertyState)

	def productPropertyState_getHashes(self, attributes=[], **filter):
		return [obj.toHash() for obj in self.productPropertyState_getObjects(attributes, **filter)]

	def productPropertyState_getObjects(self, attributes=[], **filter):
		self._testFilterAndAttributes(ProductPropertyState, attributes, **filter)
		return []

	def productPropertyState_deleteObjects(self, productPropertyStates):
		pass

	# - - - - - - - - - - - - - - - - - - - - - - - - - - - - - - - - - - - - - - - - - - - - - - - -
	# -   Groups                                                                                    -
	# - - - - - - - - - - - - - - - - - - - - - - - - - - - - - - - - - - - - - - - - - - - - - - - -
	def group_insertObject(self, group):
		group = forceObjectClass(group, Group)
		group.setDefaults()  # pylint: disable=maybe-no-member

		if self._options['additionalReferentialIntegrityChecks']:
			if group.parentGroupId and not self._context.group_getObjects(attributes=['id'], id=group.parentGroupId):  # pylint: disable=maybe-no-member
				raise BackendReferentialIntegrityError(u"Parent group '%s' of group '%s' not found" % (group.parentGroupId, group.id))  # pylint: disable=maybe-no-member

	def group_updateObject(self, group):
		group = forceObjectClass(group, Group)

	def group_getHashes(self, attributes=[], **filter):
		return [obj.toHash() for obj in self.group_getObjects(attributes, **filter)]

	def group_getObjects(self, attributes=[], **filter):
		self._testFilterAndAttributes(Group, attributes, **filter)
		return []

	def group_deleteObjects(self, groups):
		for group in forceObjectClassList(groups, Group):
			matchingMappings = self._context.objectToGroup_getObjects(
				groupType=group.getType(),
				groupId=group.id
			)
			self._context.objectToGroup_deleteObjects(matchingMappings)

	# - - - - - - - - - - - - - - - - - - - - - - - - - - - - - - - - - - - - - - - - - - - - - - - -
	# -   ObjectToGroups                                                                            -
	# - - - - - - - - - - - - - - - - - - - - - - - - - - - - - - - - - - - - - - - - - - - - - - - -
	def objectToGroup_insertObject(self, objectToGroup):
		objectToGroup = forceObjectClass(objectToGroup, ObjectToGroup)
		objectToGroup.setDefaults()  # pylint: disable=maybe-no-member

	def objectToGroup_updateObject(self, objectToGroup):
		objectToGroup = forceObjectClass(objectToGroup, ObjectToGroup)

	def objectToGroup_getHashes(self, attributes=[], **filter):
		return [obj.toHash() for obj in self.objectToGroup_getObjects(attributes, **filter)]

	def objectToGroup_getObjects(self, attributes=[], **filter):
		self._testFilterAndAttributes(ObjectToGroup, attributes, **filter)
		return []

	def objectToGroup_deleteObjects(self, objectToGroups):
		pass

	# - - - - - - - - - - - - - - - - - - - - - - - - - - - - - - - - - - - - - - - - - - - - - - - -
	# -   LicenseContracts                                                                          -
	# - - - - - - - - - - - - - - - - - - - - - - - - - - - - - - - - - - - - - - - - - - - - - - - -
	def licenseContract_insertObject(self, licenseContract):
		licenseContract = forceObjectClass(licenseContract, LicenseContract)
		licenseContract.setDefaults()  # pylint: disable=maybe-no-member

	def licenseContract_updateObject(self, licenseContract):
		licenseContract = forceObjectClass(licenseContract, LicenseContract)

	def licenseContract_getHashes(self, attributes=[], **filter):
		return [obj.toHash() for obj in self.licenseContract_getObjects(attributes, **filter)]

	def licenseContract_getObjects(self, attributes=[], **filter):
		self._testFilterAndAttributes(LicenseContract, attributes, **filter)
		return []

	def licenseContract_deleteObjects(self, licenseContracts):
		pass

	# - - - - - - - - - - - - - - - - - - - - - - - - - - - - - - - - - - - - - - - - - - - - - - - -
	# -   SoftwareLicenses                                                                          -
	# - - - - - - - - - - - - - - - - - - - - - - - - - - - - - - - - - - - - - - - - - - - - - - - -
	def softwareLicense_insertObject(self, softwareLicense):
		softwareLicense = forceObjectClass(softwareLicense, SoftwareLicense)
		softwareLicense.setDefaults()  # pylint: disable=maybe-no-member
		if not softwareLicense.licenseContractId:  # pylint: disable=maybe-no-member
			raise BackendBadValueError(u"License contract missing")

		if self._options['additionalReferentialIntegrityChecks']:
			if not self._context.licenseContract_getObjects(attributes=['id'], id=softwareLicense.licenseContractId):  # pylint: disable=maybe-no-member
				raise BackendReferentialIntegrityError(u"License contract with id '%s' not found" % softwareLicense.licenseContractId)  # pylint: disable=maybe-no-member

	def softwareLicense_updateObject(self, softwareLicense):
		softwareLicense = forceObjectClass(softwareLicense, SoftwareLicense)

	def softwareLicense_getHashes(self, attributes=[], **filter):
		return [obj.toHash() for obj in self.softwareLicense_getObjects(attributes, **filter)]

	def softwareLicense_getObjects(self, attributes=[], **filter):
		self._testFilterAndAttributes(SoftwareLicense, attributes, **filter)
		return []

	def softwareLicense_deleteObjects(self, softwareLicenses):
		softwareLicenseIds = [softwareLicense.id for softwareLicense in forceObjectClassList(softwareLicenses, SoftwareLicense)]

		self._context.softwareLicenseToLicensePool_deleteObjects(  # pylint: disable=maybe-no-member
			self._context.softwareLicenseToLicensePool_getObjects(  # pylint: disable=maybe-no-member
				softwareLicenseId=softwareLicenseIds
			)
		)

	# - - - - - - - - - - - - - - - - - - - - - - - - - - - - - - - - - - - - - - - - - - - - - - - -
	# -   LicensePools                                                                              -
	# - - - - - - - - - - - - - - - - - - - - - - - - - - - - - - - - - - - - - - - - - - - - - - - -
	def licensePool_insertObject(self, licensePool):
		licensePool = forceObjectClass(licensePool, LicensePool)
		licensePool.setDefaults()  # pylint: disable=maybe-no-member

	def licensePool_updateObject(self, licensePool):
		licensePool = forceObjectClass(licensePool, LicensePool)

	def licensePool_getHashes(self, attributes=[], **filter):
		return [obj.toHash() for obj in self.licensePool_getObjects(attributes, **filter)]

	def licensePool_getObjects(self, attributes=[], **filter):
		self._testFilterAndAttributes(LicensePool, attributes, **filter)
		return []

	def licensePool_deleteObjects(self, licensePools):
		licensePoolIds = [licensePool.id for licensePool in forceObjectClassList(licensePools, LicensePool)]

		if licensePoolIds:
			softwareLicenseToLicensePools = self._context.softwareLicenseToLicensePool_getObjects(licensePoolId=licensePoolIds)  # pylint: disable=maybe-no-member
			if softwareLicenseToLicensePools:
				raise BackendReferentialIntegrityError(u"Refusing to delete license pool(s) %s, one ore more licenses/keys refer to pool: %s" % \
					(licensePoolIds, softwareLicenseToLicensePools))

			self._context.auditSoftwareToLicensePool_deleteObjects(  # pylint: disable=maybe-no-member
				self._context.auditSoftwareToLicensePool_getObjects(  # pylint: disable=maybe-no-member
					name=[],
					version=[],
					subVersion=[],
					language=[],
					architecture=[],
					licensePoolId=licensePoolIds
				)
			)

	# - - - - - - - - - - - - - - - - - - - - - - - - - - - - - - - - - - - - - - - - - - - - - - - -
	# -   SoftwareLicenseToLicensePools                                                             -
	# - - - - - - - - - - - - - - - - - - - - - - - - - - - - - - - - - - - - - - - - - - - - - - - -
	def softwareLicenseToLicensePool_insertObject(self, softwareLicenseToLicensePool):
		softwareLicenseToLicensePool = forceObjectClass(softwareLicenseToLicensePool, SoftwareLicenseToLicensePool)
		softwareLicenseToLicensePool.setDefaults()  # pylint: disable=maybe-no-member

		if self._options['additionalReferentialIntegrityChecks']:
			if not self._context.softwareLicense_getObjects(attributes=['id'], id=softwareLicenseToLicensePool.softwareLicenseId):  # pylint: disable=maybe-no-member
				raise BackendReferentialIntegrityError(u"Software license with id '%s' not found" % softwareLicenseToLicensePool.softwareLicenseId)  # pylint: disable=maybe-no-member
			if not self._context.licensePool_getObjects(attributes=['id'], id=softwareLicenseToLicensePool.licensePoolId):  # pylint: disable=maybe-no-member
				raise BackendReferentialIntegrityError(u"License with id '%s' not found" % softwareLicenseToLicensePool.licensePoolId)  # pylint: disable=maybe-no-member

	def softwareLicenseToLicensePool_updateObject(self, softwareLicenseToLicensePool):
		softwareLicenseToLicensePool = forceObjectClass(softwareLicenseToLicensePool, SoftwareLicenseToLicensePool)

	def softwareLicenseToLicensePool_getHashes(self, attributes=[], **filter):
		return [obj.toHash() for obj in self.softwareLicenseToLicensePool_getObjects(attributes, **filter)]

	def softwareLicenseToLicensePool_getObjects(self, attributes=[], **filter):
		self._testFilterAndAttributes(SoftwareLicenseToLicensePool, attributes, **filter)
		return []

	def softwareLicenseToLicensePool_deleteObjects(self, softwareLicenseToLicensePools):
		softwareLicenseIds = [softwareLicenseToLicensePool.softwareLicenseId for softwareLicenseToLicensePool in forceObjectClassList(softwareLicenseToLicensePools, SoftwareLicenseToLicensePool)]

		if softwareLicenseIds:
			licenseOnClients = self._context.licenseOnClient_getObjects(softwareLicenseId=softwareLicenseIds)  # pylint: disable=maybe-no-member
			if licenseOnClients:
				raise BackendReferentialIntegrityError(u"Refusing to delete softwareLicenseToLicensePool(s), one ore more licenses in use: %s"\
					% licenseOnClients)

	# - - - - - - - - - - - - - - - - - - - - - - - - - - - - - - - - - - - - - - - - - - - - - - - -
	# -   LicenseOnClients                                                                          -
	# - - - - - - - - - - - - - - - - - - - - - - - - - - - - - - - - - - - - - - - - - - - - - - - -
	def licenseOnClient_insertObject(self, licenseOnClient):
		licenseOnClient = forceObjectClass(licenseOnClient, LicenseOnClient)
		licenseOnClient.setDefaults()  # pylint: disable=maybe-no-member

	def licenseOnClient_updateObject(self, licenseOnClient):
		licenseOnClient = forceObjectClass(licenseOnClient, LicenseOnClient)

	def licenseOnClient_getHashes(self, attributes=[], **filter):
		return [obj.toHash() for obj in self.licenseOnClient_getObjects(attributes, **filter)]

	def licenseOnClient_getObjects(self, attributes=[], **filter):
		self._testFilterAndAttributes(LicenseOnClient, attributes, **filter)
		return []

	def licenseOnClient_deleteObjects(self, licenseOnClients):
		pass

	# - - - - - - - - - - - - - - - - - - - - - - - - - - - - - - - - - - - - - - - - - - - - - - - -
	# -   AuditSoftwares                                                                            -
	# - - - - - - - - - - - - - - - - - - - - - - - - - - - - - - - - - - - - - - - - - - - - - - - -
	def auditSoftware_insertObject(self, auditSoftware):
		auditSoftware = forceObjectClass(auditSoftware, AuditSoftware)
		auditSoftware.setDefaults()  # pylint: disable=maybe-no-member

	def auditSoftware_updateObject(self, auditSoftware):
		auditSoftware = forceObjectClass(auditSoftware, AuditSoftware)

	def auditSoftware_getHashes(self, attributes=[], **filter):
		return [obj.toHash() for obj in self.auditSoftware_getObjects(attributes, **filter)]

	def auditSoftware_getObjects(self, attributes=[], **filter):
		self._testFilterAndAttributes(AuditSoftware, attributes, **filter)
		return []

	def auditSoftware_deleteObjects(self, auditSoftwares):
		pass

	# - - - - - - - - - - - - - - - - - - - - - - - - - - - - - - - - - - - - - - - - - - - - - - - -
	# -   AuditSoftwareToLicensePools                                                               -
	# - - - - - - - - - - - - - - - - - - - - - - - - - - - - - - - - - - - - - - - - - - - - - - - -
	def auditSoftwareToLicensePool_insertObject(self, auditSoftwareToLicensePool):
		auditSoftwareToLicensePool = forceObjectClass(auditSoftwareToLicensePool, AuditSoftwareToLicensePool)
		auditSoftwareToLicensePool.setDefaults()  # pylint: disable=maybe-no-member

	def auditSoftwareToLicensePool_updateObject(self, auditSoftwareToLicensePool):
		auditSoftwareToLicensePool = forceObjectClass(auditSoftwareToLicensePool, AuditSoftwareToLicensePool)

	def auditSoftwareToLicensePool_getHashes(self, attributes=[], **filter):
		return [obj.toHash() for obj in self.auditSoftwareToLicensePool_getObjects(attributes, **filter)]

	def auditSoftwareToLicensePool_getObjects(self, attributes=[], **filter):
		self._testFilterAndAttributes(AuditSoftwareToLicensePool, attributes, **filter)
		return []

	def auditSoftwareToLicensePool_deleteObjects(self, auditSoftwareToLicensePools):
		pass

	# - - - - - - - - - - - - - - - - - - - - - - - - - - - - - - - - - - - - - - - - - - - - - - - -
	# -   AuditSoftwareOnClients                                                                    -
	# - - - - - - - - - - - - - - - - - - - - - - - - - - - - - - - - - - - - - - - - - - - - - - - -
	def auditSoftwareOnClient_insertObject(self, auditSoftwareOnClient):
		auditSoftwareOnClient = forceObjectClass(auditSoftwareOnClient, AuditSoftwareOnClient)
		auditSoftwareOnClient.setDefaults()  # pylint: disable=maybe-no-member

	def auditSoftwareOnClient_updateObject(self, auditSoftwareOnClient):
		auditSoftwareOnClient = forceObjectClass(auditSoftwareOnClient, AuditSoftwareOnClient)

	def auditSoftwareOnClient_getHashes(self, attributes=[], **filter):
		return [obj.toHash() for obj in self.auditSoftwareOnClient_getObjects(attributes, **filter)]

	def auditSoftwareOnClient_getObjects(self, attributes=[], **filter):
		self._testFilterAndAttributes(AuditSoftwareOnClient, attributes, **filter)
		return []

	def auditSoftwareOnClient_deleteObjects(self, auditSoftwareOnClients):
		pass

	# - - - - - - - - - - - - - - - - - - - - - - - - - - - - - - - - - - - - - - - - - - - - - - - -
	# -   AuditHardwares                                                                            -
	# - - - - - - - - - - - - - - - - - - - - - - - - - - - - - - - - - - - - - - - - - - - - - - - -
	def auditHardware_insertObject(self, auditHardware):
		auditHardware = forceObjectClass(auditHardware, AuditHardware)
		auditHardware.setDefaults()  # pylint: disable=maybe-no-member

	def auditHardware_updateObject(self, auditHardware):
		auditHardware = forceObjectClass(auditHardware, AuditHardware)

	def auditHardware_getHashes(self, attributes=[], **filter):
		return [obj.toHash() for obj in self.auditHardware_getObjects(attributes, **filter)]

	def auditHardware_getObjects(self, attributes=[], **filter):
		return []

	def auditHardware_deleteObjects(self, auditHardwares):
		pass

	def auditHardware_getConfig(self, language=None):
		if self._auditHardwareConfigFile.endswith('.json'):
			try:
				with codecs.open(self._auditHardwareConfigFile, 'r', 'utf8') as f:
					return json.loads(f.read())
			except Exception as e:
				logger.warning(u"Failed to read audit hardware configuration from file '%s': %s" % (self._auditHardwareConfigFile, e))
				return []

		if not language:
			language = 'en_US'
		language = forceLanguageCode(language).replace('-', '_')

		localeFile = os.path.join(self._auditHardwareConfigLocalesDir, language)
		if not os.path.exists(localeFile):
			logger.error(u"No translation file found for language %s, falling back to en_US" % language)
			language = 'en_US'
			localeFile = os.path.join(self._auditHardwareConfigLocalesDir, language)

		locale = {}
		try:
			lf = ConfigFile(localeFile)
			for line in lf.parse():
				try:
					identifier, translation = line.split('=', 1)
					locale[identifier.strip()] = translation.strip()
				except ValueError as verr:
					logger.debug2(u"Failed to read translation: {0!r}", verr)
			del lf
		except Exception as e:
			logger.error(u"Failed to read translation file for language {0}: {1}", language, e)

		def __inheritFromSuperClasses(classes, c, scname=None):
			if not scname:
				for scname in c['Class'].get('Super', []):
					__inheritFromSuperClasses(classes, c, scname)
			else:
				for cl in classes:
					if cl['Class'].get('Opsi') == scname:
						clcopy = pycopy.deepcopy(cl)
						__inheritFromSuperClasses(classes, clcopy)
						newValues = []
						for newValue in clcopy['Values']:
							foundAt = -1
							for i, currentValue in enumerate(c['Values']):
								if currentValue['Opsi'] == newValue['Opsi']:
									if not currentValue.get('UI'):
										c['Values'][i]['UI'] = newValue.get('UI', '')
									foundAt = i
									break
							if foundAt > -1:
								newValue = c['Values'][foundAt]
								del c['Values'][foundAt]
							newValues.append(newValue)
						newValues.extend(c['Values'])
						c['Values'] = newValues
						break
				else:
					logger.error(u"Super class '%s' of class '%s' not found!" % (scname, c['Class'].get('Opsi')))

		classes = []
		try:
			execfile(self._auditHardwareConfigFile)
			for i, currentClassConfig in enumerate(OPSI_HARDWARE_CLASSES):
				opsiClass = currentClassConfig['Class']['Opsi']
				if currentClassConfig['Class']['Type'] == 'STRUCTURAL':
					if locale.get(opsiClass):
						OPSI_HARDWARE_CLASSES[i]['Class']['UI'] = locale[opsiClass]
					else:
						logger.error(u"No translation for class '%s' found" % opsiClass)
						OPSI_HARDWARE_CLASSES[i]['Class']['UI'] = opsiClass

				for j, currentValue in enumerate(currentClassConfig['Values']):
					opsiProperty = currentValue['Opsi']
					try:
						OPSI_HARDWARE_CLASSES[i]['Values'][j]['UI'] = locale[opsiClass + '.' + opsiProperty]
					except KeyError:
						pass

			for c in OPSI_HARDWARE_CLASSES:
				try:
					if c['Class'].get('Type') == 'STRUCTURAL':
						logger.debug(u"Found STRUCTURAL hardware class '%s'" % c['Class'].get('Opsi'))
						ccopy = pycopy.deepcopy(c)
						if 'Super' in ccopy['Class']:
							__inheritFromSuperClasses(OPSI_HARDWARE_CLASSES, ccopy)
							del ccopy['Class']['Super']
						del ccopy['Class']['Type']

						# Fill up empty display names
						for j, currentValue in enumerate(ccopy.get('Values', [])):
							if not currentValue.get('UI'):
								logger.warning("No translation for property '%s.%s' found" % (ccopy['Class']['Opsi'], currentValue['Opsi']))
								ccopy['Values'][j]['UI'] = currentValue['Opsi']

						classes.append(ccopy)
				except Exception as e:
					logger.error(u"Error in config file '%s': %s" % (self._auditHardwareConfigFile, e))
		except Exception as e:
			logger.warning(u"Failed to read audit hardware configuration from file '%s': %s" % (self._auditHardwareConfigFile, e))

		return classes

	# - - - - - - - - - - - - - - - - - - - - - - - - - - - - - - - - - - - - - - - - - - - - - - - -
	# -   AuditHardwareOnHosts                                                                      -
	# - - - - - - - - - - - - - - - - - - - - - - - - - - - - - - - - - - - - - - - - - - - - - - - -
	def auditHardwareOnHost_insertObject(self, auditHardwareOnHost):
		auditHardwareOnHost = forceObjectClass(auditHardwareOnHost, AuditHardwareOnHost)
		auditHardwareOnHost.setDefaults()  # pylint: disable=maybe-no-member
		self._context.auditHardware_insertObject(AuditHardware.fromHash(auditHardwareOnHost.toHash()))  # pylint: disable=maybe-no-member

	def auditHardwareOnHost_updateObject(self, auditHardwareOnHost):
		auditHardwareOnHost = forceObjectClass(auditHardwareOnHost, AuditHardwareOnHost)

	def auditHardwareOnHost_getHashes(self, attributes=[], **filter):
		return [obj.toHash() for obj in self.auditHardwareOnHost_getObjects(attributes, **filter)]

	def auditHardwareOnHost_getObjects(self, attributes=[], **filter):
		return []

	def auditHardwareOnHost_deleteObjects(self, auditHardwareOnHosts):
		pass

	# - - - - - - - - - - - - - - - - - - - - - - - - - - - - - - - - - - - - - - - - - - - - - - - -
	# -   direct access                                                                            -
	# - - - - - - - - - - - - - - - - - - - - - - - - - - - - - - - - - - - - - - - - - - - - - - - -
	def getData(self, query):
		return query

	def getRawData(self, query):
		return query


class ExtendedConfigDataBackend(ExtendedBackend):

	def __init__(self, configDataBackend, overwrite=True):
		ExtendedBackend.__init__(self, configDataBackend, overwrite=overwrite)
		self._options = {
			'addProductOnClientDefaults': False,
			'addProductPropertyStateDefaults': False,
			'addConfigStateDefaults': False,
			'deleteConfigStateIfDefault': False,
			'returnObjectsOnUpdateAndCreate': False,
			'addDependentProductOnClients': False,
			'processProductOnClientSequence': False
		}
		self._auditHardwareConfig = {}

		if hasattr(self._backend, 'auditHardware_getConfig'):
			ahwconf = self._backend.auditHardware_getConfig()
			AuditHardware.setHardwareConfig(ahwconf)
			AuditHardwareOnHost.setHardwareConfig(ahwconf)
			for config in ahwconf:
				hwClass = config['Class']['Opsi']
				self._auditHardwareConfig[hwClass] = {}
				for value in config['Values']:
					self._auditHardwareConfig[hwClass][value['Opsi']] = {
						'Type': value["Type"],
						'Scope': value["Scope"]
					}

	def __repr__(self):
		return u"<{0}(configDataBackend={1!r})>".format(self.__class__.__name__, self._backend)

	def backend_searchIdents(self, filter):
		logger.info(u"=== Starting search, filter: %s" % filter)
		try:
			parsedFilter = ldapfilter.parseFilter(filter)
		except Exception as e:
			logger.debug(u"Failed to parse filter {0!r}: {1}", filter, e)
			raise BackendBadValueError(u"Failed to parse filter '%s'" % filter)
		logger.debug(u"Parsed search filter: {0!r}", parsedFilter)

		def combineResults(result1, result2, operator):
			if not result1:
				return result2
			if not result2:
				return result1

			result1IdentIndex = -1
			result2IdentIndex = -1

			for i, identAttr in enumerate(result1['identAttributes']):
				for j, identAttr2 in enumerate(result2['identAttributes']):
					if identAttr == identAttr2:
						if (identAttr != 'id') or (result1['objectClass'] == result2['objectClass']):
							result1IdentIndex = i
							result2IdentIndex = j
							break

			if result1IdentIndex == -1:
				logger.debug(u"No matching identAttributes found ({0}, {1})", result1['identAttributes'], result2['identAttributes'])

			if result1IdentIndex == -1:
				if 'id' in result1['identAttributes'] and result1['foreignIdAttributes']:
					logger.debug(u"Trying foreignIdAttributes of result1: {0}", result1['foreignIdAttributes'])
					for attr in result1['foreignIdAttributes']:
						for i, identAttr in enumerate(result2['identAttributes']):
							logger.debug2("%s == %s" % (attr, identAttr))
							if attr == identAttr:
								result2IdentIndex = i
								for a, identAttr2 in enumerate(result1['identAttributes']):
									if identAttr2 == 'id':
										result1IdentIndex = a
								break
				else:
					logger.debug(u"Cannot use foreignIdAttributes of result1")

			if result1IdentIndex == -1:
				if 'id' in result2['identAttributes'] and result2['foreignIdAttributes']:
					logger.debug(u"Trying foreignIdAttributes of result2: {0}", result2['foreignIdAttributes'])
					for attr in result2['foreignIdAttributes']:
						for i, identAttr in enumerate(result1['identAttributes']):
							logger.debug2("%s == %s" % (attr, identAttr))
							if attr == identAttr:
								result1IdentIndex = i
								for a, identAttr2 in enumerate(result2['identAttributes']):
									if identAttr2 == 'id':
										result2IdentIndex = a
								break
				else:
					logger.debug(u"Cannot use foreignIdAttributes of result2")

			if result1IdentIndex == -1:
				raise BackendBadValueError(u"Failed to combine partial results %s(%s | %s) %s(%s | %s)" \
					% (result1['objectClass'], result1['identAttributes'],
						result1['foreignIdAttributes'], result2['objectClass'],
						result2['identAttributes'],
						result2['foreignIdAttributes']))

			logger.info(u"Using attributes %s.%s and %s.%s to combine results (%s)" \
				% (result1['objectClass'],
					result1['identAttributes'][result1IdentIndex],
					result2['objectClass'],
					result2['identAttributes'][result2IdentIndex],
					operator))

			values1 = [value[result1IdentIndex] for value in result1['identValues']]
			values2 = [value[result2IdentIndex] for value in result2['identValues']]

			foreignIdAttributes = result1["foreignIdAttributes"]
			for attr in result2["foreignIdAttributes"]:
				if attr in result1["foreignIdAttributes"]:
					continue
				foreignIdAttributes.append(attr)

			result = {
				"objectClass": result2["objectClass"],
				"foreignIdAttributes": foreignIdAttributes,
				"identAttributes": [result2['identAttributes'][result2IdentIndex]],
				"identValues": []
			}

			if operator == 'OR':
				alreadyAddedValues = set()
				values1.extend(values2)
				for value in values1:
					if value in alreadyAddedValues:
						continue
					alreadyAddedValues.add(value)
					result['identValues'].append([value])
			elif operator == 'AND':
				alreadyAddedValues = set()
				for value in values2:
					if value not in values1 or value in alreadyAddedValues:
						continue
					alreadyAddedValues.add(value)
					result['identValues'].append([value])

			return result

		def handleFilter(f, level=0):
			objectClass = None
			objectFilter = {}
			result = None

			logger.debug(u"Level {0}, processing: {1!r}", level, f)

			if isinstance(f, pureldap.LDAPFilter_equalityMatch):
				logger.debug(u"Handle equality attribute '%s', value '%s'" % (f.attributeDesc.value, f.assertionValue.value))
				if f.attributeDesc.value.lower() == 'objectclass':
					objectClass = f.assertionValue.value
				else:
					objectFilter = {f.attributeDesc.value: f.assertionValue.value}

			elif isinstance(f, pureldap.LDAPFilter_greaterOrEqual):
				logger.debug(u"Handle greaterOrEqual attribute '%s', value '%s'" % (f.attributeDesc.value, f.assertionValue.value))
				objectFilter = {f.attributeDesc.value: u'>=%s' % f.assertionValue.value}

			elif isinstance(f, pureldap.LDAPFilter_lessOrEqual):
				logger.debug(u"Handle lessOrEqual attribute '%s', value '%s'" % (f.attributeDesc.value, f.assertionValue.value))
				objectFilter = {f.attributeDesc.value: u'<=%s' % f.assertionValue.value}

			elif isinstance(f, pureldap.LDAPFilter_substrings):
				logger.debug(u"Handle substrings type %s: %s" % (f.type, repr(f.substrings)))
				if f.type.lower() == 'objectclass':
					raise BackendBadValueError(u"Substring search not allowed for objectClass")
				if isinstance(f.substrings[0], pureldap.LDAPFilter_substrings_initial):
					# string*
					objectFilter = {f.type: '%s*' % f.substrings[0].value}
				elif isinstance(f.substrings[0], pureldap.LDAPFilter_substrings_final):
					# *string
					objectFilter = {f.type: '*%s' % f.substrings[0].value}
				elif isinstance(f.substrings[0], pureldap.LDAPFilter_substrings_any):
					# *string*
					objectFilter = {f.type: '*%s*' % f.substrings[0].value}
				else:
					raise BackendBadValueError(u"Unsupported substring class: %s" % repr(f))
			elif isinstance(f, pureldap.LDAPFilter_present):
				objectFilter = {f.value: '*'}

			elif isinstance(f, (pureldap.LDAPFilter_and, pureldap.LDAPFilter_or)):
				operator = None
				if isinstance(f, pureldap.LDAPFilter_and):
					operator = 'AND'
				elif isinstance(f, pureldap.LDAPFilter_or):
					operator = 'OR'

				for fChild in f.data:
					(res, oc, of) = handleFilter(fChild, level+1)
					logger.debug(u"Got return values: %s, %s, %s" % (res, oc, of))
					if oc:
						objectClass = oc
					if of:
						objectFilter.update(of)
					if res:
						result = combineResults(result, res, operator)

				if objectFilter or objectClass:
					if objectFilter and not objectClass:
						raise BackendBadValueError(u"Bad search filter '%s': objectClass not defined" % repr(f))

					try:
						oc = eval(objectClass)
						if 'type' not in objectFilter:
							types = [c for c in oc.subClasses]
							types.insert(0, objectClass)

							if len(types) > 1:
								objectFilter['type'] = types

						this = self
						objectFilterNew = {}
						for (key, value) in objectFilter.items():
							if key != 'type':
								try:
									value = eval(value)
								except Exception:
									pass
							objectFilterNew[str(key)] = value
						objectFilter = objectFilterNew

						addProductOnClientDefaults = self._options.get('addProductOnClientDefaults', False)
						addConfigStateDefaults = self._options.get('addConfigStateDefaults', False)
						addProductPropertyStateDefaults = self._options.get('addProductPropertyStateDefaults', False)
						if objectClass == 'ProductOnClient':
							self._options['addProductOnClientDefaults'] = True
						elif objectClass == 'ConfigState':
							self._options['addConfigStateDefaults'] = True
						elif objectClass == 'ProductPropertyState':
							self._options['addProductPropertyStateDefaults'] = True

						logger.debug(u"Executing: this.%s_getIdents(returnType = 'list', %s)" % (getBackendMethodPrefix(oc), objectFilter))
						try:
							res = {
								"objectClass": objectClass,
								"foreignIdAttributes": getForeignIdAttributes(oc),
								"identAttributes": getIdentAttributes(oc),
								"identValues": eval("this.%s_getIdents(returnType='list', **objectFilter)" % getBackendMethodPrefix(oc))
							}
						finally:
							self._options['addProductOnClientDefaults'] = addProductOnClientDefaults
							self._options['addConfigStateDefaults'] = addConfigStateDefaults
							self._options['addProductPropertyStateDefaults'] = addProductPropertyStateDefaults

						if level == 0:
							result = combineResults(result, res, operator)
						else:
							result = res
						logger.debug("Result: {0}", result)
					except Exception as e:
						logger.logException(e)
						raise BackendBadValueError(u"Failed to process search filter '%s': %s" % (repr(f), e))

					objectClass = None
					objectFilter = {}

			elif isinstance(f, pureldap.LDAPFilter_not):
				raise BackendBadValueError(u"Operator '!' not allowed")
			else:
				raise BackendBadValueError(u"Unsupported search filter: %s" % repr(f))

			return (result, objectClass, objectFilter)

		result = [v[0] for v in handleFilter(parsedFilter)[0].get('identValues', [])]
		result.sort()
		logger.info(u"=== Search done, result: %s" % result)
		return result

	def host_getIdents(self, returnType='unicode', **filter):
		return [host.getIdent(returnType) for host in self.host_getObjects(attributes=['id'], **filter)]

	def config_getIdents(self, returnType='unicode', **filter):
		return [config.getIdent(returnType) for config in self.config_getObjects(attributes=['id'], **filter)]

	def configState_getIdents(self, returnType='unicode', **filter):
		return [configState.getIdent(returnType) for configState in self.configState_getObjects(attributes=['configId', 'objectId'], **filter)]

	def product_getIdents(self, returnType='unicode', **filter):
		return [product.getIdent(returnType) for product in self.product_getObjects(attributes=['id'], **filter)]

	def productProperty_getIdents(self, returnType='unicode', **filter):
		return [productProperty.getIdent(returnType) for productProperty
				in self.productProperty_getObjects(
					attributes=['productId', 'productVersion', 'packageVersion', 'propertyId'],
					**filter
				)
		]

	def productDependency_getIdents(self, returnType='unicode', **filter):
		return [productDependency.getIdent(returnType) for productDependency
				in self.productDependency_getObjects(
					attributes=['productId', 'productVersion', 'packageVersion', 'productAction', 'requiredProductId'],
					**filter
				)
		]

	def productOnDepot_getIdents(self, returnType='unicode', **filter):
		return [productOnDepot.getIdent(returnType) for productOnDepot
				in self.productOnDepot_getObjects(
					attributes=['productId', 'productType', 'depotId'],
					**filter
				)
		]

	def productOnClient_getIdents(self, returnType='unicode', **filter):
		return [productOnClient.getIdent(returnType) for productOnClient
				in self.productOnClient_getObjects(
					attributes=['productId', 'productType', 'clientId'],
					**filter
				)
		]

	def productPropertyState_getIdents(self, returnType='unicode', **filter):
		return [productPropertyState.getIdent(returnType) for
				productPropertyState in self.productPropertyState_getObjects(
					attributes=['productId', 'propertyId', 'objectId'],
					**filter
				)
		]

	def group_getIdents(self, returnType='unicode', **filter):
		return [group.getIdent(returnType) for group in
				self.group_getObjects(attributes=['id'], **filter)]

	def objectToGroup_getIdents(self, returnType='unicode', **filter):
		return [objectToGroup.getIdent(returnType) for objectToGroup
				in self.objectToGroup_getObjects(
					attributes=['groupType', 'groupId', 'objectId'],
					**filter
				)
		]

	def licenseContract_getIdents(self, returnType='unicode', **filter):
		return [licenseContract.getIdent(returnType) for licenseContract
				in self.licenseContract_getObjects(attributes=['id'], **filter)]

	def softwareLicense_getIdents(self, returnType='unicode', **filter):
		return [softwareLicense.getIdent(returnType) for softwareLicense
				in self.softwareLicense_getObjects(
					attributes=['id', 'licenseContractId'],
					**filter
				)
		]

	def licensePool_getIdents(self, returnType='unicode', **filter):
		return [licensePool.getIdent(returnType) for licensePool in
				self.licensePool_getObjects(attributes=['id'], **filter)]

	def softwareLicenseToLicensePool_getIdents(self, returnType='unicode', **filter):
		return [softwareLicenseToLicensePool.getIdent(returnType) for
				softwareLicenseToLicensePool in
				self.softwareLicenseToLicensePool_getObjects(
					attributes=['softwareLicenseId', 'licensePoolId'],
					**filter
				)
		]

	def licenseOnClient_getIdents(self, returnType='unicode', **filter):
		return [licenseOnClient.getIdent(returnType) for licenseOnClient
				in self.licenseOnClient_getObjects(
					attributes=['softwareLicenseId', 'licensePoolId', 'clientId'],
					**filter
				)
		]

	def auditSoftware_getIdents(self, returnType='unicode', **filter):
		return [auditSoftware.getIdent(returnType) for auditSoftware in
				self.auditSoftware_getObjects(
					attributes=['name', 'version', 'subVersion', 'language', 'architecture'],
					**filter
				)
		]

	def auditSoftwareToLicensePool_getIdents(self, returnType='unicode', **filter):
		return [auditSoftwareToLicensePool.getIdent(returnType) for
				auditSoftwareToLicensePool in
				self.auditSoftwareToLicensePool_getObjects(
					attributes=['name', 'version', 'subVersion', 'language', 'architecture', 'licensePoolId'],
					**filter
				)
		]

	def auditSoftwareOnClient_getIdents(self, returnType='unicode', **filter):
		return [auditSoftwareOnClient.getIdent(returnType) for
				auditSoftwareOnClient in
				self.auditSoftwareOnClient_getObjects(
					attributes=['name', 'version', 'subVersion', 'language', 'architecture', 'clientId'],
					**filter
				)
		]

	def auditHardware_getIdents(self, returnType='unicode', **filter):
		return [auditHardware.getIdent(returnType) for auditHardware
				in self.auditHardware_getObjects(**filter)]

	def auditHardwareOnHost_getIdents(self, returnType='unicode', **filter):
		return [auditHardwareOnHost.getIdent(returnType) for auditHardwareOnHost
				in self.auditHardwareOnHost_getObjects(**filter)]

	# - - - - - - - - - - - - - - - - - - - - - - - - - - - - - - - - - - - - - - - - - - - - - - - -
	# -   Hosts                                                                                     -
	# - - - - - - - - - - - - - - - - - - - - - - - - - - - - - - - - - - - - - - - - - - - - - - - -
	def host_createObjects(self, hosts):
		forcedHosts = forceObjectClassList(hosts, Host)
		for host in forcedHosts:
			logger.info(u"Creating host '%s'" % host)
			self._backend.host_insertObject(host)

		if self._options['returnObjectsOnUpdateAndCreate']:
			return self._backend.host_getObjects(id=[host.id for host in forcedHosts])
		else:
			return []

	def host_updateObjects(self, hosts):
		def updateOrInsert(host):
			logger.info(u"Updating host '%s'" % host)
			if self.host_getIdents(id=host.id):
				self._backend.host_updateObject(host)
			else:
				logger.info(u"Host %s does not exist, creating" % host)
				self._backend.host_insertObject(host)

		hostList = forceObjectClassList(hosts, Host)
		for host in hostList:
			updateOrInsert(host)

		if self._options['returnObjectsOnUpdateAndCreate']:
			return self._backend.host_getObjects(id=[host.id for host in hostList])
		else:
			return []

	def host_renameOpsiClient(self, id, newId):
		id = forceHostId(id)
		newId = forceHostId(newId)

		logger.info(u"Renaming client {0} to {1}...", id, newId)

		clients = self._backend.host_getObjects(type='OpsiClient', id=id)
		try:
			client = clients[0]
		except IndexError:
			raise BackendMissingDataError(u"Cannot rename: client '%s' not found" % id)

		if self._backend.host_getObjects(id=newId):
			raise BackendError(u"Cannot rename: host '%s' already exists" % newId)

		logger.info("Processing group mappings...")
		objectToGroups = []
		for objectToGroup in self._backend.objectToGroup_getObjects(groupType='HostGroup', objectId=client.id):
			objectToGroup.setObjectId(newId)
			objectToGroups.append(objectToGroup)

		logger.info("Processing products on client...")
		productOnClients = []
		for productOnClient in self._backend.productOnClient_getObjects(clientId=client.id):
			productOnClient.setClientId(newId)
			productOnClients.append(productOnClient)

		logger.info("Processing product property states...")
		productPropertyStates = []
		for productPropertyState in self._backend.productPropertyState_getObjects(objectId=client.id):
			productPropertyState.setObjectId(newId)
			productPropertyStates.append(productPropertyState)

		logger.info("Processing config states...")
		configStates = []
		for configState in self._backend.configState_getObjects(objectId=client.id):
			configState.setObjectId(newId)
			configStates.append(configState)

		logger.info("Processing software audit data...")
		auditSoftwareOnClients = []
		for auditSoftwareOnClient in self._backend.auditSoftwareOnClient_getObjects(clientId=client.id):
			auditSoftwareOnClient.setClientId(newId)
			auditSoftwareOnClients.append(auditSoftwareOnClient)

		logger.info("Processing hardware audit data...")
		auditHardwareOnHosts = []
		for auditHardwareOnHost in self._backend.auditHardwareOnHost_getObjects(hostId=client.id):
			auditHardwareOnHost.setHostId(newId)
			auditHardwareOnHosts.append(auditHardwareOnHost)

		logger.info("Processing license data...")
		licenseOnClients = []
		for licenseOnClient in self._backend.licenseOnClient_getObjects(clientId=client.id):
			licenseOnClient.setClientId(newId)
			licenseOnClients.append(licenseOnClient)

		logger.info("Processing software licenses...")
		softwareLicenses = []
		for softwareLicense in self._backend.softwareLicense_getObjects(boundToHost=client.id):
			softwareLicense.setBoundToHost(newId)
			softwareLicenses.append(softwareLicense)

		logger.debug(u"Deleting client {0!r}", client)
		self._backend.host_deleteObjects([client])

		logger.info(u"Updating client {0}...", client.id)
		client.setId(newId)
		self.host_createObjects([client])

		if objectToGroups:
			logger.info(u"Updating group mappings...")
			self.objectToGroup_createObjects(objectToGroups)
		if productOnClients:
			logger.info("Updating products on client...")
			self.productOnClient_createObjects(productOnClients)
		if productPropertyStates:
			logger.info("Updating product property states...")
			self.productPropertyState_createObjects(productPropertyStates)
		if configStates:
			logger.info("Updating config states...")
			self.configState_createObjects(configStates)
		if auditSoftwareOnClients:
			logger.info("Updating software audit data...")
			self.auditSoftwareOnClient_createObjects(auditSoftwareOnClients)
		if auditHardwareOnHosts:
			logger.info("Updating hardware audit data...")
			self.auditHardwareOnHost_createObjects(auditHardwareOnHosts)
		if licenseOnClients:
			logger.info("Updating license data...")
			self.licenseOnClient_createObjects(licenseOnClients)
		if softwareLicenses:
			logger.info("Updating software licenses...")
			self.softwareLicense_createObjects(softwareLicenses)

	def host_renameOpsiDepotserver(self, oldId, newId):
		"""
		Rename OpsiDepotserver with id `oldId` to `newId`.

		References to the old id will be changed aswell.

		:raises BackendMissingDataError: If no depot `oldId` is found.
		:raises BackendError: If depot `newId` already exists.
		:param oldId: ID of the server to change.
		:type oldId: str
		:param oldId: New ID.
		:type newId: str
		"""
		oldId = forceHostId(oldId)
		newId = forceHostId(newId)
		oldHostname = oldId.split('.')[0]
		newHostname = newId.split('.')[0]

		depots = self._backend.host_getObjects(type='OpsiDepotserver', id=oldId)
		try:
			depot = depots[0]
		except IndexError:
			raise BackendMissingDataError(u"Cannot rename: depot '%s' not found" % oldId)

		if self._backend.host_getObjects(id=newId):
			raise BackendError(u"Cannot rename: host '%s' already exists" % newId)

		logger.info("Renaming depot {0} to {1}", oldId, newId)

		logger.info("Processing ProductOnDepots...")
		productOnDepots = []
		for productOnDepot in self._backend.productOnDepot_getObjects(depotId=oldId):
			productOnDepot.setDepotId(newId)
			productOnDepots.append(productOnDepot)

		def replaceServerId(someList):
			"""
			Replaces occurrences of `oldId` with `newId` in `someList`.

			If someList is the wrong type or no change was made `False`
			will be returned.

			:type someList: list
			:returns: `True` if a change was made.
			:rtype: bool
			"""
			try:
				someList.remove(oldId)
				someList.append(newId)
				return True
			except (ValueError, AttributeError):
				return False

		logger.info("Processing ProductProperties...")
		modifiedProductProperties = []
		for productProperty in self._backend.productProperty_getObjects():
			changed = replaceServerId(productProperty.possibleValues)
			changed = replaceServerId(productProperty.defaultValues) or changed

			if changed:
				modifiedProductProperties.append(productProperty)

		if modifiedProductProperties:
			logger.info("Updating ProductProperties...")
			self.productProperty_updateObjects(modifiedProductProperties)

		logger.info("Processing ProductPropertyStates...")
		productPropertyStates = []
		for productPropertyState in self._backend.productPropertyState_getObjects(objectId=oldId):
			productPropertyState.setObjectId(newId)
			replaceServerId(productPropertyState.values)
			productPropertyStates.append(productPropertyState)

		logger.info("Processing Configs...")
		modifiedConfigs = []
		for config in self._backend.config_getObjects():
			changed = replaceServerId(config.possibleValues)
			changed = replaceServerId(config.defaultValues) or changed

			if changed:
				modifiedConfigs.append(config)

		if modifiedConfigs:
			logger.info("Updating Configs...")
			self.config_updateObjects(modifiedConfigs)

		logger.info("Processing ConfigStates...")
		configStates = []
		for configState in self._backend.configState_getObjects(objectId=oldId):
			configState.setObjectId(newId)
			replaceServerId(configState.values)
			configStates.append(configState)

		logger.info(u"Deleting depot {0}", depot)
		self._backend.host_deleteObjects([depot])

		def changeAddress(value):
			newValue = value.replace(oldId, newId)
			newValue = newValue.replace(oldHostname, newHostname)
			logger.debug("Changed {0!r} to {1!r}", value, newValue)
			return newValue

		logger.info("Updating depot and it's urls...")
		depot.setId(newId)
		if depot.repositoryRemoteUrl:
			depot.setRepositoryRemoteUrl(changeAddress(depot.repositoryRemoteUrl))
		if depot.depotRemoteUrl:
			depot.setDepotRemoteUrl(changeAddress(depot.depotRemoteUrl))
		if depot.depotWebdavUrl:
			depot.setDepotWebdavUrl(changeAddress(depot.depotWebdavUrl))
		if depot.workbenchRemoteUrl:
			depot.setWorkbenchRemoteUrl(changeAddress(depot.workbenchRemoteUrl))
		self.host_createObjects([depot])

		if productOnDepots:
			logger.info("Updating ProductOnDepots...")
			self.productOnDepot_createObjects(productOnDepots)
		if productPropertyStates:
			logger.info("Updating ProductPropertyStates...")
			self.productPropertyState_createObjects(productPropertyStates)
		if configStates:
			logger.info("Updating ConfigStates...")
			self.configState_createObjects(configStates)

		def replaceOldAddress(values):
			"""
			Searches for old address in elements of `values` and
			replaces it with the new address.

			:type values: list
			:returns: `True` if an item was changed, `False` otherwise.
			:rtype: bool
			"""
			changed = False
			try:
				for i, value in enumerate(values):
					if oldId in value:
						values[i] = value.replace(oldId, newId)
						changed = True
			except TypeError:  # values probably None
				pass

			return changed

		logger.info("Processing depot assignment configs...")
		updateConfigs = []
		for config in self._backend.config_getObjects(id=['clientconfig.configserver.url', 'clientconfig.depot.id']):
			changed = replaceOldAddress(config.defaultValues)
			changed = replaceOldAddress(config.possibleValues) or changed

			if changed:
				updateConfigs.append(config)

		if updateConfigs:
			logger.info("Processing depot assignment configs...")
			self.config_updateObjects(updateConfigs)

		logger.info("Processing depot assignment config states...")
		updateConfigStates = []
		for configState in self._backend.configState_getObjects(configId=['clientconfig.configserver.url', 'clientconfig.depot.id']):
			if replaceOldAddress(configState.values):
				updateConfigStates.append(configState)

		if updateConfigStates:
			logger.info("Updating depot assignment config states...")
			self.configState_updateObjects(updateConfigStates)

		logger.info("Processing depots...")
		modifiedDepots = []
		for depot in self._backend.host_getObjects(type='OpsiDepotserver'):
			if depot.masterDepotId and (depot.masterDepotId == oldId):
				depot.masterDepotId = newId
				modifiedDepots.append(depot)

		if modifiedDepots:
			logger.info("Updating depots...")
			self.host_updateObjects(modifiedDepots)

	def host_createOpsiClient(self, id, opsiHostKey=None, description=None, notes=None, hardwareAddress=None, ipAddress=None, inventoryNumber=None, oneTimePassword=None, created=None, lastSeen=None):
		hash = locals()
		del hash['self']
		return self.host_createObjects(OpsiClient.fromHash(hash))

	def host_createOpsiDepotserver(
			self, id,
			opsiHostKey=None, depotLocalUrl=None, depotRemoteUrl=None,
			depotWebdavUrl=None, repositoryLocalUrl=None,
			repositoryRemoteUrl=None, description=None, notes=None,
			hardwareAddress=None, ipAddress=None, inventoryNumber=None,
			networkAddress=None, maxBandwidth=None, isMasterDepot=None,
			masterDepotId=None, workbenchLocalUrl=None, workbenchRemoteUrl=None):
		hash = locals()
		del hash['self']
		return self.host_createObjects(OpsiDepotserver.fromHash(hash))

	def host_createOpsiConfigserver(
			self, id,
			opsiHostKey=None, depotLocalUrl=None, depotRemoteUrl=None,
			depotWebdavUrl=None, repositoryLocalUrl=None,
			repositoryRemoteUrl=None, description=None, notes=None,
			hardwareAddress=None, ipAddress=None, inventoryNumber=None,
			networkAddress=None, maxBandwidth=None, isMasterDepot=None,
			masterDepotId=None, workbenchLocalUrl=None, workbenchRemoteUrl=None):
		hash = locals()
		del hash['self']
		return self.host_createObjects(OpsiConfigserver.fromHash(hash))

	def host_delete(self, id):
		if id is None:
			id = []
		return self._backend.host_deleteObjects(self._backend.host_getObjects(id=id))

	# - - - - - - - - - - - - - - - - - - - - - - - - - - - - - - - - - - - - - - - - - - - - - - - -
	# -   Configs                                                                                   -
	# - - - - - - - - - - - - - - - - - - - - - - - - - - - - - - - - - - - - - - - - - - - - - - - -
	def config_createObjects(self, configs):
		forcedConfigs = forceObjectClassList(configs, Config)
		for config in forcedConfigs:
			logger.info(u"Creating config '%s'" % config)
			self._backend.config_insertObject(config)

		if self._options['returnObjectsOnUpdateAndCreate']:
			return self._backend.config_getObjects(id=[config.id for config in forcedConfigs])
		else:
			return []

	def config_updateObjects(self, configs):
		forcedConfigs = forceObjectClassList(configs, Config)
		for config in forcedConfigs:
			logger.info(u"Updating config %s" % config)
			if self.config_getIdents(id=config.id):
				self._backend.config_updateObject(config)
			else:
				logger.info(u"Config %s does not exist, creating" % config)
				self._backend.config_insertObject(config)

		if self._options['returnObjectsOnUpdateAndCreate']:
			return self._backend.config_getObjects(id=[config.id for config in forcedConfigs])
		else:
			return []

	def config_create(self, id, description=None, possibleValues=None, defaultValues=None, editable=None, multiValue=None):
		hash = locals()
		del hash['self']
		return self.config_createObjects(Config.fromHash(hash))

	def config_createUnicode(self, id, description=None, possibleValues=None, defaultValues=None, editable=None, multiValue=None):
		hash = locals()
		del hash['self']
		return self.config_createObjects(UnicodeConfig.fromHash(hash))

	def config_createBool(self, id, description=None, defaultValues=None):
		hash = locals()
		del hash['self']
		return self.config_createObjects(BoolConfig.fromHash(hash))

	def config_delete(self, id):
		if id is None:
			id = []
		return self._backend.config_deleteObjects(self.config_getObjects(id=id))

	# - - - - - - - - - - - - - - - - - - - - - - - - - - - - - - - - - - - - - - - - - - - - - - - -
	# -   ConfigStates                                                                              -
	# - - - - - - - - - - - - - - - - - - - - - - - - - - - - - - - - - - - - - - - - - - - - - - - -
	def configState_getObjects(self, attributes=[], **filter):
		'''
		Add default objects to result for objects which do not exist in backend
		'''
		# objectIds can only be client ids

		# Get config states from backend
		configStates = self._backend.configState_getObjects(attributes, **filter)

		if not self._options['addConfigStateDefaults']:
			return configStates

		# Create data structure for config states to find missing ones
		css = {}
		for cs in self._backend.configState_getObjects(
						attributes=['objectId', 'configId'],
						objectId=filter.get('objectId', []),
						configId=filter.get('configId', [])):

			try:
				css[cs.objectId].append(cs.configId)
			except KeyError:
				css[cs.objectId] = [cs.configId]

		clientIds = self.host_getIdents(id=filter.get('objectId'), returnType='unicode')
		# Create missing config states
		for config in self._backend.config_getObjects(id=filter.get('configId')):
			logger.debug(u"Default values for {0!r}: {1}", config.id, config.defaultValues)
			for clientId in clientIds:
				if config.id not in css.get(clientId, []):
					# Config state does not exist for client => create default
					cf = ConfigState(
						configId=config.id,
						objectId=clientId,
						values=config.defaultValues
					)
					cf.setGeneratedDefault(True)
					configStates.append(cf)

		return configStates

	def _configStateMatchesDefault(self, configState):
		isDefault = False
		configs = self._backend.config_getObjects(attributes=['defaultValues'], id=configState.configId)
		if configs and not configs[0].defaultValues and (len(configs[0].defaultValues) == len(configState.values)):
			isDefault = True
			for v in configState.values:
				if v not in configs[0].defaultValues:
					isDefault = False
					break
		return isDefault

	def _configState_checkValid(self, configState):
		if configState.configId == 'clientconfig.depot.id':
			if not configState.values or not configState.values[0]:
				raise ValueError(u"No valid depot id given")
			depotId = forceHostId(configState.values[0])
			if not self.host_getIdents(type='OpsiDepotserver', id=depotId, isMasterDepot=True):
				raise ValueError(u"Depot '%s' does not exist or is not a master depot" % depotId)

	def configState_insertObject(self, configState):
		if self._options['deleteConfigStateIfDefault'] and self._configStateMatchesDefault(configState):
			# Do not insert configStates which match the default
			logger.debug(u"Not inserting configState {0!r}, because it does not differ from defaults", configState)
			return

		configState = forceObjectClass(configState, ConfigState)
		self._configState_checkValid(configState)
		self._backend.configState_insertObject(configState)

	def configState_updateObject(self, configState):
		if self._options['deleteConfigStateIfDefault'] and self._configStateMatchesDefault(configState):
			# Do not update configStates which match the default
			logger.debug(u"Deleting configState {0!r}, because it does not differ from defaults", configState)
			return self._backend.configState_deleteObjects(configState)

		configState = forceObjectClass(configState, ConfigState)
		self._configState_checkValid(configState)
		self._backend.configState_updateObject(configState)

	def configState_createObjects(self, configStates):
		returnObjects = self._options['returnObjectsOnUpdateAndCreate']

		result = []
		for configState in forceObjectClassList(configStates, ConfigState):
			logger.info(u"Creating configState '%s'" % configState)
			self.configState_insertObject(configState)
			if returnObjects:
				result.extend(
					self._backend.configState_getObjects(
						configId=configState.configId,
						objectId=configState.objectId
					)
				)

		return result

	def configState_updateObjects(self, configStates):
		returnObjects = self._options['returnObjectsOnUpdateAndCreate']

		result = []
		for configState in forceObjectClassList(configStates, ConfigState):
			logger.info(u"Updating configState %s" % configState)
			if self.configState_getIdents(
					configId=configState.configId,
					objectId=configState.objectId):
				self.configState_updateObject(configState)
			else:
				logger.info(u"ConfigState %s does not exist, creating" % configState)
				self.configState_insertObject(configState)

			if returnObjects:
				result.extend(
					self._backend.configState_getObjects(
						configId=configState.configId,
						objectId=configState.objectId
					)
				)

		return result

	def configState_create(self, configId, objectId, values=None):
		hash = locals()
		del hash['self']
		return self.configState_createObjects(ConfigState.fromHash(hash))

	def configState_delete(self, configId, objectId):
		if configId is None:
			configId = []
		if objectId is None:
			objectId = []

		return self._backend.configState_deleteObjects(
			self._backend.configState_getObjects(
				configId=configId,
				objectId=objectId
			)
		)

	def configState_getClientToDepotserver(self, depotIds=[], clientIds=[], masterOnly=True, productIds=[]):
		"""
		Get a mapping of client and depots.

		:param depotIds: Limit the search to the specified depot ids. \
If nothing is given all depots are taken into account.
		:type depotIds: [str, ]
		:param clientIds: Limit the search to the specified client ids. \
If nothing is given all depots are taken into account.
		:type clientIds: [str, ]
		:param masterOnly: If this is set to `True` only master depots \
are taken into account.
		:type masterOnly: bool
		:param productIds: Limit the data to the specified products if \
alternative depots are to be taken into account.
		:type productIds: [str,]
		:return: A list of dicts containing the keys `depotId` and \
`clientId` that belong to each other. If alternative depots are taken \
into the IDs of these depots are to be found in the list behind \
`alternativeDepotIds`. The key does always exist but may be empty.
		:rtype: [{"depotId": str, "alternativeDepotIds": [str, ], "clientId": str},]
		"""
		depotIds = forceHostIdList(depotIds)
		productIds = forceProductIdList(productIds)

		depotIds = self.host_getIdents(type='OpsiDepotserver', id=depotIds)
		if not depotIds:
			return []
		depotIds = set(depotIds)

		clientIds = forceHostIdList(clientIds)
		clientIds = self.host_getIdents(type='OpsiClient', id=clientIds)
		if not clientIds:
			return []

		usedDepotIds = set()
		result = []
		with temporaryBackendOptions(self, addConfigStateDefaults=True):
			for configState in self.configState_getObjects(configId=u'clientconfig.depot.id', objectId=clientIds):
				try:
					depotId = configState.values[0]
					if not depotId:
						raise IndexError("Missing value")
				except IndexError:
					logger.error(u"No depot server configured for client {0!r}", configState.objectId)
					continue

				if depotId not in depotIds:
					continue
				usedDepotIds.add(depotId)

				result.append(
					{
						'depotId': depotId,
						'clientId': configState.objectId,
						'alternativeDepotIds': []
					}
				)

		if forceBool(masterOnly):
			return result

		productOnDepotsByDepotIdAndProductId = {}
		for pod in self.productOnDepot_getObjects(productId=productIds):
			try:
				productOnDepotsByDepotIdAndProductId[pod.depotId][pod.productId] = pod
			except KeyError:
				productOnDepotsByDepotIdAndProductId[pod.depotId] = {pod.productId: pod}

		pHash = {}
		for (depotId, productOnDepotsByProductId) in productOnDepotsByDepotIdAndProductId.items():
			productString = [u'|{0};{1};{2}'.format(
				productId,
				productOnDepotsByProductId[productId].productVersion,
				productOnDepotsByProductId[productId].packageVersion)
				for productId in sorted(productOnDepotsByProductId.keys())]

			pHash[depotId] = u''.join(productString)

		for usedDepotId in usedDepotIds:
			pString = pHash.get(usedDepotId, u'')
			alternativeDepotIds = [depotId for (depotId, ps) in pHash.items() if depotId != usedDepotId and pString == ps]

			for i, element in enumerate(result):
				if element['depotId'] == usedDepotId:
					result[i]['alternativeDepotIds'] = alternativeDepotIds

		return result

	# - - - - - - - - - - - - - - - - - - - - - - - - - - - - - - - - - - - - - - - - - - - - - - - -
	# -   Products                                                                                  -
	# - - - - - - - - - - - - - - - - - - - - - - - - - - - - - - - - - - - - - - - - - - - - - - - -
	def product_createObjects(self, products):
		returnObjects = self._options['returnObjectsOnUpdateAndCreate']

		result = []
		for product in forceObjectClassList(products, Product):
			logger.info(u"Creating product %s" % product)
			self._backend.product_insertObject(product)
			if returnObjects:
				result.extend(
					self._backend.product_getObjects(
						id=product.id,
						productVersion=product.productVersion,
						packageVersion=product.packageVersion
					)
				)

		return result

	def product_updateObjects(self, products):
		returnObjects = self._options['returnObjectsOnUpdateAndCreate']

		result = []
		for product in forceObjectClassList(products, Product):
			logger.info(u"Updating product %s" % product)
			if self.product_getIdents(
					id=product.id,
					productVersion=product.productVersion,
					packageVersion=product.packageVersion):
				self._backend.product_updateObject(product)
			else:
				logger.info(u"Product %s does not exist, creating" % product)
				self._backend.product_insertObject(product)

			if returnObjects:
				result.extend(
					self._backend.product_getObjects(
						id=product.id,
						productVersion=product.productVersion,
						packageVersion=product.packageVersion
					)
				)

		return result

	def product_createLocalboot(self, id, productVersion, packageVersion, name=None, licenseRequired=None,
					setupScript=None, uninstallScript=None, updateScript=None, alwaysScript=None, onceScript=None,
					priority=None, description=None, advice=None, changelog=None, productClassIds=None, windowsSoftwareIds=None):
		hash = locals()
		del hash['self']
		return self.product_createObjects(LocalbootProduct.fromHash(hash))

	def product_createNetboot(self, id, productVersion, packageVersion, name=None, licenseRequired=None,
					setupScript=None, uninstallScript=None, updateScript=None, alwaysScript=None, onceScript=None,
					priority=None, description=None, advice=None, changelog=None, productClassIds=None, windowsSoftwareIds=None,
					pxeConfigTemplate=None):
		hash = locals()
		del hash['self']
		return self.product_createObjects(NetbootProduct.fromHash(hash))

	def product_delete(self, productId, productVersion, packageVersion):
		if productId is None:
			productId = []
		if productVersion is None:
			productVersion = []
		if packageVersion is None:
			packageVersion = []

		return self._backend.product_deleteObjects(
			self._backend.product_getObjects(
				id=productId,
				productVersion=productVersion,
				packageVersion=packageVersion
			)
		)

	# - - - - - - - - - - - - - - - - - - - - - - - - - - - - - - - - - - - - - - - - - - - - - - - -
	# -   ProductProperties                                                                         -
	# - - - - - - - - - - - - - - - - - - - - - - - - - - - - - - - - - - - - - - - - - - - - - - - -
	def _adjustProductPropertyStates(self, productProperty):
		'''
		A productProperty was created or updated
		check if the current productPropertyStates are valid
		'''
		if productProperty.editable or not productProperty.possibleValues:
			return

		# Check if productPropertyStates are possible
		depotIds = set(
			[
				productOnDepot.depotId
				for productOnDepot in self.productOnDepot_getObjects(
					productId=productProperty.productId,
					productVersion=productProperty.productVersion,
					packageVersion=productProperty.packageVersion
				)
			]
		)

		if not depotIds:
			return

		# Get depot to client assignment
		objectIds = depotIds.union(
			set(
				[
					clientToDepot['clientId'] for clientToDepot
					in self.configState_getClientToDepotserver(
						depotIds=depotIds
					)
				]
			)
		)

		deleteProductPropertyStates = []
		updateProductPropertyStates = []
		for productPropertyState in self.productPropertyState_getObjects(
					objectId=objectIds,
					productId=productProperty.productId,
					propertyId=productProperty.propertyId):

			changed = False
			newValues = []
			for v in productPropertyState.values:
				if v in productProperty.possibleValues:
					newValues.append(v)
					continue

				if productProperty.getType() == 'BoolProductProperty' and forceBool(v) in productProperty.possibleValues:
					newValues.append(forceBool(v))
					changed = True
					continue

				if productProperty.getType() == 'UnicodeProductProperty':
					newValue = None
					for pv in productProperty.possibleValues:
						if forceUnicodeLower(pv) == forceUnicodeLower(v):
							newValue = pv
							break

					if newValue:
						newValues.append(newValue)
						changed = True
						continue

				changed = True

			if changed:
				if not newValues:
					logger.debug(u"Properties changed: marking productPropertyState %s for deletion" % productPropertyState)
					deleteProductPropertyStates.append(productPropertyState)
				else:
					productPropertyState.setValues(newValues)
					logger.debug(u"Properties changed: marking productPropertyState %s for update" % productPropertyState)
					updateProductPropertyStates.append(productPropertyState)

		if deleteProductPropertyStates:
			self.productPropertyState_deleteObjects(deleteProductPropertyStates)
		if updateProductPropertyStates:
			self.productPropertyState_updateObjects(updateProductPropertyStates)

	def productProperty_createObjects(self, productProperties):
		returnObjects = self._options['returnObjectsOnUpdateAndCreate']

		result = []
		for productProperty in forceObjectClassList(productProperties, ProductProperty):
			logger.info(u"Creating productProperty %s" % productProperty)
			self._backend.productProperty_insertObject(productProperty)

			if returnObjects:
				result.extend(
					self._backend.productProperty_getObjects(
						productId=productProperty.productId,
						productVersion=productProperty.productVersion,
						packageVersion=productProperty.packageVersion,
						propertyId=productProperty.propertyId
					)
				)

		return result

	def productProperty_updateObjects(self, productProperties):
		returnObjects = self._options['returnObjectsOnUpdateAndCreate']

		result = []
		for productProperty in forceObjectClassList(productProperties, ProductProperty):
			logger.info(u"Creating productProperty %s" % productProperty)
			if self.productProperty_getIdents(
					productId=productProperty.productId,
					productVersion=productProperty.productVersion,
					packageVersion=productProperty.packageVersion,
					propertyId=productProperty.propertyId):
				self._backend.productProperty_updateObject(productProperty)
			else:
				logger.info(u"ProductProperty %s does not exist, creating" % productProperty)
				self._backend.productProperty_insertObject(productProperty)

			if returnObjects:
				result.extend(
					self._backend.productProperty_getObjects(
						productId=productProperty.productId,
						productVersion=productProperty.productVersion,
						packageVersion=productProperty.packageVersion,
						propertyId=productProperty.propertyId
					)
				)

		return result

	def productProperty_create(self, productId, productVersion, packageVersion, propertyId, description=None, possibleValues=None, defaultValues=None, editable=None, multiValue=None):
		hash = locals()
		del hash['self']
		return self.productProperty_createObjects(ProductProperty.fromHash(hash))

	def productProperty_createUnicode(self, productId, productVersion, packageVersion, propertyId, description=None, possibleValues=None, defaultValues=None, editable=None, multiValue=None):
		hash = locals()
		del hash['self']
		return self.productProperty_createObjects(UnicodeProductProperty.fromHash(hash))

	def productProperty_createBool(self, productId, productVersion, packageVersion, propertyId, description=None, defaultValues=None):
		hash = locals()
		del hash['self']
		return self.productProperty_createObjects(BoolProductProperty.fromHash(hash))

	def productProperty_delete(self, productId, productVersion, packageVersion, propertyId):
		if productId is None:
			productId = []
		if productVersion is None:
			productVersion = []
		if packageVersion is None:
			packageVersion = []
		if propertyId is None:
			propertyId = []

		return self._backend.productProperty_deleteObjects(
			self._backend.productProperty_getObjects(
				productId=productId,
				productVersion=productVersion,
				packageVersion=packageVersion,
				propertyId=propertyId
			)
		)

	# - - - - - - - - - - - - - - - - - - - - - - - - - - - - - - - - - - - - - - - - - - - - - - - -
	# -   ProductDependencies                                                                       -
	# - - - - - - - - - - - - - - - - - - - - - - - - - - - - - - - - - - - - - - - - - - - - - - - -
	def productDependency_createObjects(self, productDependencies):
		returnObjects = self._options['returnObjectsOnUpdateAndCreate']

		result = []
		for productDependency in forceObjectClassList(productDependencies, ProductDependency):
			logger.info(u"Creating productDependency %s" % productDependency)
			self._backend.productDependency_insertObject(productDependency)

			if returnObjects:
				result.extend(
					self._backend.productDependency_getObjects(
						productId=productDependency.productId,
						productVersion=productDependency.productVersion,
						packageVersion=productDependency.packageVersion,
						productAction=productDependency.productAction,
						requiredProductId=productDependency.requiredProductId
					)
				)

		return result

	def productDependency_updateObjects(self, productDependencies):
		returnObjects = self._options['returnObjectsOnUpdateAndCreate']

		result = []
		for productDependency in forceObjectClassList(productDependencies, ProductDependency):
			logger.info(u"Updating productDependency %s" % productDependency)
			if self.productDependency_getIdents(
					productId=productDependency.productId,
					productVersion=productDependency.productVersion,
					packageVersion=productDependency.packageVersion,
					productAction=productDependency.productAction,
					requiredProductId=productDependency.requiredProductId):

				self._backend.productDependency_updateObject(productDependency)
			else:
				logger.info(u"ProductDependency %s does not exist, creating" % productDependency)
				self._backend.productDependency_insertObject(productDependency)

			if returnObjects:
				result.extend(
					self._backend.productDependency_getObjects(
						productId=productDependency.productId,
						productVersion=productDependency.productVersion,
						packageVersion=productDependency.packageVersion,
						productAction=productDependency.productAction,
						requiredProductId=productDependency.requiredProductId
					)
				)

		return result

	def productDependency_create(self, productId, productVersion, packageVersion, productAction, requiredProductId, requiredProductVersion=None, requiredPackageVersion=None, requiredAction=None, requiredInstallationStatus=None, requirementType=None):
		hash = locals()
		del hash['self']
		return self.productDependency_createObjects(ProductDependency.fromHash(hash))

	def productDependency_delete(self, productId, productVersion, packageVersion, productAction, requiredProductId):
		if productId is None:
			productId = []
		if productVersion is None:
			productVersion = []
		if packageVersion is None:
			packageVersion = []
		if productAction is None:
			productAction = []
		if requiredProductId is None:
			requiredProductId = []

		return self._backend.productDependency_deleteObjects(
			self._backend.productDependency_getObjects(
				productId=productId,
				productVersion=productVersion,
				packageVersion=packageVersion,
				productAction=productAction,
				requiredProductId=requiredProductId
			)
		)

	# - - - - - - - - - - - - - - - - - - - - - - - - - - - - - - - - - - - - - - - - - - - - - - - -
	# -   ProductOnDepots                                                                           -
	# - - - - - - - - - - - - - - - - - - - - - - - - - - - - - - - - - - - - - - - - - - - - - - - -
	def productOnDepot_insertObject(self, productOnDepot):
		'''
		If productOnDepot exits (same productId, same depotId, different version)
		then update existing productOnDepot instead of creating a new one
		'''
		currentProductOnDepots = self._backend.productOnDepot_getObjects(
			productId=productOnDepot.productId,
			depotId=productOnDepot.depotId
		)

		if currentProductOnDepots:
			currentProductOnDepot = currentProductOnDepots[0]
			logger.info(u"Updating productOnDepot %s instead of creating a new one" % currentProductOnDepot)
			currentProductOnDepot.update(productOnDepot)
			self._backend.productOnDepot_insertObject(currentProductOnDepot)
		else:
			self._backend.productOnDepot_insertObject(productOnDepot)

	def productOnDepot_createObjects(self, productOnDepots):
		returnObjects = self._options['returnObjectsOnUpdateAndCreate']

		result = []
		for productOnDepot in forceObjectClassList(productOnDepots, ProductOnDepot):
			logger.info(u"Creating productOnDepot %s" % productOnDepot.toHash())
			self.productOnDepot_insertObject(productOnDepot)

			if returnObjects:
				result.extend(
					self._backend.productOnDepot_getObjects(
						productId=productOnDepot.productId,
						depotId=productOnDepot.depotId
					)
				)

		return result

	def productOnDepot_updateObjects(self, productOnDepots):
		returnObjects = self._options['returnObjectsOnUpdateAndCreate']

		result = []
		productOnDepots = forceObjectClassList(productOnDepots, ProductOnDepot)
		for productOnDepot in productOnDepots:
			logger.info(u"Updating productOnDepot '%s'" % productOnDepot)
			if self.productOnDepot_getIdents(
					productId=productOnDepot.productId,
					productType=productOnDepot.productType,
					productVersion=productOnDepot.productVersion,
					packageVersion=productOnDepot.packageVersion,
					depotId=productOnDepot.depotId):
				self._backend.productOnDepot_updateObject(productOnDepot)
			else:
				logger.info(u"ProductOnDepot %s does not exist, creating" % productOnDepot)
				self.productOnDepot_insertObject(productOnDepot)

			if returnObjects:
				result.extend(
					self._backend.productOnDepot_getObjects(
						productId=productOnDepot.productId,
						depotId=productOnDepot.depotId
					)
				)

		return result

	def productOnDepot_create(self, productId, productType, productVersion, packageVersion, depotId, locked=None):
		hash = locals()
		del hash['self']
		return self.productOnDepot_createObjects(ProductOnDepot.fromHash(hash))

	def productOnDepot_deleteObjects(self, productOnDepots):
		productOnDepots = forceObjectClassList(productOnDepots, ProductOnDepot)
		products = {}
		for productOnDepot in productOnDepots:
			if productOnDepot.productId not in products:
				products[productOnDepot.productId] = {}
			if productOnDepot.productVersion not in products[productOnDepot.productId]:
				products[productOnDepot.productId][productOnDepot.productVersion] = []
			if productOnDepot.packageVersion not in products[productOnDepot.productId][productOnDepot.productVersion]:
				products[productOnDepot.productId][productOnDepot.productVersion].append(productOnDepot.packageVersion)

		ret = self._backend.productOnDepot_deleteObjects(productOnDepots)

		if products:
			for (productId, versions) in products.items():
				for (productVersion, packageVersions) in versions.items():
					for packageVersion in packageVersions:
						if not self.productOnDepot_getIdents(
								productId=productId,
								productVersion=productVersion,
								packageVersion=packageVersion):

							# Product not found on any depot
							self._backend.product_deleteObjects(
								self._backend.product_getObjects(
									id=[productId],
									productVersion=[productVersion],
									packageVersion=[packageVersion]
								)
							)

		return ret

	def productOnDepot_delete(self, productId, depotId, productVersion=None, packageVersion=None):
		if productId is None:
			productId = []
		if productVersion is None:
			productVersion = []
		if packageVersion is None:
			packageVersion = []
		if depotId is None:
			depotId = []
		return self._backend.productOnDepot_deleteObjects(
			self._backend.productOnDepot_getObjects(
				productId=productId,
				productVersion=productVersion,
				packageVersion=packageVersion,
				depotId=depotId
			)
		)

	# - - - - - - - - - - - - - - - - - - - - - - - - - - - - - - - - - - - - - - - - - - - - - - - -
	# -   ProductOnClients                                                                          -
	# - - - - - - - - - - - - - - - - - - - - - - - - - - - - - - - - - - - - - - - - - - - - - - - -
	def _productOnClient_processWithFunction(self, productOnClients, function):
		productOnClientsByClient = {}
		productIds = set()
		for poc in productOnClients:
			try:
				productOnClientsByClient[poc.getClientId()].append(poc)
			except KeyError:
				productOnClientsByClient[poc.getClientId()] = [poc]

			productIds.add(poc.productId)

		depotToClients = {}
		for clientToDepot in self.configState_getClientToDepotserver(clientIds=productOnClientsByClient.keys()):
			try:
				depotToClients[clientToDepot['depotId']].append(clientToDepot['clientId'])
			except KeyError:
				depotToClients[clientToDepot['depotId']] = [clientToDepot['clientId']]

		productByProductIdAndVersion = collections.defaultdict(lambda: collections.defaultdict(dict))
		for product in self._backend.product_getObjects(id=productIds):
			productByProductIdAndVersion[product.id][product.productVersion][product.packageVersion] = product

		additionalProductIds = []
		productDependenciesByProductIdAndVersion = collections.defaultdict(lambda: collections.defaultdict(lambda: collections.defaultdict(list)))

		def addDependencies(additionalProductIds, productDependency, productDependenciesByProductIdAndVersion):
			productDependenciesByProductIdAndVersion[productDependency.productId][productDependency.productVersion][productDependency.packageVersion].append(productDependency)

			if productDependency.requiredProductId not in productIds and productDependency.requiredProductId not in additionalProductIds:
				additionalProductIds.append(productDependency.requiredProductId)
				for productDependency in self._backend.productDependency_getObjects(productId=productDependency.requiredProductId):
					addDependencies(additionalProductIds, productDependency, productDependenciesByProductIdAndVersion)

		for productDependency in self._backend.productDependency_getObjects(productId=productIds):
			addDependencies(additionalProductIds, productDependency, productDependenciesByProductIdAndVersion)

		if additionalProductIds:
			for product in self._backend.product_getObjects(id=additionalProductIds):
				productByProductIdAndVersion[product.id][product.productVersion][product.packageVersion] = product

			productIds = productIds.union(additionalProductIds)

		productOnClients = []
		for (depotId, clientIds) in depotToClients.items():
			products = set()
			productDependencies = set()

			for productOnDepot in self._backend.productOnDepot_getObjects(depotId=depotId, productId=productIds):
				product = productByProductIdAndVersion[productOnDepot.productId][productOnDepot.productVersion][productOnDepot.packageVersion]
				if product is None:
					raise BackendMissingDataError(u"Product '%s', productVersion '%s', packageVersion '%s' not found"
						% (productOnDepot.productId, productOnDepot.productVersion, productOnDepot.packageVersion))
				products.add(product)

				def addDependencies(product, products, productDependencies, productByProductIdAndVersion, productDependenciesByProductIdAndVersion):
					dependencies = productDependenciesByProductIdAndVersion[product.id][product.productVersion][product.packageVersion]
					for dep in dependencies:
						product = productByProductIdAndVersion[dep.productId][dep.productVersion][dep.packageVersion]
						if product:
							products.add(product)

							if dep not in productDependencies:
								productDependencies.add(dep)
								addDependencies(product, products, productDependencies, productByProductIdAndVersion, productDependenciesByProductIdAndVersion)

				addDependencies(product, products, productDependencies, productByProductIdAndVersion, productDependenciesByProductIdAndVersion)

			for clientId in clientIds:
				try:
					productOnClientsByClient[clientId]
				except KeyError:
					continue

				productOnClients.extend(
					function(
						productOnClients=productOnClientsByClient[clientId],
						availableProducts=products,
						productDependencies=productDependencies
					)
				)

		return productOnClients

	def productOnClient_generateSequence(self, productOnClients):
		configs = self._context.config_getObjects(id="product_sort_algorithm")  # pylint: disable=maybe-no-member
		try:
			defaults = configs[0].getDefaultValues()
		except IndexError:
			defaults = []

		if "algorithm2" in defaults:
			logger.info("Generating productOnClient sequence with algorithm 2")
			generateProductOnClientSequence = OPSI.SharedAlgorithm.generateProductOnClientSequence_algorithm2
		else:
			logger.info("Generating productOnClient sequence with algorithm 1")
			generateProductOnClientSequence = OPSI.SharedAlgorithm.generateProductOnClientSequence_algorithm1

		return self._productOnClient_processWithFunction(productOnClients, generateProductOnClientSequence)

	def productOnClient_addDependencies(self, productOnClients):
		return self._productOnClient_processWithFunction(productOnClients, OPSI.SharedAlgorithm.addDependentProductOnClients)

	def productOnClient_getObjects(self, attributes=[], **filter):
		'''
		possible attributes/filter-keys of ProductOnClient are:
			productId
			productType
			clientId
			targetState
			installationStatus
			actionRequest
			lastAction
			actionProgress
			actionResult
			productVersion
			packageVersion
			modificationTime

		missing ProductOnClients will be created with the following defaults:
			installationStatus = u'not_installed'
			actionRequest      = u'none'
			productVersion     = None
			packageVersion     = None
			modificationTime   = None
			targetState        = None
			lastAction         = None
			actionProgress     = None
			actionResult       = None
		'''

		pocAttributes = attributes
		pocFilter = dict(filter)

		defaultMatchesFilter = \
					(not filter.get('installationStatus') or 'not_installed' in forceList(filter['installationStatus'])) \
				and (not filter.get('actionRequest')      or 'none'          in forceList(filter['actionRequest'])) \
				and (not filter.get('productVersion')     or None            in forceList(filter['productVersion'])) \
				and (not filter.get('packageVersion')     or None            in forceList(filter['packageVersion'])) \
				and (not filter.get('modificationTime')   or None            in forceList(filter['modificationTime'])) \
				and (not filter.get('targetState')        or None            in forceList(filter['targetState'])) \
				and (not filter.get('lastAction')         or None            in forceList(filter['lastAction'])) \
				and (not filter.get('actionProgress')     or None            in forceList(filter['actionProgress'])) \
				and (not filter.get('actionResult')       or None            in forceList(filter['actionResult']))

		if (self._options['addProductOnClientDefaults'] and defaultMatchesFilter) or self._options['processProductOnClientSequence']:
			# Do not filter out ProductOnClients on the basis of these attributes in this case
			# If filter is kept unchanged we cannot distinguish between "missing" and "filtered" ProductOnClients
			# We also need to know installationStatus and actionRequest of every product to create sequence
			unwantedKeys = set((
				'installationStatus', 'actionRequest', 'productVersion',
				'packageVersion', 'modificationTime', 'targetState',
				'lastAction', 'actionProgress', 'actionResult'
			))
			pocFilter = {
				key: value for (key, value) in filter.items()
				if key not in unwantedKeys
			}

		if (self._options['addProductOnClientDefaults'] or self._options['processProductOnClientSequence']) and attributes:
			# In this case we definetly need to add the following attributes
			if 'installationStatus' not in pocAttributes:
				pocAttributes.append('installationStatus')
			if 'actionRequest' not in pocAttributes:
				pocAttributes.append('actionRequest')
			if 'productVersion' not in pocAttributes:
				pocAttributes.append('productVersion')
			if 'packageVersion' not in pocAttributes:
				pocAttributes.append('packageVersion')

		# Get product states from backend
		productOnClients = self._backend.productOnClient_getObjects(pocAttributes, **pocFilter)
		logger.debug(u"Got productOnClients")

		if not (self._options['addProductOnClientDefaults'] and defaultMatchesFilter) and not self._options['processProductOnClientSequence']:
			# No adjustment needed => done!
			return productOnClients

		logger.debug(u"Need to adjust productOnClients")

		# Create missing product states if addProductOnClientDefaults is set
		if self._options['addProductOnClientDefaults']:
			# Get all client ids which match the filter
			clientIds = self.host_getIdents(id=pocFilter.get('clientId'), returnType='unicode')
			logger.debug(u"   * got clientIds")

			# Get depot to client assignment
			depotToClients = {}
			for clientToDepot in self.configState_getClientToDepotserver(clientIds=clientIds):
				if clientToDepot['depotId'] not in depotToClients:
					depotToClients[clientToDepot['depotId']] = []
				depotToClients[clientToDepot['depotId']].append(clientToDepot['clientId'])
			logger.debug(u"   * got depotToClients")

			productOnDepots = {}
			# Get product on depots which match the filter
			for depotId in depotToClients:
				productOnDepots[depotId] = self._backend.productOnDepot_getObjects(
					depotId=depotId,
					productId=pocFilter.get('productId'),
					productType=pocFilter.get('productType'),
					productVersion=pocFilter.get('productVersion'),
					packageVersion=pocFilter.get('packageVersion')
				)

			logger.debug(u"   * got productOnDepots")

			# Create data structure for product states to find missing ones
			pocByClientIdAndProductId = {}
			for clientId in clientIds:
				pocByClientIdAndProductId[clientId] = {}
			for poc in productOnClients:
				pocByClientIdAndProductId[poc.clientId][poc.productId] = poc

			logger.debug(u"   * created pocByClientIdAndProductId")
			# for (clientId, pocs) in pocByClientIdAndProductId.items():
			# 	for (productId, poc) in pocs.items():
			# 		logger.debug2(u"      [%s] %s: %s" % (clientId, productId, poc.toHash()))

			for (depotId, depotClientIds) in depotToClients.items():
				for clientId in depotClientIds:
					for pod in productOnDepots[depotId]:
						if pod.productId not in pocByClientIdAndProductId[clientId]:
							logger.debug(u"      - creating default productOnClient for clientId '%s', productId '%s'" % (clientId, pod.productId))
							poc = ProductOnClient(
									productId=pod.productId,
									productType=pod.productType,
									clientId=clientId,
									installationStatus=u'not_installed',
									actionRequest=u'none',
							)
							poc.setGeneratedDefault(True)
							productOnClients.append(poc)

			logger.debug(u"   * created productOnClient defaults")
			# for (clientId, pocs) in pocByClientIdAndProductId.items():
			# 	for (productId, poc) in pocs.items():
			# 		logger.debug2(u"      [%s] %s: %s" % (clientId, productId, poc.toHash()))

		if not self._options['addProductOnClientDefaults'] and not self._options['processProductOnClientSequence']:
			return productOnClients

		if self._options['processProductOnClientSequence']:
			logger.debug(u"   * generating productOnClient sequence")
			productOnClients = self.productOnClient_generateSequence(productOnClients)

		return [productOnClient for productOnClient in productOnClients if
				self._objectHashMatches(productOnClient.toHash(), **filter)]

	def _productOnClientUpdateOrCreate(self, productOnClient, update=False):
		nextProductOnClient = None
		currentProductOnClients = self._backend.productOnClient_getObjects(
			productId=productOnClient.productId,
			clientId=productOnClient.clientId
		)
		if currentProductOnClients:
			# If productOnClient exists
			# (same productId, same clientId, different version)
			# then update the existing instead of creating a new one
			nextProductOnClient = currentProductOnClients[0].clone()
			if update:
				nextProductOnClient.update(productOnClient, updateWithNoneValues=False)
			else:
				logger.info(u"Updating productOnClient %s instead of creating a new one" % nextProductOnClient)
				nextProductOnClient.update(productOnClient, updateWithNoneValues=True)
		else:
			nextProductOnClient = productOnClient.clone()

		if nextProductOnClient.installationStatus:
			if nextProductOnClient.installationStatus == 'installed':
				# TODO: Check if product exists?
				if not nextProductOnClient.productVersion or not nextProductOnClient.packageVersion:
					clientToDepots = self.configState_getClientToDepotserver(clientIds=[nextProductOnClient.clientId])
					if not clientToDepots:
						raise BackendError(u"Cannot set productInstallationStatus 'installed' for product '%s' on client '%s': product/package version not set and depot for client not found" \
									% (nextProductOnClient.productId, nextProductOnClient.clientId))

					productOnDepots = self._backend.productOnDepot_getObjects(
						depotId=clientToDepots[0]['depotId'],
						productId=nextProductOnClient.productId
					)
					if not productOnDepots:
						raise BackendError(u"Cannot set productInstallationStatus 'installed' for product '%s' on client '%s': product/package version not set and product not found on depot '%s'" \
									% (nextProductOnClient.productId, nextProductOnClient.clientId, clientToDepots[0]['depotId']))
					nextProductOnClient.setProductVersion(productOnDepots[0].productVersion)
					nextProductOnClient.setPackageVersion(productOnDepots[0].packageVersion)
			else:
				nextProductOnClient.productVersion = None
				nextProductOnClient.packageVersion = None

		nextProductOnClient.setModificationTime(timestamp())

		return self._backend.productOnClient_insertObject(nextProductOnClient)

	def productOnClient_insertObject(self, productOnClient):
		productOnClient = forceObjectClass(productOnClient, ProductOnClient)
		return self._productOnClientUpdateOrCreate(productOnClient, update=False)

	def productOnClient_updateObject(self, productOnClient):
		productOnClient = forceObjectClass(productOnClient, ProductOnClient)
		return self._productOnClientUpdateOrCreate(productOnClient, update=True)

	def productOnClient_createObjects(self, productOnClients):
		returnObjects = self._options['returnObjectsOnUpdateAndCreate']
		result = []

		productOnClients = forceObjectClassList(productOnClients, ProductOnClient)
		if self._options['addDependentProductOnClients']:
			productOnClients = self.productOnClient_addDependencies(productOnClients)

		for productOnClient in productOnClients:
			logger.info(u"Creating productOnClient %s" % productOnClient)
			self.productOnClient_insertObject(productOnClient)

			if returnObjects:
				result.extend(
					self._backend.productOnClient_getObjects(
						productId=productOnClient.productId,
						clientId=productOnClient.clientId
					)
				)

		return result

	def productOnClient_updateObjects(self, productOnClients):
		returnObjects = self._options['returnObjectsOnUpdateAndCreate']
		result = []

		productOnClients = forceObjectClassList(productOnClients, ProductOnClient)
		if self._options['addDependentProductOnClients']:
			productOnClients = self.productOnClient_addDependencies(productOnClients)

		for productOnClient in productOnClients:
			logger.info(u"Updating productOnClient {0!r}".format(productOnClient))
			if self.productOnClient_getIdents(
					productId=productOnClient.productId,
					productType=productOnClient.productType,
					clientId=productOnClient.clientId):
				logger.info(u"ProductOnClient %s exists, updating" % productOnClient)
				self.productOnClient_updateObject(productOnClient)
			else:
				logger.info(u"ProductOnClient %s does not exist, creating" % productOnClient)
				self.productOnClient_insertObject(productOnClient)

			if returnObjects:
				result.extend(
					self._backend.productOnClient_getObjects(
						productId=productOnClient.productId,
						clientId=productOnClient.clientId
					)
				)

		return result

	def productOnClient_create(self, productId, productType, clientId, installationStatus=None, actionRequest=None, lastAction=None, actionProgress=None, actionResult=None, productVersion=None, packageVersion=None, modificationTime=None):
		hash = locals()
		del hash['self']
		return self.productOnClient_createObjects(ProductOnClient.fromHash(hash))

	def productOnClient_delete(self, productId, clientId):
		if productId is None:
			productId = []
		if clientId is None:
			clientId = []

		return self._backend.productOnClient_deleteObjects(
			self._backend.productOnClient_getObjects(
				productId=productId,
				clientId=clientId
			)
		)

	# - - - - - - - - - - - - - - - - - - - - - - - - - - - - - - - - - - - - - - - - - - - - - - - -
	# -   ProductPropertyStates                                                                     -
	# - - - - - - - - - - - - - - - - - - - - - - - - - - - - - - - - - - - - - - - - - - - - - - - -
	def productPropertyState_getObjects(self, attributes=[], **filter):
		'''
		Add default objects to result for objects which do not exist in backend
		'''
		# objectIds can be depot ids or client ids

		# Get product property states
		productPropertyStates = self._backend.productPropertyState_getObjects(attributes, **filter)

		if not self._options['addProductPropertyStateDefaults']:
			return productPropertyStates

		# Get depot to client assignment
		depotToClients = collections.defaultdict(list)
		for clientToDepot in self.configState_getClientToDepotserver(clientIds=filter.get('objectId', [])):
			depotToClients[clientToDepot['depotId']].append(clientToDepot['clientId'])

		# Create data structure for product property states to find missing ones
		ppss = collections.defaultdict(lambda: collections.defaultdict(list))
		for pps in self._backend.productPropertyState_getObjects(
						attributes=['objectId', 'productId', 'propertyId'],
						objectId=filter.get('objectId', []),
						productId=filter.get('productId', []),
						propertyId=filter.get('propertyId', [])):
			ppss[pps.objectId][pps.productId].append(pps.propertyId)

		# Create missing product property states
		for (depotId, clientIds) in depotToClients.items():
			depotFilter = dict(filter)
			depotFilter['objectId'] = depotId
			for pps in self._backend.productPropertyState_getObjects(attributes, **depotFilter):
				for clientId in clientIds:
					if pps.propertyId not in ppss.get(clientId, {}).get(pps.productId, []):
						# Product property for client does not exist => add default (values of depot)
						productPropertyStates.append(
							ProductPropertyState(
								productId=pps.productId,
								propertyId=pps.propertyId,
								objectId=clientId,
								values=pps.values
							)
						)
		return productPropertyStates

	def productPropertyState_createObjects(self, productPropertyStates):
		returnObjects = self._options['returnObjectsOnUpdateAndCreate']
		result = []
		for productPropertyState in forceObjectClassList(productPropertyStates, ProductPropertyState):
			logger.info(u"Updating productPropertyState %s" % productPropertyState)
			self._backend.productPropertyState_insertObject(productPropertyState)

			if returnObjects:
				result.extend(
					self._backend.productPropertyState_getObjects(
						productId=productPropertyState.productId,
						objectId=productPropertyState.objectId,
						propertyId=productPropertyState.propertyId
					)
				)

		return result

	def productPropertyState_updateObjects(self, productPropertyStates):
		returnObjects = self._options['returnObjectsOnUpdateAndCreate']
		result = []
		productPropertyStates = forceObjectClassList(productPropertyStates, ProductPropertyState)
		for productPropertyState in productPropertyStates:
			logger.info(u"Updating productPropertyState '%s'" % productPropertyState)
			if self.productPropertyState_getIdents(
						productId=productPropertyState.productId,
						objectId=productPropertyState.objectId,
						propertyId=productPropertyState.propertyId):

				self._backend.productPropertyState_updateObject(productPropertyState)
			else:
				logger.info(u"ProductPropertyState %s does not exist, creating" % productPropertyState)
				self._backend.productPropertyState_insertObject(productPropertyState)

			if returnObjects:
				result.extend(
					self._backend.productPropertyState_getObjects(
						productId=productPropertyState.productId,
						objectId=productPropertyState.objectId,
						propertyId=productPropertyState.propertyId
					)
				)

		return result

	def productPropertyState_create(self, productId, propertyId, objectId, values=None):
		hash = locals()
		del hash['self']
		return self.productPropertyState_createObjects(ProductPropertyState.fromHash(hash))

	def productPropertyState_delete(self, productId, propertyId, objectId):
		if productId is None:
			productId = []
		if propertyId is None:
			propertyId = []
		if objectId is None:
			objectId = []

		return self._backend.productPropertyState_deleteObjects(
			self._backend.productPropertyState_getObjects(
				productId=productId,
				propertyId=propertyId,
				objectId=objectId
			)
		)

	# - - - - - - - - - - - - - - - - - - - - - - - - - - - - - - - - - - - - - - - - - - - - - - - -
	# -   Groups                                                                                    -
	# - - - - - - - - - - - - - - - - - - - - - - - - - - - - - - - - - - - - - - - - - - - - - - - -
	def group_createObjects(self, groups):
		groups = forceObjectClassList(groups, Group)
		for group in groups:
			logger.info(u"Creating group '%s'" % group)
			self._backend.group_insertObject(group)

		if self._options['returnObjectsOnUpdateAndCreate']:
			return self._backend.group_getObjects(id=[group.id for group in groups])
		else:
			return []

	def group_updateObjects(self, groups):
		groups = forceObjectClassList(groups, Group)
		for group in groups:
			logger.info(u"Updating group '%s'" % group)
			if self.group_getIdents(id=group.id):
				self._backend.group_updateObject(group)
			else:
				logger.info(u"Group %s does not exist, creating" % group)
				self._backend.group_insertObject(group)

		if self._options['returnObjectsOnUpdateAndCreate']:
			return self._backend.group_getObjects(id=[group.id for group in groups])
		else:
			return []

	def group_createHostGroup(self, id, description=None, notes=None, parentGroupId=None):
		hash = locals()
		del hash['self']
		return self.group_createObjects(HostGroup.fromHash(hash))

	def group_createProductGroup(self, id, description=None, notes=None, parentGroupId=None):
		hash = locals()
		del hash['self']
		return self.group_createObjects(ProductGroup.fromHash(hash))

	def group_delete(self, id):
		if id is None:
			id = []

		return self._backend.group_deleteObjects(
			self._backend.group_getObjects(id=id)
		)

	# - - - - - - - - - - - - - - - - - - - - - - - - - - - - - - - - - - - - - - - - - - - - - - - -
	# -   ObjectToGroups                                                                            -
	# - - - - - - - - - - - - - - - - - - - - - - - - - - - - - - - - - - - - - - - - - - - - - - - -
	def objectToGroup_createObjects(self, objectToGroups):
		returnObjects = self._options['returnObjectsOnUpdateAndCreate']

		result = []
		for objectToGroup in forceObjectClassList(objectToGroups, ObjectToGroup):
			logger.info(u"Creating objectToGroup %s" % objectToGroup)
			self._backend.objectToGroup_insertObject(objectToGroup)

			if returnObjects:
				result.extend(
					self._backend.objectToGroup_getObjects(
						groupType=objectToGroup.groupType,
						groupId=objectToGroup.groupId,
						objectId=objectToGroup.objectId
					)
				)
		return result

	def objectToGroup_updateObjects(self, objectToGroups):
		returnObjects = self._options['returnObjectsOnUpdateAndCreate']
		result = []
		objectToGroups = forceObjectClassList(objectToGroups, ObjectToGroup)
		for objectToGroup in objectToGroups:
			logger.info(u"Updating objectToGroup %s" % objectToGroup)
			if self.objectToGroup_getIdents(
					groupType=objectToGroup.groupType,
					groupId=objectToGroup.groupId,
					objectId=objectToGroup.objectId):
				self._backend.objectToGroup_updateObject(objectToGroup)
			else:
				logger.info(u"ObjectToGroup %s does not exist, creating" % objectToGroup)
				self._backend.objectToGroup_insertObject(objectToGroup)

			if returnObjects:
				result.extend(
					self._backend.objectToGroup_getObjects(
						groupType=objectToGroup.groupType,
						groupId=objectToGroup.groupId,
						objectId=objectToGroup.objectId
					)
				)

		return result

	def objectToGroup_create(self, groupType, groupId, objectId):
		hash = locals()
		del hash['self']
		return self.objectToGroup_createObjects(ObjectToGroup.fromHash(hash))

	def objectToGroup_delete(self, groupType, groupId, objectId):
		if not groupType:
			groupType = []
		if not groupId:
			groupId = []
		if not objectId:
			objectId = []

		return self._backend.objectToGroup_deleteObjects(
			self._backend.objectToGroup_getObjects(
				groupType=groupType,
				groupId=groupId,
				objectId=objectId
			)
		)

	# - - - - - - - - - - - - - - - - - - - - - - - - - - - - - - - - - - - - - - - - - - - - - - - -
	# -   LicenseContracts                                                                          -
	# - - - - - - - - - - - - - - - - - - - - - - - - - - - - - - - - - - - - - - - - - - - - - - - -
	def licenseContract_createObjects(self, licenseContracts):
		licenseContracts = forceObjectClassList(licenseContracts, LicenseContract)
		for licenseContract in licenseContracts:
			logger.info(u"Creating licenseContract %s" % licenseContract)
			self._backend.licenseContract_insertObject(licenseContract)

		if self._options['returnObjectsOnUpdateAndCreate']:
			return self._backend.licenseContract_getObjects(id=[licenseContract.id for licenseContract in licenseContracts])
		else:
			return []

	def licenseContract_updateObjects(self, licenseContracts):
		licenseContracts = forceObjectClassList(licenseContracts, LicenseContract)
		for licenseContract in licenseContracts:
			logger.info(u"Updating licenseContract '%s'" % licenseContract)
			if self.licenseContract_getIdents(id=licenseContract.id):
				self._backend.licenseContract_updateObject(licenseContract)
			else:
				logger.info(u"LicenseContract %s does not exist, creating" % licenseContract)
				self._backend.licenseContract_insertObject(licenseContract)

		if self._options['returnObjectsOnUpdateAndCreate']:
			return self._backend.licenseContract_getObjects(id=[licenseContract.id for licenseContract in licenseContracts])
		else:
			return []

	def licenseContract_create(self, id, description=None, notes=None, partner=None, conclusionDate=None, notificationDate=None, expirationDate=None):
		hash = locals()
		del hash['self']
		return self.licenseContract_createObjects(LicenseContract.fromHash(hash))

	def licenseContract_delete(self, id):
		if id is None:
			id = []

		return self._backend.licenseContract_deleteObjects(
			self._backend.licenseContract_getObjects(id=id)
		)

	# - - - - - - - - - - - - - - - - - - - - - - - - - - - - - - - - - - - - - - - - - - - - - - - -
	# -   SoftwareLicenses                                                                          -
	# - - - - - - - - - - - - - - - - - - - - - - - - - - - - - - - - - - - - - - - - - - - - - - - -
	def softwareLicense_createObjects(self, softwareLicenses):
		softwareLicenses = forceObjectClassList(softwareLicenses, SoftwareLicense)
		for softwareLicense in softwareLicenses:
			logger.info(u"Creating softwareLicense '%s'" % softwareLicense)
			self._backend.softwareLicense_insertObject(softwareLicense)

		if self._options['returnObjectsOnUpdateAndCreate']:
			return self._backend.softwareLicense_getObjects(id=[softwareLicense.id for softwareLicense in softwareLicenses])
		else:
			return []

	def softwareLicense_updateObjects(self, softwareLicenses):
		softwareLicenses = forceObjectClassList(softwareLicenses, SoftwareLicense)
		for softwareLicense in softwareLicenses:
			logger.info(u"Updating softwareLicense '%s'" % softwareLicense)
			if self.softwareLicense_getIdents(id=softwareLicense.id):
				self._backend.softwareLicense_updateObject(softwareLicense)
			else:
				logger.info(u"ProducSoftwareLicenset %s does not exist, creating" % softwareLicense)
				self._backend.softwareLicense_insertObject(softwareLicense)

		if self._options['returnObjectsOnUpdateAndCreate']:
			return self._backend.softwareLicense_getObjects(id=[softwareLicense.id for softwareLicense in softwareLicenses])
		else:
			return []

	def softwareLicense_createRetail(self, id, licenseContractId, maxInstallations=None, boundToHost=None, expirationDate=None):
		hash = locals()
		del hash['self']
		return self.softwareLicense_createObjects(RetailSoftwareLicense.fromHash(hash))

	def softwareLicense_createOEM(self, id, licenseContractId, maxInstallations=None, boundToHost=None, expirationDate=None):
		hash = locals()
		del hash['self']
		return self.softwareLicense_createObjects(OEMSoftwareLicense.fromHash(hash))

	def softwareLicense_createVolume(self, id, licenseContractId, maxInstallations=None, boundToHost=None, expirationDate=None):
		hash = locals()
		del hash['self']
		return self.softwareLicense_createObjects(VolumeSoftwareLicense.fromHash(hash))

	def softwareLicense_createConcurrent(self, id, licenseContractId, maxInstallations=None, boundToHost=None, expirationDate=None):
		hash = locals()
		del hash['self']
		return self.softwareLicense_createObjects(ConcurrentSoftwareLicense.fromHash(hash))

	def softwareLicense_delete(self, id):
		if id is None:
			id = []

		return self._backend.softwareLicense_deleteObjects(
			self._backend.softwareLicense_getObjects(id=id)
		)

	# - - - - - - - - - - - - - - - - - - - - - - - - - - - - - - - - - - - - - - - - - - - - - - - -
	# -   LicensePool                                                                               -
	# - - - - - - - - - - - - - - - - - - - - - - - - - - - - - - - - - - - - - - - - - - - - - - - -
	def licensePool_createObjects(self, licensePools):
		licensePools = forceObjectClassList(licensePools, LicensePool)
		for licensePool in licensePools:
			logger.info(u"Creating licensePool '%s'" % licensePool)
			self._backend.licensePool_insertObject(licensePool)

		if self._options['returnObjectsOnUpdateAndCreate']:
			return self._backend.licensePool_getObjects(id=[licensePool.id for licensePool in licensePools])
		else:
			return []

	def licensePool_updateObjects(self, licensePools):
		licensePools = forceObjectClassList(licensePools, LicensePool)
		for licensePool in licensePools:
			logger.info(u"Updating licensePool '%s'" % licensePool)
			if self.licensePool_getIdents(id=licensePool.id):
				self._backend.licensePool_updateObject(licensePool)
			else:
				logger.info(u"LicensePool %s does not exist, creating" % licensePool)
				self._backend.licensePool_insertObject(licensePool)

		if self._options['returnObjectsOnUpdateAndCreate']:
			return self._backend.licensePool_getObjects(id=[licensePool.id for licensePool in licensePools])
		else:
			return []

	def licensePool_create(self, id, description=None, productIds=None):
		hash = locals()
		del hash['self']
		return self.licensePool_createObjects(LicensePool.fromHash(hash))

	def licensePool_delete(self, id):
		if id is None:
			id = []

		return self._backend.licensePool_deleteObjects(
			self._backend.licensePool_getObjects(id=id)
		)

	# - - - - - - - - - - - - - - - - - - - - - - - - - - - - - - - - - - - - - - - - - - - - - - - -
	# -   SoftwareLicenseToLicensePools                                                             -
	# - - - - - - - - - - - - - - - - - - - - - - - - - - - - - - - - - - - - - - - - - - - - - - - -
	def softwareLicenseToLicensePool_createObjects(self, softwareLicenseToLicensePools):
		returnObjects = self._options['returnObjectsOnUpdateAndCreate']

		result = []
		for softwareLicenseToLicensePool in forceObjectClassList(softwareLicenseToLicensePools, SoftwareLicenseToLicensePool):
			logger.info(u"Creating softwareLicenseToLicensePool %s" % softwareLicenseToLicensePool)
			self._backend.softwareLicenseToLicensePool_insertObject(softwareLicenseToLicensePool)

			if returnObjects:
				result.extend(
					self._backend.softwareLicenseToLicensePool_getObjects(
						softwareLicenseId=softwareLicenseToLicensePool.softwareLicenseId,
						licensePoolId=softwareLicenseToLicensePool.licensePoolId
					)
				)

		return result

	def softwareLicenseToLicensePool_updateObjects(self, softwareLicenseToLicensePools):
		returnObjects = self._options['returnObjectsOnUpdateAndCreate']

		result = []
		softwareLicenseToLicensePools = forceObjectClassList(softwareLicenseToLicensePools, SoftwareLicenseToLicensePool)
		for softwareLicenseToLicensePool in softwareLicenseToLicensePools:
			logger.info(u"Updating %s" % softwareLicenseToLicensePool)
			if self.softwareLicenseToLicensePool_getIdents(
					softwareLicenseId=softwareLicenseToLicensePool.softwareLicenseId,
					licensePoolId=softwareLicenseToLicensePool.licensePoolId):
				self._backend.softwareLicenseToLicensePool_updateObject(softwareLicenseToLicensePool)
			else:
				logger.info(u"SoftwareLicenseToLicensePool %s does not exist, creating" % softwareLicenseToLicensePool)
				self._backend.softwareLicenseToLicensePool_insertObject(softwareLicenseToLicensePool)

			if returnObjects:
				result.extend(
					self._backend.softwareLicenseToLicensePool_getObjects(
						softwareLicenseId=softwareLicenseToLicensePool.softwareLicenseId,
						licensePoolId=softwareLicenseToLicensePool.licensePoolId
					)
				)

		return result

	def softwareLicenseToLicensePool_create(self, softwareLicenseId, licensePoolId, licenseKey=None):
		hash = locals()
		del hash['self']
		return self.softwareLicenseToLicensePool_createObjects(SoftwareLicenseToLicensePool.fromHash(hash))

	def softwareLicenseToLicensePool_delete(self, softwareLicenseId, licensePoolId):
		if not softwareLicenseId:
			softwareLicenseId = []
		if not licensePoolId:
			licensePoolId = []

		return self._backend.softwareLicenseToLicensePool_deleteObjects(
			self._backend.softwareLicenseToLicensePool_getObjects(
				softwareLicenseId=softwareLicenseId,
				licensePoolId=licensePoolId
			)
		)

	# - - - - - - - - - - - - - - - - - - - - - - - - - - - - - - - - - - - - - - - - - - - - - - - -
	# -   LicenseOnClients                                                                          -
	# - - - - - - - - - - - - - - - - - - - - - - - - - - - - - - - - - - - - - - - - - - - - - - - -
	def licenseOnClient_createObjects(self, licenseOnClients):
		returnObjects = self._options['returnObjectsOnUpdateAndCreate']

		result = []
		for licenseOnClient in forceObjectClassList(licenseOnClients, LicenseOnClient):
			logger.info(u"Creating licenseOnClient %s" % licenseOnClient)
			self._backend.licenseOnClient_insertObject(licenseOnClient)

			if returnObjects:
				result.extend(
					self._backend.licenseOnClient_getObjects(
						softwareLicenseId=licenseOnClient.softwareLicenseId,
						licensePoolId=licenseOnClient.licensePoolId,
						clientId=licenseOnClient.clientId
					)
				)

		return result

	def licenseOnClient_updateObjects(self, licenseOnClients):
		returnObjects = self._options['returnObjectsOnUpdateAndCreate']

		result = []
		licenseOnClients = forceObjectClassList(licenseOnClients, LicenseOnClient)
		for licenseOnClient in licenseOnClients:
			logger.info(u"Updating licenseOnClient %s" % licenseOnClient)
			if self.licenseOnClient_getIdents(
					softwareLicenseId=licenseOnClient.softwareLicenseId,
					licensePoolId=licenseOnClient.licensePoolId,
					clientId=licenseOnClient.clientId):
				self._backend.licenseOnClient_updateObject(licenseOnClient)
			else:
				logger.info(u"LicenseOnClient %s does not exist, creating" % licenseOnClient)
				self._backend.licenseOnClient_insertObject(licenseOnClient)

			if returnObjects:
				result.extend(
					self._backend.licenseOnClient_getObjects(
						softwareLicenseId=licenseOnClient.softwareLicenseId,
						licensePoolId=licenseOnClient.licensePoolId,
						clientId=licenseOnClient.clientId
					)
				)

		return result

	def licenseOnClient_create(self, softwareLicenseId, licensePoolId, clientId, licenseKey=None, notes=None):
		hash = locals()
		del hash['self']
		return self.licenseOnClient_createObjects(LicenseOnClient.fromHash(hash))

	def licenseOnClient_delete(self, softwareLicenseId, licensePoolId, clientId):
		if softwareLicenseId is None:
			softwareLicenseId = []
		if licensePoolId is None:
			licensePoolId = []
		if clientId is None:
			clientId = []

		return self._backend.licenseOnClient_deleteObjects(
			self._backend.licenseOnClient_getObjects(
				softwareLicenseId=softwareLicenseId,
				licensePoolId=licensePoolId,
				clientId=clientId
			)
		)

	def licenseOnClient_getOrCreateObject(self, clientId, licensePoolId=None, productId=None, windowsSoftwareId=None):
		clientId = forceHostId(clientId)
		if licensePoolId:
			licensePoolId = forceLicensePoolId(licensePoolId)
		elif productId or windowsSoftwareId:
			if productId:
				productId = forceProductId(productId)
				licensePoolIds = self.licensePool_getIdents(productIds=productId, returnType='unicode')
			elif windowsSoftwareId:
				licensePoolIds = []
				windowsSoftwareId = forceUnicode(windowsSoftwareId)

				auditSoftwares = self.auditSoftware_getObjects(windowsSoftwareId=windowsSoftwareId)
				for auditSoftware in auditSoftwares:
					auditSoftwareToLicensePools = self.auditSoftwareToLicensePool_getObjects(
						name=auditSoftware.name,
						version=auditSoftware.version,
						subVersion=auditSoftware.subVersion,
						language=auditSoftware.language,
						architecture=auditSoftware.architecture
					)
					if auditSoftwareToLicensePools:
						licensePoolIds.append(auditSoftwareToLicensePools[0].licensePoolId)

			if len(licensePoolIds) < 1:
				raise LicenseConfigurationError(u"No license pool for product id '%s', windowsSoftwareId '%s' found" % (productId, windowsSoftwareId))
			elif len(licensePoolIds) > 1:
				raise LicenseConfigurationError(u"Multiple license pools for product id '%s', windowsSoftwareId '%s' found: %s" \
						% (productId, windowsSoftwareId, licensePoolIds))
			licensePoolId = licensePoolIds[0]
		else:
			raise ValueError(u"You have to specify one of: licensePoolId, productId, windowsSoftwareId")

		if not self.licensePool_getIdents(id=licensePoolId):
			raise LicenseConfigurationError(u"License pool '%s' not found" % licensePoolId)

		# Test if a license is already used by the host
		licenseOnClient = None
		licenseOnClients = self._backend.licenseOnClient_getObjects(licensePoolId=licensePoolId, clientId=clientId)
		if licenseOnClients:
			logger.info(u"Using already assigned license '%s' for client '%s', license pool '%s'" \
					% (licenseOnClients[0].getSoftwareLicenseId(), clientId, licensePoolId))
			licenseOnClient = licenseOnClients[0]
		else:
			(softwareLicenseId, licenseKey) = self._getUsableSoftwareLicense(clientId, licensePoolId)
			if not licenseKey:
				logger.info(u"License available but no license key found")

			logger.info(u"Using software license id '%s', license key '%s' for host '%s' and license pool '%s'" \
						% (softwareLicenseId, licenseKey, clientId, licensePoolId))

			licenseOnClient = LicenseOnClient(
				softwareLicenseId=softwareLicenseId,
				licensePoolId=licensePoolId,
				clientId=clientId,
				licenseKey=licenseKey,
				notes=None
			)
			self.licenseOnClient_createObjects(licenseOnClient)
		return licenseOnClient

	def _getUsableSoftwareLicense(self, clientId, licensePoolId):
		softwareLicenseId = u''
		licenseKey = u''

		licenseOnClients = self._backend.licenseOnClient_getObjects(licensePoolId=licensePoolId, clientId=clientId)
		if licenseOnClients:
			# Already registered
			return (licenseOnClients[0].getSoftwareLicenseId(), licenseOnClients[0].getLicenseKey())

		softwareLicenseToLicensePools = self._backend.softwareLicenseToLicensePool_getObjects(licensePoolId=licensePoolId)
		if not softwareLicenseToLicensePools:
			raise LicenseMissingError(u"No licenses in pool '%s'" % licensePoolId)

		softwareLicenseIds = [softwareLicenseToLicensePool.softwareLicenseId
								for softwareLicenseToLicensePool
								in softwareLicenseToLicensePools]

		softwareLicensesBoundToHost = self._backend.softwareLicense_getObjects(id=softwareLicenseIds, boundToHost=clientId)
		if softwareLicensesBoundToHost:
			logger.info(u"Using license bound to host: %s" % softwareLicensesBoundToHost[0])
			softwareLicenseId = softwareLicensesBoundToHost[0].getId()
		else:
			# Search an available license
			for softwareLicense in self._backend.softwareLicense_getObjects(id=softwareLicenseIds, boundToHost=[None, '']):
				logger.debug(u"Checking license '%s', maxInstallations %d" \
					% (softwareLicense.getId(), softwareLicense.getMaxInstallations()))
				if softwareLicense.getMaxInstallations() == 0:
					# 0 = infinite
					softwareLicenseId = softwareLicense.getId()
					break
				installations = len(self.licenseOnClient_getIdents(softwareLicenseId=softwareLicense.getId()))
				logger.debug(u"Installations registered: %d" % installations)
				if installations < softwareLicense.getMaxInstallations():
					softwareLicenseId = softwareLicense.getId()
					break

			if softwareLicenseId:
				logger.info(u"Found available license for pool '%s' and client '%s': %s" % (licensePoolId, clientId, softwareLicenseId))

		if not softwareLicenseId:
			raise LicenseMissingError(u"No license available for pool '%s' and client '%s'" % (licensePoolId, clientId))

		licenseKeys = []
		for softwareLicenseToLicensePool in softwareLicenseToLicensePools:
			if softwareLicenseToLicensePool.getLicenseKey():
				if softwareLicenseToLicensePool.getSoftwareLicenseId() == softwareLicenseId:
					licenseKey = softwareLicenseToLicensePool.getLicenseKey()
					break
				logger.debug(u"Found license key: %s" % licenseKey)
				licenseKeys.append(softwareLicenseToLicensePool.getLicenseKey())

		if not licenseKey and licenseKeys:
			licenseKey = random.choice(licenseKeys)
			logger.info(u"Randomly choosing license key")

		logger.debug(u"Using license '%s', license key: %s" % (softwareLicenseId, licenseKey))
		return (softwareLicenseId, licenseKey)

	# - - - - - - - - - - - - - - - - - - - - - - - - - - - - - - - - - - - - - - - - - - - - - - - -
	# -   AuditSoftwares                                                                            -
	# - - - - - - - - - - - - - - - - - - - - - - - - - - - - - - - - - - - - - - - - - - - - - - - -
	def auditSoftware_createObjects(self, auditSoftwares):
		returnObjects = self._options['returnObjectsOnUpdateAndCreate']

		result = []
		for auditSoftware in forceObjectClassList(auditSoftwares, AuditSoftware):
			logger.info(u"Creating auditSoftware %s" % auditSoftware)
			self._backend.auditSoftware_insertObject(auditSoftware)

			if returnObjects:
				result.extend(
					self._backend.auditSoftware_getObjects(
						name=auditSoftware.name,
						version=auditSoftware.version,
						subVersion=auditSoftware.subVersion,
						language=auditSoftware.language,
						architecture=auditSoftware.architecture
					)
				)

		return result

	def auditSoftware_updateObjects(self, auditSoftwares):
		returnObjects = self._options['returnObjectsOnUpdateAndCreate']

		result = []
		auditSoftwares = forceObjectClassList(auditSoftwares, AuditSoftware)
		for auditSoftware in auditSoftwares:
			logger.info(u"Updating %s" % auditSoftware)
			if self.auditSoftware_getIdents(
					name=auditSoftware.name,
					version=auditSoftware.version,
					subVersion=auditSoftware.subVersion,
					language=auditSoftware.language,
					architecture=auditSoftware.architecture):

				self._backend.auditSoftware_updateObject(auditSoftware)
			else:
				logger.info(u"AuditSoftware %s does not exist, creating" % auditSoftware)
				self._backend.auditSoftware_insertObject(auditSoftware)

			if returnObjects:
				result.extend(
					self._backend.auditSoftware_getObjects(
						name=auditSoftware.name,
						version=auditSoftware.version,
						subVersion=auditSoftware.subVersion,
						language=auditSoftware.language,
						architecture=auditSoftware.architecture
					)
				)

		return result

	def auditSoftware_create(self, name, version, subVersion, language, architecture, windowsSoftwareId=None, windowsDisplayName=None, windowsDisplayVersion=None, installSize=None):
		hash = locals()
		del hash['self']
		return self.auditSoftware_createObjects(AuditSoftware.fromHash(hash))

	def auditSoftware_delete(self, name, version, subVersion, language, architecture):
		if name is None:
			name = []
		if version is None:
			version = []
		if subVersion is None:
			subVersion = []
		if language is None:
			language = []
		if architecture is None:
			architecture = []

		return self._backend.auditSoftware_deleteObjects(
			self._backend.auditSoftware_getObjects(
				name=name,
				version=version,
				subVersion=subVersion,
				language=language,
				architecture=architecture
			)
		)

	# - - - - - - - - - - - - - - - - - - - - - - - - - - - - - - - - - - - - - - - - - - - - - - - -
	# -   AuditSoftwareToLicensePools                                                               -
	# - - - - - - - - - - - - - - - - - - - - - - - - - - - - - - - - - - - - - - - - - - - - - - - -
	def auditSoftwareToLicensePool_createObjects(self, auditSoftwareToLicensePools):
		returnObjects = self._options['returnObjectsOnUpdateAndCreate']

		result = []
		for auditSoftwareToLicensePool in forceObjectClassList(auditSoftwareToLicensePools, AuditSoftwareToLicensePool):
			logger.info(u"Creating %s" % auditSoftwareToLicensePool)
			self._backend.auditSoftwareToLicensePool_insertObject(auditSoftwareToLicensePool)

			if returnObjects:
				result.extend(
					self._backend.auditSoftwareToLicensePool_getObjects(
						name=auditSoftwareToLicensePool.name,
						version=auditSoftwareToLicensePool.version,
						subVersion=auditSoftwareToLicensePool.subVersion,
						language=auditSoftwareToLicensePool.language,
						architecture=auditSoftwareToLicensePool.architecture
					)
				)

		return result

	def auditSoftwareToLicensePool_updateObjects(self, auditSoftwareToLicensePools):
		returnObjects = self._options['returnObjectsOnUpdateAndCreate']

		result = []
		auditSoftwareToLicensePools = forceObjectClassList(auditSoftwareToLicensePools, AuditSoftwareToLicensePool)
		for auditSoftwareToLicensePool in auditSoftwareToLicensePools:
			logger.info(u"Creating %s" % auditSoftwareToLicensePool)
			if self.auditSoftwareToLicensePool_getIdents(
					name=auditSoftwareToLicensePool.name,
					version=auditSoftwareToLicensePool.version,
					subVersion=auditSoftwareToLicensePool.subVersion,
					language=auditSoftwareToLicensePool.language,
					architecture=auditSoftwareToLicensePool.architecture):

				self._backend.auditSoftwareToLicensePool_updateObject(auditSoftwareToLicensePool)
			else:
				logger.info(u"AuditSoftwareToLicensePool %s does not exist, creating" % auditSoftwareToLicensePool)
				self._backend.auditSoftwareToLicensePool_insertObject(auditSoftwareToLicensePool)

			if returnObjects:
				result.extend(
					self._backend.auditSoftwareToLicensePool_getObjects(
						name=auditSoftwareToLicensePool.name,
						version=auditSoftwareToLicensePool.version,
						subVersion=auditSoftwareToLicensePool.subVersion,
						language=auditSoftwareToLicensePool.language,
						architecture=auditSoftwareToLicensePool.architecture
					)
				)

		return result

	def auditSoftwareToLicensePool_create(self, name, version, subVersion, language, architecture, licensePoolId):
		hash = locals()
		del hash['self']
		return self.auditSoftwareToLicensePool_createObjects(AuditSoftwareToLicensePool.fromHash(hash))

	def auditSoftwareToLicensePool_delete(self, name, version, subVersion, language, architecture, licensePoolId):
		if name is None:
			name = []
		if version is None:
			version = []
		if subVersion is None:
			subVersion = []
		if language is None:
			language = []
		if architecture is None:
			architecture = []
		if licensePoolId is None:
			licensePoolId = []

		return self._backend.auditSoftwareToLicensePool_deleteObjects(
			self._backend.auditSoftwareToLicensePool_getObjects(
				name=name,
				version=version,
				subVersion=subVersion,
				language=language,
				architecture=architecture,
				licensePoolId=licensePoolId
			)
		)

	# - - - - - - - - - - - - - - - - - - - - - - - - - - - - - - - - - - - - - - - - - - - - - - - -
	# -   AuditSoftwareOnClients                                                                    -
	# - - - - - - - - - - - - - - - - - - - - - - - - - - - - - - - - - - - - - - - - - - - - - - - -
	def auditSoftwareOnClient_createObjects(self, auditSoftwareOnClients):
		returnObjects = self._options['returnObjectsOnUpdateAndCreate']

		result = []
		for auditSoftwareOnClient in forceObjectClassList(auditSoftwareOnClients, AuditSoftwareOnClient):
			logger.info(u"Creating auditSoftwareOnClient %s" % auditSoftwareOnClient)
			self._backend.auditSoftwareOnClient_insertObject(auditSoftwareOnClient)

			if returnObjects:
				result.extend(
					self._backend.auditSoftwareOnClient_getObjects(
						name=auditSoftwareOnClient.name,
						version=auditSoftwareOnClient.version,
						subVersion=auditSoftwareOnClient.subVersion,
						language=auditSoftwareOnClient.language,
						architecture=auditSoftwareOnClient.architecture,
						clientId=auditSoftwareOnClient.clientId
					)
				)

		return result

	def auditSoftwareOnClient_updateObjects(self, auditSoftwareOnClients):
		returnObjects = self._options['returnObjectsOnUpdateAndCreate']

		result = []
		auditSoftwareOnClients = forceObjectClassList(auditSoftwareOnClients, AuditSoftwareOnClient)
		for auditSoftwareOnClient in auditSoftwareOnClients:
			logger.info(u"Updating auditSoftwareOnClient %s" % auditSoftwareOnClient)
			if self.auditSoftwareOnClient_getIdents(
					name=auditSoftwareOnClient.name,
					version=auditSoftwareOnClient.version,
					subVersion=auditSoftwareOnClient.subVersion,
					language=auditSoftwareOnClient.language,
					architecture=auditSoftwareOnClient.architecture,
					clientId=auditSoftwareOnClient.clientId):
				self._backend.auditSoftwareOnClient_updateObject(auditSoftwareOnClient)
			else:
				logger.info(u"AuditSoftwareOnClient %s does not exist, creating" % auditSoftwareOnClient)
				self._backend.auditSoftwareOnClient_insertObject(auditSoftwareOnClient)

			if returnObjects:
				result.extend(
					self._backend.auditSoftwareOnClient_getObjects(
						name=auditSoftwareOnClient.name,
						version=auditSoftwareOnClient.version,
						subVersion=auditSoftwareOnClient.subVersion,
						language=auditSoftwareOnClient.language,
						architecture=auditSoftwareOnClient.architecture,
						clientId=auditSoftwareOnClient.clientId
					)
				)

		return result

	def auditSoftwareOnClient_create(self, name, version, subVersion, language, architecture, clientId, uninstallString=None, binaryName=None, firstseen=None, lastseen=None, state=None, usageFrequency=None, lastUsed=None, licenseKey=None):
		hash = locals()
		del hash['self']
		return self.auditSoftwareOnClient_createObjects(AuditSoftwareOnClient.fromHash(hash))

	def auditSoftwareOnClient_delete(self, name, version, subVersion, language, architecture, clientId):
		if name is None:
			name = []
		if version is None:
			version = []
		if subVersion is None:
			subVersion = []
		if language is None:
			language = []
		if architecture is None:
			architecture = []
		if clientId is None:
			clientId = []

		return self._backend.auditSoftwareOnClient_deleteObjects(
			self._backend.auditSoftwareOnClient_getObjects(
				name=name,
				version=version,
				subVersion=subVersion,
				language=language,
				architecture=architecture,
				clientId=clientId
			)
		)

	def auditSoftwareOnClient_setObsolete(self, clientId):
		if clientId is None:
			clientId = []
		clientId = forceHostIdList(clientId)
		self._backend.auditSoftwareOnClient_deleteObjects(
			self._backend.auditSoftwareOnClient_getObjects(clientId=clientId)
		)

	# - - - - - - - - - - - - - - - - - - - - - - - - - - - - - - - - - - - - - - - - - - - - - - - -
	# -   AuditHardwares                                                                            -
	# - - - - - - - - - - - - - - - - - - - - - - - - - - - - - - - - - - - - - - - - - - - - - - - -
	def auditHardware_createObjects(self, auditHardwares):
		for auditHardware in forceObjectClassList(auditHardwares, AuditHardware):
			logger.info(u"Creating auditHardware %s" % auditHardware)
			self.auditHardware_insertObject(auditHardware)
		return []

	def auditHardware_updateObjects(self, auditHardwares):
		for auditHardware in forceObjectClassList(auditHardwares, AuditHardware):
			logger.info(u"Updating auditHardware %s" % auditHardware)
			# You can't update auditHardwares, because the ident contains all attributes
			self.auditHardware_insertObject(auditHardware)
		return []

	def auditHardware_create(self, hardwareClass, **kwargs):
		hash = locals()
		del hash['self']
		return self.auditHardware_createObjects(AuditHardware.fromHash(hash))

	def auditHardware_delete(self, hardwareClass, **kwargs):
		if hardwareClass is None:
			hardwareClass = []
		for key in kwargs.keys():
			if kwargs[key] is None:
				kwargs[key] = []

		return self._backend.auditHardware_deleteObjects(
			self._backend.auditHardware_getObjects(
				hardwareClass=hardwareClass,
				**kwargs
			)
		)

	# - - - - - - - - - - - - - - - - - - - - - - - - - - - - - - - - - - - - - - - - - - - - - - - -
	# -   AuditHardwareOnHosts                                                                      -
	# - - - - - - - - - - - - - - - - - - - - - - - - - - - - - - - - - - - - - - - - - - - - - - - -
	def auditHardwareOnHost_updateObject(self, auditHardwareOnHost):
		"""
		Update an auditHardwareOnHost object.

		This will update the attributes `state` and `lastseen` on the object.
		"""
		auditHardwareOnHost.setLastseen(timestamp())
		auditHardwareOnHost.setState(1)
		self._backend.auditHardwareOnHost_updateObject(auditHardwareOnHost)

	def auditHardwareOnHost_createObjects(self, auditHardwareOnHosts):
		for auditHardwareOnHost in forceObjectClassList(auditHardwareOnHosts, AuditHardwareOnHost):
			logger.info(u"Creating auditHardwareOnHost %s" % auditHardwareOnHost)
			self._backend.auditHardwareOnHost_insertObject(auditHardwareOnHost)

		return []

	def auditHardwareOnHost_updateObjects(self, auditHardwareOnHosts):
		def getNoneAsListOrValue(value):
			if value is None:
				return [None]
			else:
				return value

		for auditHardwareOnHost in forceObjectClassList(auditHardwareOnHosts, AuditHardwareOnHost):
			filter = {
				attribute: getNoneAsListOrValue(value)
				for (attribute, value) in auditHardwareOnHost.toHash().items()
				if attribute not in ('firstseen', 'lastseen', 'state')
			}

			if self.auditHardwareOnHost_getObjects(attributes=['hostId'], **filter):
				logger.debug2(u"Updating existing AuditHardwareOnHost {0!r}", auditHardwareOnHost)
				self.auditHardwareOnHost_updateObject(auditHardwareOnHost)
			else:
				logger.info(u"AuditHardwareOnHost %s does not exist, creating" % auditHardwareOnHost)
				self._backend.auditHardwareOnHost_insertObject(auditHardwareOnHost)

		return []

	def auditHardwareOnHost_create(self, hostId, hardwareClass, firstseen=None, lastseen=None, state=None, **kwargs):
		hash = locals()
		del hash['self']
		return self.auditHardwareOnHost_createObjects(AuditHardwareOnHost.fromHash(hash))

	def auditHardwareOnHost_delete(self, hostId, hardwareClass, firstseen=None, lastseen=None, state=None, **kwargs):
		if hostId is None:
			hostId = []
		if hardwareClass is None:
			hardwareClass = []
		if firstseen is None:
			firstseen = []
		if lastseen is None:
			lastseen = []
		if state is None:
			state = []

		for key in kwargs:
			if kwargs[key] is None:
				kwargs[key] = []

		return self._backend.auditHardwareOnHost_deleteObjects(
			self._backend.auditHardwareOnHost_getObjects(
				hostId=hostId,
				hardwareClass=hardwareClass,
				firstseen=firstseen,
				lastseen=lastseen,
				state=state,
				**kwargs
			)
		)

	def auditHardwareOnHost_setObsolete(self, hostId):
		if hostId is None:
			hostId = []

		hostId = forceHostIdList(hostId)
		for ahoh in self.auditHardwareOnHost_getObjects(hostId=hostId, state=1):
			ahoh.setState(0)
			self._backend.auditHardwareOnHost_updateObject(ahoh)


class ModificationTrackingBackend(ExtendedBackend):

	def __init__(self, backend, overwrite=True):
		ExtendedBackend.__init__(self, backend, overwrite=overwrite)
		self._createInstanceMethods()
		self._backendChangeListeners = []

	def addBackendChangeListener(self, backendChangeListener):
		if backendChangeListener in self._backendChangeListeners:
			return
		self._backendChangeListeners.append(backendChangeListener)

	def removeBackendChangeListener(self, backendChangeListener):
		if backendChangeListener not in self._backendChangeListeners:
			return
		self._backendChangeListeners.remove(backendChangeListener)

	def _fireEvent(self, event, *args):
		for bcl in self._backendChangeListeners:
			try:
				meth = getattr(bcl, event)
				meth(self, *args)
			except Exception as e:
				logger.error(e)

	def _executeMethod(self, methodName, **kwargs):
		logger.debug(u"ModificationTrackingBackend {0}: executing {1!r} on backend {2}".format(self, methodName, self._backend))
		meth = getattr(self._backend, methodName)
		result = meth(**kwargs)

		try:
			action = methodName.split('_', 1)[1]
		except IndexError:
			# split failed
			return result

		if action in ('insertObject', 'updateObject', 'deleteObjects'):
			if action == 'insertObject':
				self._fireEvent('objectInserted', kwargs.values()[0])
			elif action == 'updateObject':
				self._fireEvent('objectUpdated', kwargs.values()[0])
			elif action == 'deleteObjects':
				self._fireEvent('objectsDeleted', kwargs.values()[0])
			self._fireEvent('backendModified')

		return result


class BackendModificationListener(object):
	def objectInserted(self, backend, obj):
		# Should return immediately!
		pass

	def objectUpdated(self, backend, obj):
		# Should return immediately!
		pass

	def objectsDeleted(self, backend, objs):
		# Should return immediately!
		pass

	def backendModified(self, backend):
		# Should return immediately!
		pass
>>>>>>> c5cfd2d2
<|MERGE_RESOLUTION|>--- conflicted
+++ resolved
@@ -28,8 +28,6 @@
 :author: Niko Wenselowski <n.wenselowski@uib.de>
 :license: GNU Affero General Public License version 3
 """
-
-from __future__ import absolute_import
 
 import threading
 from contextlib import contextmanager
@@ -80,4363 +78,4 @@
 	def _gotResult(self):
 		self.finished.set()
 		if self.callback:
-<<<<<<< HEAD
-			self.callback(self, *self.callbackArgs, **self.callbackKwargs)
-=======
-			self.callback(self, *self.callbackArgs, **self.callbackKwargs)
-
-
-class Backend:
-	"""
-	Base backend.
-	"""
-
-	matchCache = {}
-
-	def __init__(self, **kwargs):
-		"""
-		Constructor that only accepts keyword arguments.
-
-		:param name: Name of the backend
-		:param username: Username to use (if required)
-		:param password: Password to use (if required)
-		:param context: Context backend. Calling backend methods from \
-other backend methods is done by using the context backend. \
-This defaults to ``self``.
-		"""
-		self._name = None
-		self._username = None
-		self._password = None
-		self._context = self
-		self._opsiVersion = LIBRARY_VERSION
-
-		self._opsiModulesFile = OPSI_MODULES_FILE
-
-		for (option, value) in kwargs.items():
-			option = option.lower()
-			if option == 'name':
-				self._name = value
-			elif option == 'username':
-				self._username = value
-			elif option == 'password':
-				self._password = value
-			elif option == 'context':
-				self._context = value
-				logger.info(u"Backend context was set to %s" % self._context)
-			elif option == 'opsimodulesfile':
-				self._opsiModulesFile = forceFilename(value)
-		self._options = {}
-
-	def __enter__(self):
-		return self
-
-	def __exit__(self, exc_type, exc_value, traceback):
-		self.backend_exit()
-
-	def _setContext(self, context):
-		"""Setting the context backend."""
-		self._context = context
-
-	def _getContext(self):
-		"""Getting the context backend."""
-		return self._context
-
-	def _objectHashMatches(self, objHash, **filter):
-		"""
-		Checks if the opsi object hash matches the filter.
-
-		:rtype: bool
-		"""
-		for attribute, value in objHash.iteritems():
-			if not filter.get(attribute):
-				continue
-			matched = False
-
-			try:
-				logger.debug(
-					u"Testing match of filter {0!r} of attribute {1!r} with "
-					u"value {2!r}", filter[attribute], attribute, value
-				)
-				filterValues = forceUnicodeList(filter[attribute])
-				if forceUnicodeList(value) == filterValues or forceUnicode(value) in filterValues:
-					matched = True
-				else:
-					for filterValue in filterValues:
-						if attribute == 'type':
-							match = False
-							Class = eval(filterValue)
-							for subClass in Class.subClasses:
-								if subClass == value:
-									matched = True
-									break
-
-							continue
-
-						if isinstance(value, list):
-							if filterValue in value:
-								matched = True
-								break
-
-							continue
-						elif value is None or isinstance(value, bool):
-							continue
-						elif isinstance(value, (float, long, int)) or re.search('^\s*([>=<]+)\s*([\d\.]+)', forceUnicode(filterValue)):
-							operator = '=='
-							v = forceUnicode(filterValue)
-							match = re.search(r'^\s*([>=<]+)\s*([\d.]+)', filterValue)
-							if match:
-								operator = match.group(1)  # pylint: disable=maybe-no-member
-								v = match.group(2)  # pylint: disable=maybe-no-member
-
-							try:
-								matched = compareVersions(value, operator, v)
-								if matched:
-									break
-							except Exception:
-								pass
-
-							continue
-
-						if '*' in filterValue and re.search(r'^%s$' % filterValue.replace('*', '.*'), value):
-							matched = True
-							break
-
-				if matched:
-					logger.debug(
-						u"Value {0!r} matched filter {1!r}, attribute {2!r}",
-						value, filter[attribute], attribute
-					)
-				else:
-					# No match, we can stop further checks.
-					return False
-			except Exception as err:
-				raise BackendError(
-					u"Testing match of filter {0!r} of attribute {1!r} with "
-					u"value {2!r} failed: {error}".format(
-						filter[attribute], attribute, value, error=err
-					)
-				)
-
-		return True
-
-	def backend_setOptions(self, options):
-		"""
-		Change the behaviour of the backend.
-
-		:param options: The options to set. Unknown keywords will be ignored.
-		:type options: dict
-		"""
-		options = forceDict(options)
-		for (key, value) in options.items():
-			if key not in self._options:
-				continue
-
-			if type(value) != type(self._options[key]):
-				logger.debug(u"Wrong type {0} for option {1}, expecting type {2}", type(value), key, type(self._options[key]))
-				continue
-
-			self._options[key] = value
-
-	def backend_getOptions(self):
-		"""
-		Get the current backend options.
-
-		:rtype: dict
-		"""
-		return self._options
-
-	def backend_getInterface(self):
-		"""
-		Returns what public methods are available and the signatures they use.
-
-		These methods are represented as a dict with the following keys: \
-		*name*, *params*, *args*, *varargs*, *keywords*, *defaults*.
-
-
-		:rtype: [{},]
-		"""
-		return describeInterface(self)
-
-	def backend_info(self):
-		"""
-		Get info about the used opsi version and the licensed modules.
-
-		:rtype: dict
-		"""
-		modules = {'valid': False}
-		helpermodules = {}
-
-		try:
-			with codecs.open(self._opsiModulesFile, 'r', 'utf-8') as modulesFile:
-				for line in modulesFile:
-					line = line.strip()
-					if '=' not in line:
-						logger.error(u"Found bad line '%s' in modules file '%s'" % (line, self._opsiModulesFile))
-						continue
-					(module, state) = line.split('=', 1)
-					module = module.strip().lower()
-					state = state.strip()
-					if module in ('signature', 'customer', 'expires'):
-						modules[module] = state
-						continue
-					state = state.lower()
-					if state not in ('yes', 'no'):
-						try:
-							helpermodules[module] = state
-							state = int(state)
-						except ValueError:
-							logger.error(u"Found bad line '%s' in modules file '%s'" % (line, self._opsiModulesFile))
-							continue
-					if isinstance(state, int):
-						modules[module] = (state > 0)
-					else:
-						modules[module] = (state == 'yes')
-
-			if not modules.get('signature'):
-				modules = {'valid': False}
-				raise ValueError(u"Signature not found")
-			if not modules.get('customer'):
-				modules = {'valid': False}
-				raise ValueError(u"Customer not found")
-			if (modules.get('expires', '') != 'never') and (time.mktime(time.strptime(modules.get('expires', '2000-01-01'), "%Y-%m-%d")) - time.time() <= 0):
-				modules = {'valid': False}
-				raise ValueError(u"Signature expired")
-			publicKey = keys.Key.fromString(data=base64.decodestring('AAAAB3NzaC1yc2EAAAADAQABAAABAQCAD/I79Jd0eKwwfuVwh5B2z+S8aV0C5suItJa18RrYip+d4P0ogzqoCfOoVWtDojY96FDYv+2d73LsoOckHCnuh55GA0mtuVMWdXNZIE8Avt/RzbEoYGo/H0weuga7I8PuQNC/nyS8w3W8TH4pt+ZCjZZoX8S+IizWCYwfqYoYTMLgB0i+6TCAfJj3mNgCrDZkQ24+rOFS4a8RrjamEz/b81noWl9IntllK1hySkR+LbulfTGALHgHkDUlk0OSu+zBPw/hcDSOMiDQvvHfmR4quGyLPbQ2FOVm1TzE0bQPR+Bhx4V8Eo2kNYstG2eJELrz7J1TJI0rCjpB+FQjYPsP')).keyObject
-			data = u''
-			mks = modules.keys()
-			mks.sort()
-			for module in mks:
-				if module in ('valid', 'signature'):
-					continue
-
-				if module in helpermodules:
-					val = helpermodules[module]
-				else:
-					val = modules[module]
-					if val is False:
-						val = 'no'
-					elif val is True:
-						val = 'yes'
-
-				data += u'%s = %s\r\n' % (module.lower().strip(), val)
-			modules['valid'] = bool(publicKey.verify(md5(data).digest(), [long(modules['signature'])]))
-		except Exception as error:
-			logger.info(u"Failed to read opsi modules file '%s': %s" % (self._opsiModulesFile, error))
-
-		return {
-			"opsiVersion": self._opsiVersion,
-			"modules": modules,
-			"realmodules": helpermodules
-		}
-
-	def backend_exit(self):
-		"""
-		Exit the backend.
-
-		This method should be used to close connections or clean up \
-		used resources.
-		"""
-		pass
-
-	def __repr__(self):
-		if self._name:
-			return u'<{0}(name={1!r})>'.format(self.__class__.__name__, self._name)
-		else:
-			return u'<{0}()>'.format(self.__class__.__name__)
-
-
-class ExtendedBackend(Backend):
-	"""
-	Extending an backend with additional functionality.
-	"""
-	def __init__(self, backend, overwrite=True):
-		"""
-		Constructor.
-
-		:param backend: Instance of the backend to extend.
-		:param overwrite: Overwriting the public methods of the backend.
-		"""
-		Backend.__init__(self)
-		self._backend = backend
-		if self._context is self:
-			logger.info(u"Setting context to backend %s" % self._context)
-			self._context = self._backend
-		self._overwrite = forceBool(overwrite)
-		self._createInstanceMethods()
-
-	def _createInstanceMethods(self):
-		logger.debug(u"%s is creating instance methods" % self.__class__.__name__)
-		for methodName, functionRef in inspect.getmembers(self._backend, inspect.ismethod):
-			if methodName.startswith('_'):
-				# Not a public method
-				continue
-
-			logger.debug2(u"Found public {0} method {1!r}", self._backend.__class__.__name__, methodName)
-			if hasattr(self, methodName):
-				if self._overwrite:
-					logger.debug(u"%s: overwriting method %s of backend instance %s" % (self.__class__.__name__, methodName, self._backend))
-					continue
-				else:
-					logger.debug(u"%s: not overwriting method %s of backend instance %s" % (self.__class__.__name__, methodName, self._backend))
-
-			argString, callString = getArgAndCallString(functionRef)
-
-			exec(u'def %s(self, %s): return self._executeMethod("%s", %s)' % (methodName, argString, methodName, callString))
-			setattr(self, methodName, types.MethodType(eval(methodName), self))
-
-	def _executeMethod(self, methodName, **kwargs):
-		logger.debug(u"ExtendedBackend {0!r}: executing {1!r} on backend {2!r}", self, methodName, self._backend)
-		meth = getattr(self._backend, methodName)
-		return meth(**kwargs)
-
-	def backend_info(self):
-		if self._backend:
-			return self._backend.backend_info()
-		return Backend.backend_info(self)
-
-	def backend_setOptions(self, options):
-		"""
-		Set options on ``self`` and the extended backend.
-
-		:type options: dict
-		"""
-		Backend.backend_setOptions(self, options)
-		if self._backend:
-			self._backend.backend_setOptions(options)
-
-	def backend_getOptions(self):
-		"""
-		Get options from the current and the extended backend.
-
-		:rtype: dict
-		"""
-		options = Backend.backend_getOptions(self)
-		if self._backend:
-			options.update(self._backend.backend_getOptions())
-		return options
-
-	def backend_exit(self):
-		if self._backend:
-			logger.debug(u"Calling backend_exit() on backend %s" % self._backend)
-			self._backend.backend_exit()
-
-
-class ConfigDataBackend(Backend):
-	"""
-	Base class for backends holding data.
-
-	These backends should keep data integrity intact but not alter the data.
-	"""
-
-	def __init__(self, **kwargs):
-		"""
-		Constructor.
-
-		Keyword arguments can differ between implementation.
-		:param audithardwareconfigfile: Location of the hardware audit \
-configuration file.
-		:param audihardwareconfiglocalesdir: Location of the directory \
-containing the localisation of the hardware audit.
-		:param opsipasswdfile: Location of opsis own passwd file.
-		:param depotid: Id of the current depot.
-		:param maxlogsize: Maximum size of a logfile.
-		"""
-		Backend.__init__(self, **kwargs)
-		self._auditHardwareConfigFile = u'/etc/opsi/hwaudit/opsihwaudit.conf'
-		self._auditHardwareConfigLocalesDir = u'/etc/opsi/hwaudit/locales'
-		self._opsiPasswdFile = OPSI_PASSWD_FILE
-		self._maxLogfileSize = DEFAULT_MAX_LOGFILE_SIZE
-		self._depotId = None
-
-		for (option, value) in kwargs.items():
-			option = option.lower()
-			if option == 'audithardwareconfigfile':
-				self._auditHardwareConfigFile = forceFilename(value)
-			elif option == 'audithardwareconfiglocalesdir':
-				self._auditHardwareConfigLocalesDir = forceFilename(value)
-			elif option == 'opsipasswdfile':
-				self._opsiPasswdFile = forceFilename(value)
-			elif option in ('depotid', 'serverid'):
-				self._depotId = value
-			elif option == 'maxlogsize':
-				self._maxLogfileSize = forceInt(value)
-				logger.info(u'Logsize limited to: {0}'.format(self._maxLogfileSize))
-
-		if not self._depotId:
-			self._depotId = getfqdn()
-		self._depotId = forceHostId(self._depotId)
-
-		self._options['additionalReferentialIntegrityChecks'] = True
-
-	def _testFilterAndAttributes(self, Class, attributes, **filter):
-		if not attributes:
-			if not filter:
-				return
-
-			attributes = []
-
-		possibleAttributes = getPossibleClassAttributes(Class)
-
-		for attribute in forceUnicodeList(attributes):
-			if attribute not in possibleAttributes:
-				raise BackendBadValueError("Class {0!r} has no attribute '{1}'".format(Class, attribute))
-
-		for attribute in filter:
-			if attribute not in possibleAttributes:
-				raise BackendBadValueError("Class {0!r} has no attribute '{1}'".format(Class, attribute))
-
-	def backend_createBase(self):
-		"""
-		Setting up the base for the backend to store its data.
-
-		This can be something like creating a directory structure to setting up a databse.
-		"""
-		pass
-
-	def backend_deleteBase(self):
-		"""
-		Deleting the base of the backend.
-
-		This is the place to undo all the things that were created by \
-*backend_createBase*.
-		"""
-		pass
-
-	def backend_getSystemConfiguration(self):
-		"""
-		Returns current system configuration.
-
-		This holds information about server-side settings that may be
-		relevant for clients.
-
-		Under the key `log` information about log settings will be
-		returned in form of a dict.
-		In it under `size_limit` you will find the amount of bytes
-		currently allowed as maximum log size.
-		Under `types` you will find a list with currently supported log
-		types.
-
-		:rtype: dict
-		"""
-		return {
-			"log": {
-				"size_limit": DEFAULT_MAX_LOGFILE_SIZE,
-				"types": [logType for logType in LOG_TYPES]
-			}
-		}
-
-	# - - - - - - - - - - - - - - - - - - - - - - - - - - - - - - - - - - - - - - - - - - - - - - - -
-	# -   Logs                                                                                      -
-	# - - - - - - - - - - - - - - - - - - - - - - - - - - - - - - - - - - - - - - - - - - - - - - - -
-	def log_write(self, logType, data, objectId=None, append=False):
-		"""
-		Write log data into the corresponding log file.
-
-		:param logType: Type of log. \
-Currently supported: *bootimage*, *clientconnect*, *instlog*, *opsiconfd* or *userlogin*.
-		:param data: Log content
-		:type data: Unicode
-		:param objectId: Specialising of ``logType``
-		:param append: Changes the behaviour to either append or \
-overwrite the log.
-		:type append: bool
-		"""
-		logType = forceUnicode(logType)
-		if logType not in LOG_TYPES:
-			raise BackendBadValueError(u"Unknown log type '%s'" % logType)
-
-		if not objectId:
-			raise BackendBadValueError(u"Writing {0} log requires an objectId".format(logType))
-		objectId = forceObjectId(objectId)
-
-		try:
-			os.mkdir(os.path.join(LOG_DIR, logType), 0o2770)
-		except OSError:
-			pass  # Directory already existing
-
-		limitFileSize = self._maxLogfileSize > 0
-		data = forceUnicode(data)
-		logFile = os.path.join(LOG_DIR, logType, '{0}.log'.format(objectId))
-
-		if forceBool(append):
-			logWriteMode = 'a'
-
-			if limitFileSize:
-				try:
-					with open(logFile, 'wx'):
-						pass
-
-					# If we got here the file was created by us and we
-					# can safely assume that it has no content.
-					currentLogSize = 0
-				except IOError as ioerr:
-					if ioerr.errno != 17:  # 17 is File exists
-						raise
-
-					# The file existed before and we can now check it's
-					# current size
-					currentLogSize = os.stat(logFile).st_size
-
-				amountToReadFromLog = self._maxLogfileSize - len(data)
-
-				if amountToReadFromLog > 0 and amountToReadFromLog < currentLogSize:
-					with codecs.open(logFile, 'r', 'utf-8', 'replace') as log:
-						log.seek(currentLogSize - amountToReadFromLog)
-						data = log.read() + data
-
-					logWriteMode = "w"
-				elif amountToReadFromLog <= 0:
-					logWriteMode = "w"
-		else:
-			logWriteMode = "w"
-
-		if limitFileSize:
-			data = self._truncateLogData(data, self._maxLogfileSize)
-
-		with codecs.open(logFile, logWriteMode, 'utf-8', 'replace') as log:
-			log.write(data)
-
-		os.chmod(logFile, 0o640)
-
-	@staticmethod
-	def _truncateLogData(data, maxSize):
-		"""
-		Truncating `data` to not be longer than `maxSize` bytes.
-
-		:param data: Text
-		:type data: str
-		:param maxSize: The maximum size that is allowed in bytes.
-		:type maxSize: int
-		"""
-		maxSize = forceInt(maxSize)
-		dataLength = len(data.encode('utf-8'))
-		if dataLength > maxSize:
-			start = data.find('\n', dataLength - maxSize)
-			if start == -1:
-				start = dataLength - maxSize
-			return data[start:].lstrip()
-
-		return data
-
-	def log_read(self, logType, objectId=None, maxSize=DEFAULT_MAX_LOGFILE_SIZE):
-		"""
-		Return the content of a log.
-
-		:param logType: Type of log. \
-Currently supported: *bootimage*, *clientconnect*, *instlog*, *opsiconfd* or *userlogin*.
-		:type data: Unicode
-		:param objectId: Specialising of ``logType``
-		:param maxSize: Limit for the size of returned characters in bytes. \
-Setting this to `0` disables limiting.
-		"""
-		logType = forceUnicode(logType)
-
-		if logType not in LOG_TYPES:
-			raise BackendBadValueError(u'Unknown log type {0!r}'.format(logType))
-
-		if objectId:
-			objectId = forceObjectId(objectId)
-			logFile = os.path.join(LOG_DIR, logType, '{0}.log'.format(objectId))
-		else:
-			if LOG_TYPES[logType]:
-				raise BackendBadValueError(u"Log type {0!r} requires objectId".format(logType))
-
-			logFile = os.path.join(LOG_DIR, logType, 'opsiconfd.log')
-
-		try:
-			with codecs.open(logFile, 'r', 'utf-8', 'replace') as log:
-				data = log.read()
-		except IOError as ioerr:
-			if ioerr.errno == 2:  # This is "No such file or directory"
-				return u''
-
-			raise
-
-		if maxSize > 0:
-			return self._truncateLogData(data, maxSize)
-
-		return data
-
-	# - - - - - - - - - - - - - - - - - - - - - - - - - - - - - - - - - - - - - - - - - - - - - - - -
-	# -   Users                                                                                     -
-	# - - - - - - - - - - - - - - - - - - - - - - - - - - - - - - - - - - - - - - - - - - - - - - - -
-	def user_getCredentials(self, username=u'pcpatch', hostId=None):
-		"""
-		Get the credentials of an opsi user.
-		The information is stored in ``/etc/opsi/passwd``.
-
-		:param hostId: Optional value that should be the calling host.
-		:return: Dict with the keys *password* and *rsaPrivateKey*. \
-If this is called with an valid hostId the data will be encrypted with \
-the opsi host key.
-		:rtype: dict
-		"""
-		username = forceUnicodeLower(username)
-		if hostId:
-			hostId = forceHostId(hostId)
-
-		result = {'password': u'', 'rsaPrivateKey': u''}
-
-		cf = ConfigFile(filename=self._opsiPasswdFile)
-		lineRegex = re.compile(r'^\s*([^:]+)\s*:\s*(\S+)\s*$')
-		for line in cf.parse():
-			match = lineRegex.search(line)
-			if match is None:
-				continue
-
-			if match.group(1) == username:
-				result['password'] = match.group(2)
-				break
-
-		if not result['password']:
-			raise BackendMissingDataError(u"Username '%s' not found in '%s'" % (username, self._opsiPasswdFile))
-
-		depot = self.host_getObjects(id=self._depotId)
-		if not depot:
-			raise BackendMissingDataError(u"Depot {0!r} not found in backend".format(self._depotId))
-		depot = depot[0]
-		if not depot.opsiHostKey:
-			raise BackendMissingDataError(u"Host key for depot {0!r} not found".format(self._depotId))
-
-		result['password'] = blowfishDecrypt(depot.opsiHostKey, result['password'])
-
-		if username == 'pcpatch':
-			try:
-				import pwd
-				idRsa = os.path.join(pwd.getpwnam(username)[5], u'.ssh', u'id_rsa')
-				with open(idRsa, 'r') as f:
-					result['rsaPrivateKey'] = f.read()
-			except Exception as e:
-				logger.debug(e)
-
-		if hostId:
-			host = self._context.host_getObjects(id=hostId)  # pylint: disable=maybe-no-member
-			if not host:
-				raise BackendMissingDataError(u"Host '%s' not found in backend" % hostId)
-			host = host[0]
-			result['password'] = blowfishEncrypt(host.opsiHostKey, result['password'])
-			if result['rsaPrivateKey']:
-				result['rsaPrivateKey'] = blowfishEncrypt(host.opsiHostKey, result['rsaPrivateKey'])
-
-		return result
-
-	def user_setCredentials(self, username, password):
-		"""
-		Set the password of an opsi user.
-		The information is stored in ``/etc/opsi/passwd``.
-		The password will be encrypted with the opsi host key of the \
-depot where the method is.
-		"""
-		username = forceUnicodeLower(username)
-		password = forceUnicode(password)
-
-		depot = self._context.host_getObjects(id=self._depotId)  # pylint: disable=maybe-no-member
-		if not depot:
-			raise BackendMissingDataError(u"Depot {0!r} not found in backend {1}".format(self._depotId, self._context))
-		depot = depot[0]
-
-		encodedPassword = blowfishEncrypt(depot.opsiHostKey, password)
-
-		cf = ConfigFile(filename=self._opsiPasswdFile)
-		lineRegex = re.compile(r'^\s*([^:]+)\s*:\s*(\S+)\s*$')
-		lines = []
-		if os.path.exists(self._opsiPasswdFile):
-			for line in cf.readlines():
-				match = lineRegex.search(line)
-				if not match or (match.group(1) != username):
-					lines.append(line.rstrip())
-		lines.append(u'%s:%s' % (username, encodedPassword))
-		cf.open('w')
-		cf.writelines(lines)
-		cf.close()
-
-	# - - - - - - - - - - - - - - - - - - - - - - - - - - - - - - - - - - - - - - - - - - - - - - - -
-	# -   Hosts                                                                                     -
-	# - - - - - - - - - - - - - - - - - - - - - - - - - - - - - - - - - - - - - - - - - - - - - - - -
-	def host_insertObject(self, host):
-		host = forceObjectClass(host, Host)
-		host.setDefaults()  # pylint: disable=maybe-no-member
-
-	def host_updateObject(self, host):
-		host = forceObjectClass(host, Host)
-
-	def host_getHashes(self, attributes=[], **filter):
-		return [obj.toHash() for obj in self.host_getObjects(attributes, **filter)]
-
-	def host_getObjects(self, attributes=[], **filter):
-		self._testFilterAndAttributes(Host, attributes, **filter)
-		return []
-
-	def host_deleteObjects(self, hosts):
-		for host in forceObjectClassList(hosts, Host):
-			# Remove from groups
-			self._context.objectToGroup_deleteObjects(  # pylint: disable=maybe-no-member
-				self._context.objectToGroup_getObjects(  # pylint: disable=maybe-no-member
-					groupType='HostGroup',
-					objectId=host.id
-				)
-			)
-
-			if isinstance(host, OpsiClient):
-				# Remove product states
-				self._context.productOnClient_deleteObjects(  # pylint: disable=maybe-no-member
-					self._context.productOnClient_getObjects(clientId=host.id)  # pylint: disable=maybe-no-member
-				)
-			elif isinstance(host, OpsiDepotserver):
-				# This is also true for OpsiConfigservers
-				# Remove products
-				self._context.productOnDepot_deleteObjects(  # pylint: disable=maybe-no-member
-					self._context.productOnDepot_getObjects(depotId=host.id)  # pylint: disable=maybe-no-member
-				)
-			# Remove product property states
-			self._context.productPropertyState_deleteObjects(  # pylint: disable=maybe-no-member
-				self._context.productPropertyState_getObjects(objectId=host.id)  # pylint: disable=maybe-no-member
-			)
-			# Remove config states
-			self._context.configState_deleteObjects(  # pylint: disable=maybe-no-member
-				self._context.configState_getObjects(objectId=host.id)  # pylint: disable=maybe-no-member
-			)
-
-			if isinstance(host, OpsiClient):
-				# Remove audit softwares
-				self._context.auditSoftwareOnClient_deleteObjects(  # pylint: disable=maybe-no-member
-					self._context.auditSoftwareOnClient_getObjects(  # pylint: disable=maybe-no-member
-						clientId=host.id
-					)
-				)
-
-			# Remove audit hardwares
-			self._context.auditHardwareOnHost_deleteObjects(  # pylint: disable=maybe-no-member
-				self._context.auditHardwareOnHost_getObjects(hostId=host.id)  # pylint: disable=maybe-no-member
-			)
-
-			if isinstance(host, OpsiClient):
-				# Free software licenses
-				self._context.licenseOnClient_deleteObjects(  # pylint: disable=maybe-no-member
-					self._context.licenseOnClient_getObjects(clientId=host.id)  # pylint: disable=maybe-no-member
-				)
-
-				softwareLicenses = self._context.softwareLicense_getObjects(boundToHost=host.id)  # pylint: disable=maybe-no-member
-				softwareLicenses = softwareLicenses or []
-				for softwareLicense in softwareLicenses:
-					softwareLicense.boundToHost = None
-					self._context.softwareLicense_insertObject(softwareLicense)  # pylint: disable=maybe-no-member
-
-	# - - - - - - - - - - - - - - - - - - - - - - - - - - - - - - - - - - - - - - - - - - - - - - - -
-	# -   Configs                                                                                   -
-	# - - - - - - - - - - - - - - - - - - - - - - - - - - - - - - - - - - - - - - - - - - - - - - - -
-	def config_insertObject(self, config):
-		config = forceObjectClass(config, Config)
-		config.setDefaults()  # pylint: disable=maybe-no-member
-
-	def config_updateObject(self, config):
-		config = forceObjectClass(config, Config)
-
-	def config_getHashes(self, attributes=[], **filter):
-		return [obj.toHash() for obj in self.config_getObjects(attributes, **filter)]
-
-	def config_getObjects(self, attributes=[], **filter):
-		self._testFilterAndAttributes(Config, attributes, **filter)
-		return []
-
-	def config_deleteObjects(self, configs):
-		ids = [config.id for config in forceObjectClassList(configs, Config)]
-
-		if ids:
-			self._context.configState_deleteObjects(  # pylint: disable=maybe-no-member
-				self._context.configState_getObjects(  # pylint: disable=maybe-no-member
-					configId=ids,
-					objectId=[]
-				)
-			)
-
-	# - - - - - - - - - - - - - - - - - - - - - - - - - - - - - - - - - - - - - - - - - - - - - - - -
-	# -   ConfigStates                                                                              -
-	# - - - - - - - - - - - - - - - - - - - - - - - - - - - - - - - - - - - - - - - - - - - - - - - -
-	def configState_insertObject(self, configState):
-		configState = forceObjectClass(configState, ConfigState)
-		configState.setDefaults()  # pylint: disable=maybe-no-member
-
-		if self._options['additionalReferentialIntegrityChecks']:
-			configIds = [config.id for config in self._context.config_getObjects(attributes=['id'])]  # pylint: disable=maybe-no-member
-
-			if configState.configId not in configIds:  # pylint: disable=maybe-no-member
-				raise BackendReferentialIntegrityError(u"Config with id '%s' not found" % configState.configId)  # pylint: disable=maybe-no-member
-
-	def configState_updateObject(self, configState):
-		configState = forceObjectClass(configState, ConfigState)
-
-	def configState_getHashes(self, attributes=[], **filter):
-		return [obj.toHash() for obj in self.configState_getObjects(attributes, **filter)]
-
-	def configState_getObjects(self, attributes=[], **filter):
-		self._testFilterAndAttributes(ConfigState, attributes, **filter)
-		return []
-
-	def configState_deleteObjects(self, configStates):
-		pass
-
-	# - - - - - - - - - - - - - - - - - - - - - - - - - - - - - - - - - - - - - - - - - - - - - - - -
-	# -   Products                                                                                  -
-	# - - - - - - - - - - - - - - - - - - - - - - - - - - - - - - - - - - - - - - - - - - - - - - - -
-	def product_insertObject(self, product):
-		product = forceObjectClass(product, Product)
-		product.setDefaults()  # pylint: disable=maybe-no-member
-
-	def product_updateObject(self, product):
-		product = forceObjectClass(product, Product)
-
-	def product_getHashes(self, attributes=[], **filter):
-		return [obj.toHash() for obj in self.product_getObjects(attributes, **filter)]
-
-	def product_getObjects(self, attributes=[], **filter):
-		self._testFilterAndAttributes(Product, attributes, **filter)
-		return []
-
-	def product_deleteObjects(self, products):
-		productByIdAndVersion = collections.defaultdict(lambda: collections.defaultdict(list))
-		for product in forceObjectClassList(products, Product):
-			productByIdAndVersion[product.id][product.productVersion].append(product.packageVersion)
-
-			self._context.productProperty_deleteObjects(  # pylint: disable=maybe-no-member
-				self._context.productProperty_getObjects(  # pylint: disable=maybe-no-member
-					productId=product.id,
-					productVersion=product.productVersion,
-					packageVersion=product.packageVersion
-				)
-			)
-			self._context.productDependency_deleteObjects(  # pylint: disable=maybe-no-member
-				self._context.productDependency_getObjects(  # pylint: disable=maybe-no-member
-					productId=product.id,
-					productVersion=product.productVersion,
-					packageVersion=product.packageVersion
-				)
-			)
-			self._context.productOnDepot_deleteObjects(  # pylint: disable=maybe-no-member
-				self._context.productOnDepot_getObjects(  # pylint: disable=maybe-no-member
-					productId=product.id,
-					productVersion=product.productVersion,
-					packageVersion=product.packageVersion
-				)
-			)
-
-		for (productId, versions) in productByIdAndVersion.items():
-			allProductVersionsWillBeDeleted = True
-			for product in self._context.product_getObjects(attributes=['id', 'productVersion', 'packageVersion'], id=productId):  # pylint: disable=maybe-no-member
-				if product.packageVersion not in versions.get(product.productVersion, []):
-					allProductVersionsWillBeDeleted = False
-					break
-
-			if not allProductVersionsWillBeDeleted:
-				continue
-
-			# Remove from groups, when allProductVerionsWillBeDelted
-			self._context.objectToGroup_deleteObjects(  # pylint: disable=maybe-no-member
-				self._context.objectToGroup_getObjects(  # pylint: disable=maybe-no-member
-					groupType='ProductGroup',
-					objectId=productId
-				)
-			)
-			self._context.productOnClient_deleteObjects(  # pylint: disable=maybe-no-member
-				self._context.productOnClient_getObjects(productId=productId)  # pylint: disable=maybe-no-member
-			)
-			self._context.productPropertyState_deleteObjects(  # pylint: disable=maybe-no-member
-				self._context.productPropertyState_getObjects(productId=productId)  # pylint: disable=maybe-no-member
-			)
-
-	# - - - - - - - - - - - - - - - - - - - - - - - - - - - - - - - - - - - - - - - - - - - - - - - -
-	# -   ProductProperties                                                                         -
-	# - - - - - - - - - - - - - - - - - - - - - - - - - - - - - - - - - - - - - - - - - - - - - - - -
-	def productProperty_insertObject(self, productProperty):
-		productProperty = forceObjectClass(productProperty, ProductProperty)
-		productProperty.setDefaults()  # pylint: disable=maybe-no-member
-
-		if self._options['additionalReferentialIntegrityChecks']:
-			if not self._context.product_getObjects(  # pylint: disable=maybe-no-member
-					attributes=['id', 'productVersion', 'packageVersion'],
-					id=productProperty.productId,  # pylint: disable=maybe-no-member
-					productVersion=productProperty.productVersion,  # pylint: disable=maybe-no-member
-					packageVersion=productProperty.packageVersion):  # pylint: disable=maybe-no-member
-
-				raise BackendReferentialIntegrityError(
-					u"Product with id '{0}', productVersion '{1}', "
-					u"packageVersion '{2}' not found".format(
-						productProperty.productId,  # pylint: disable=maybe-no-member
-						productProperty.productVersion,  # pylint: disable=maybe-no-member
-						productProperty.packageVersion  # pylint: disable=maybe-no-member
-					)
-				)
-
-	def productProperty_updateObject(self, productProperty):
-		productProperty = forceObjectClass(productProperty, ProductProperty)
-
-	def productProperty_getHashes(self, attributes=[], **filter):
-		return [obj.toHash() for obj in self.productProperty_getObjects(attributes, **filter)]
-
-	def productProperty_getObjects(self, attributes=[], **filter):
-		self._testFilterAndAttributes(ProductProperty, attributes, **filter)
-		return []
-
-	def productProperty_deleteObjects(self, productProperties):
-		pass
-
-	# - - - - - - - - - - - - - - - - - - - - - - - - - - - - - - - - - - - - - - - - - - - - - - - -
-	# -   ProductDependencies                                                                       -
-	# - - - - - - - - - - - - - - - - - - - - - - - - - - - - - - - - - - - - - - - - - - - - - - - -
-	def productDependency_insertObject(self, productDependency):
-		productDependency = forceObjectClass(productDependency, ProductDependency)
-		productDependency.setDefaults()  # pylint: disable=maybe-no-member
-		if not productDependency.getRequiredAction() and not productDependency.getRequiredInstallationStatus():  # pylint: disable=maybe-no-member
-			raise BackendBadValueError(u"Either a required action or a required installation status must be given")
-		if self._options['additionalReferentialIntegrityChecks']:
-			if not self._context.product_getObjects(  # pylint: disable=maybe-no-member
-					attributes=['id', 'productVersion', 'packageVersion'],
-					id=productDependency.productId,  # pylint: disable=maybe-no-member
-					productVersion=productDependency.productVersion,  # pylint: disable=maybe-no-member
-					packageVersion=productDependency.packageVersion):  # pylint: disable=maybe-no-member
-
-				raise BackendReferentialIntegrityError(
-					u"Product with id '{0}', productVersion '{1}', "
-					u"packageVersion '{2}' not found".format(
-						productDependency.productId,  # pylint: disable=maybe-no-member
-						productDependency.productVersion,  # pylint: disable=maybe-no-member
-						productDependency.packageVersion  # pylint: disable=maybe-no-member
-					)
-				)
-
-	def productDependency_updateObject(self, productDependency):
-		productDependency = forceObjectClass(productDependency, ProductDependency)
-
-	def productDependency_getHashes(self, attributes=[], **filter):
-		return [obj.toHash() for obj in self.productDependency_getObjects(attributes, **filter)]
-
-	def productDependency_getObjects(self, attributes=[], **filter):
-		self._testFilterAndAttributes(ProductDependency, attributes, **filter)
-		return []
-
-	def productDependency_deleteObjects(self, productDependencies):
-		pass
-
-	# - - - - - - - - - - - - - - - - - - - - - - - - - - - - - - - - - - - - - - - - - - - - - - - -
-	# -   ProductOnDepots                                                                           -
-	# - - - - - - - - - - - - - - - - - - - - - - - - - - - - - - - - - - - - - - - - - - - - - - - -
-	def productOnDepot_insertObject(self, productOnDepot):
-		productOnDepot = forceObjectClass(productOnDepot, ProductOnDepot)
-		productOnDepot.setDefaults()  # pylint: disable=maybe-no-member
-
-		if self._options['additionalReferentialIntegrityChecks']:
-			if not self._context.product_getObjects(  # pylint: disable=maybe-no-member
-				attributes=['id', 'productVersion', 'packageVersion'],
-				id=productOnDepot.productId,  # pylint: disable=maybe-no-member
-				productVersion=productOnDepot.productVersion,  # pylint: disable=maybe-no-member
-				packageVersion=productOnDepot.packageVersion):  # pylint: disable=maybe-no-member
-
-				raise BackendReferentialIntegrityError(
-					u"Product with id '{0}', productVersion '{1}', "
-					u"packageVersion '{2}' not found".format(
-						productOnDepot.productId,  # pylint: disable=maybe-no-member
-						productOnDepot.productVersion,  # pylint: disable=maybe-no-member
-						productOnDepot.packageVersion  # pylint: disable=maybe-no-member
-					)
-				)
-
-	def productOnDepot_updateObject(self, productOnDepot):
-		productOnDepot = forceObjectClass(productOnDepot, ProductOnDepot)
-
-		if self._options['additionalReferentialIntegrityChecks']:
-			if not self._context.product_getObjects(  # pylint: disable=maybe-no-member
-				attributes=['id', 'productVersion', 'packageVersion'],
-				id=productOnDepot.productId,  # pylint: disable=maybe-no-member
-				productVersion=productOnDepot.productVersion,  # pylint: disable=maybe-no-member
-				packageVersion=productOnDepot.packageVersion):  # pylint: disable=maybe-no-member
-
-				raise BackendReferentialIntegrityError(
-					u"Product with id '{0}', productVersion '{1}', "
-					u"packageVersion '{2}' not found".format(
-						productOnDepot.productId,  # pylint: disable=maybe-no-member
-						productOnDepot.productVersion,  # pylint: disable=maybe-no-member
-						productOnDepot.packageVersion  # pylint: disable=maybe-no-member
-					)
-				)
-
-	def productOnDepot_getHashes(self, attributes=[], **filter):
-		return [obj.toHash() for obj in self.productOnDepot_getObjects(attributes, **filter)]
-
-	def productOnDepot_getObjects(self, attributes=[], **filter):
-		self._testFilterAndAttributes(ProductOnDepot, attributes, **filter)
-		return []
-
-	def productOnDepot_deleteObjects(self, productOnDepots):
-		pass
-
-	# - - - - - - - - - - - - - - - - - - - - - - - - - - - - - - - - - - - - - - - - - - - - - - - -
-	# -   ProductOnClients                                                                          -
-	# - - - - - - - - - - - - - - - - - - - - - - - - - - - - - - - - - - - - - - - - - - - - - - - -
-	def productOnClient_insertObject(self, productOnClient):
-		productOnClient = forceObjectClass(productOnClient, ProductOnClient)
-		productOnClient.setDefaults()  # pylint: disable=maybe-no-member
-
-		if (productOnClient.installationStatus == 'installed') and (not productOnClient.productVersion or not productOnClient.packageVersion):  # pylint: disable=maybe-no-member
-			raise BackendReferentialIntegrityError(u"Cannot set installationStatus for product '%s', client '%s' to 'installed' without productVersion and packageVersion" \
-				% (productOnClient.productId, productOnClient.clientId))  # pylint: disable=maybe-no-member
-
-		if productOnClient.installationStatus != 'installed':  # pylint: disable=maybe-no-member
-			productOnClient.productVersion = None
-			productOnClient.packageVersion = None
-
-	def productOnClient_updateObject(self, productOnClient):
-		productOnClient = forceObjectClass(productOnClient, ProductOnClient)
-
-	def productOnClient_getHashes(self, attributes=[], **filter):
-		return [obj.toHash() for obj in self.productOnClient_getObjects(attributes, **filter)]
-
-	def productOnClient_getObjects(self, attributes=[], **filter):
-		self._testFilterAndAttributes(ProductOnClient, attributes, **filter)
-		return []
-
-	def productOnClient_deleteObjects(self, productOnClients):
-		pass
-
-	# - - - - - - - - - - - - - - - - - - - - - - - - - - - - - - - - - - - - - - - - - - - - - - - -
-	# -   ProductPropertyStates                                                                     -
-	# - - - - - - - - - - - - - - - - - - - - - - - - - - - - - - - - - - - - - - - - - - - - - - - -
-	def productPropertyState_insertObject(self, productPropertyState):
-		productPropertyState = forceObjectClass(productPropertyState, ProductPropertyState)
-		productPropertyState.setDefaults()  # pylint: disable=maybe-no-member
-
-		if self._options['additionalReferentialIntegrityChecks']:
-			if not self._context.productProperty_getObjects(  # pylint: disable=maybe-no-member
-				attributes=['productId', 'propertyId'],
-				productId=productPropertyState.productId,  # pylint: disable=maybe-no-member
-				propertyId=productPropertyState.propertyId):  # pylint: disable=maybe-no-member
-
-				raise BackendReferentialIntegrityError(u"ProductProperty with id '%s' for product '%s' not found"
-					% (productPropertyState.propertyId, productPropertyState.productId))  # pylint: disable=maybe-no-member
-
-	def productPropertyState_updateObject(self, productPropertyState):
-		productPropertyState = forceObjectClass(productPropertyState, ProductPropertyState)
-
-	def productPropertyState_getHashes(self, attributes=[], **filter):
-		return [obj.toHash() for obj in self.productPropertyState_getObjects(attributes, **filter)]
-
-	def productPropertyState_getObjects(self, attributes=[], **filter):
-		self._testFilterAndAttributes(ProductPropertyState, attributes, **filter)
-		return []
-
-	def productPropertyState_deleteObjects(self, productPropertyStates):
-		pass
-
-	# - - - - - - - - - - - - - - - - - - - - - - - - - - - - - - - - - - - - - - - - - - - - - - - -
-	# -   Groups                                                                                    -
-	# - - - - - - - - - - - - - - - - - - - - - - - - - - - - - - - - - - - - - - - - - - - - - - - -
-	def group_insertObject(self, group):
-		group = forceObjectClass(group, Group)
-		group.setDefaults()  # pylint: disable=maybe-no-member
-
-		if self._options['additionalReferentialIntegrityChecks']:
-			if group.parentGroupId and not self._context.group_getObjects(attributes=['id'], id=group.parentGroupId):  # pylint: disable=maybe-no-member
-				raise BackendReferentialIntegrityError(u"Parent group '%s' of group '%s' not found" % (group.parentGroupId, group.id))  # pylint: disable=maybe-no-member
-
-	def group_updateObject(self, group):
-		group = forceObjectClass(group, Group)
-
-	def group_getHashes(self, attributes=[], **filter):
-		return [obj.toHash() for obj in self.group_getObjects(attributes, **filter)]
-
-	def group_getObjects(self, attributes=[], **filter):
-		self._testFilterAndAttributes(Group, attributes, **filter)
-		return []
-
-	def group_deleteObjects(self, groups):
-		for group in forceObjectClassList(groups, Group):
-			matchingMappings = self._context.objectToGroup_getObjects(
-				groupType=group.getType(),
-				groupId=group.id
-			)
-			self._context.objectToGroup_deleteObjects(matchingMappings)
-
-	# - - - - - - - - - - - - - - - - - - - - - - - - - - - - - - - - - - - - - - - - - - - - - - - -
-	# -   ObjectToGroups                                                                            -
-	# - - - - - - - - - - - - - - - - - - - - - - - - - - - - - - - - - - - - - - - - - - - - - - - -
-	def objectToGroup_insertObject(self, objectToGroup):
-		objectToGroup = forceObjectClass(objectToGroup, ObjectToGroup)
-		objectToGroup.setDefaults()  # pylint: disable=maybe-no-member
-
-	def objectToGroup_updateObject(self, objectToGroup):
-		objectToGroup = forceObjectClass(objectToGroup, ObjectToGroup)
-
-	def objectToGroup_getHashes(self, attributes=[], **filter):
-		return [obj.toHash() for obj in self.objectToGroup_getObjects(attributes, **filter)]
-
-	def objectToGroup_getObjects(self, attributes=[], **filter):
-		self._testFilterAndAttributes(ObjectToGroup, attributes, **filter)
-		return []
-
-	def objectToGroup_deleteObjects(self, objectToGroups):
-		pass
-
-	# - - - - - - - - - - - - - - - - - - - - - - - - - - - - - - - - - - - - - - - - - - - - - - - -
-	# -   LicenseContracts                                                                          -
-	# - - - - - - - - - - - - - - - - - - - - - - - - - - - - - - - - - - - - - - - - - - - - - - - -
-	def licenseContract_insertObject(self, licenseContract):
-		licenseContract = forceObjectClass(licenseContract, LicenseContract)
-		licenseContract.setDefaults()  # pylint: disable=maybe-no-member
-
-	def licenseContract_updateObject(self, licenseContract):
-		licenseContract = forceObjectClass(licenseContract, LicenseContract)
-
-	def licenseContract_getHashes(self, attributes=[], **filter):
-		return [obj.toHash() for obj in self.licenseContract_getObjects(attributes, **filter)]
-
-	def licenseContract_getObjects(self, attributes=[], **filter):
-		self._testFilterAndAttributes(LicenseContract, attributes, **filter)
-		return []
-
-	def licenseContract_deleteObjects(self, licenseContracts):
-		pass
-
-	# - - - - - - - - - - - - - - - - - - - - - - - - - - - - - - - - - - - - - - - - - - - - - - - -
-	# -   SoftwareLicenses                                                                          -
-	# - - - - - - - - - - - - - - - - - - - - - - - - - - - - - - - - - - - - - - - - - - - - - - - -
-	def softwareLicense_insertObject(self, softwareLicense):
-		softwareLicense = forceObjectClass(softwareLicense, SoftwareLicense)
-		softwareLicense.setDefaults()  # pylint: disable=maybe-no-member
-		if not softwareLicense.licenseContractId:  # pylint: disable=maybe-no-member
-			raise BackendBadValueError(u"License contract missing")
-
-		if self._options['additionalReferentialIntegrityChecks']:
-			if not self._context.licenseContract_getObjects(attributes=['id'], id=softwareLicense.licenseContractId):  # pylint: disable=maybe-no-member
-				raise BackendReferentialIntegrityError(u"License contract with id '%s' not found" % softwareLicense.licenseContractId)  # pylint: disable=maybe-no-member
-
-	def softwareLicense_updateObject(self, softwareLicense):
-		softwareLicense = forceObjectClass(softwareLicense, SoftwareLicense)
-
-	def softwareLicense_getHashes(self, attributes=[], **filter):
-		return [obj.toHash() for obj in self.softwareLicense_getObjects(attributes, **filter)]
-
-	def softwareLicense_getObjects(self, attributes=[], **filter):
-		self._testFilterAndAttributes(SoftwareLicense, attributes, **filter)
-		return []
-
-	def softwareLicense_deleteObjects(self, softwareLicenses):
-		softwareLicenseIds = [softwareLicense.id for softwareLicense in forceObjectClassList(softwareLicenses, SoftwareLicense)]
-
-		self._context.softwareLicenseToLicensePool_deleteObjects(  # pylint: disable=maybe-no-member
-			self._context.softwareLicenseToLicensePool_getObjects(  # pylint: disable=maybe-no-member
-				softwareLicenseId=softwareLicenseIds
-			)
-		)
-
-	# - - - - - - - - - - - - - - - - - - - - - - - - - - - - - - - - - - - - - - - - - - - - - - - -
-	# -   LicensePools                                                                              -
-	# - - - - - - - - - - - - - - - - - - - - - - - - - - - - - - - - - - - - - - - - - - - - - - - -
-	def licensePool_insertObject(self, licensePool):
-		licensePool = forceObjectClass(licensePool, LicensePool)
-		licensePool.setDefaults()  # pylint: disable=maybe-no-member
-
-	def licensePool_updateObject(self, licensePool):
-		licensePool = forceObjectClass(licensePool, LicensePool)
-
-	def licensePool_getHashes(self, attributes=[], **filter):
-		return [obj.toHash() for obj in self.licensePool_getObjects(attributes, **filter)]
-
-	def licensePool_getObjects(self, attributes=[], **filter):
-		self._testFilterAndAttributes(LicensePool, attributes, **filter)
-		return []
-
-	def licensePool_deleteObjects(self, licensePools):
-		licensePoolIds = [licensePool.id for licensePool in forceObjectClassList(licensePools, LicensePool)]
-
-		if licensePoolIds:
-			softwareLicenseToLicensePools = self._context.softwareLicenseToLicensePool_getObjects(licensePoolId=licensePoolIds)  # pylint: disable=maybe-no-member
-			if softwareLicenseToLicensePools:
-				raise BackendReferentialIntegrityError(u"Refusing to delete license pool(s) %s, one ore more licenses/keys refer to pool: %s" % \
-					(licensePoolIds, softwareLicenseToLicensePools))
-
-			self._context.auditSoftwareToLicensePool_deleteObjects(  # pylint: disable=maybe-no-member
-				self._context.auditSoftwareToLicensePool_getObjects(  # pylint: disable=maybe-no-member
-					name=[],
-					version=[],
-					subVersion=[],
-					language=[],
-					architecture=[],
-					licensePoolId=licensePoolIds
-				)
-			)
-
-	# - - - - - - - - - - - - - - - - - - - - - - - - - - - - - - - - - - - - - - - - - - - - - - - -
-	# -   SoftwareLicenseToLicensePools                                                             -
-	# - - - - - - - - - - - - - - - - - - - - - - - - - - - - - - - - - - - - - - - - - - - - - - - -
-	def softwareLicenseToLicensePool_insertObject(self, softwareLicenseToLicensePool):
-		softwareLicenseToLicensePool = forceObjectClass(softwareLicenseToLicensePool, SoftwareLicenseToLicensePool)
-		softwareLicenseToLicensePool.setDefaults()  # pylint: disable=maybe-no-member
-
-		if self._options['additionalReferentialIntegrityChecks']:
-			if not self._context.softwareLicense_getObjects(attributes=['id'], id=softwareLicenseToLicensePool.softwareLicenseId):  # pylint: disable=maybe-no-member
-				raise BackendReferentialIntegrityError(u"Software license with id '%s' not found" % softwareLicenseToLicensePool.softwareLicenseId)  # pylint: disable=maybe-no-member
-			if not self._context.licensePool_getObjects(attributes=['id'], id=softwareLicenseToLicensePool.licensePoolId):  # pylint: disable=maybe-no-member
-				raise BackendReferentialIntegrityError(u"License with id '%s' not found" % softwareLicenseToLicensePool.licensePoolId)  # pylint: disable=maybe-no-member
-
-	def softwareLicenseToLicensePool_updateObject(self, softwareLicenseToLicensePool):
-		softwareLicenseToLicensePool = forceObjectClass(softwareLicenseToLicensePool, SoftwareLicenseToLicensePool)
-
-	def softwareLicenseToLicensePool_getHashes(self, attributes=[], **filter):
-		return [obj.toHash() for obj in self.softwareLicenseToLicensePool_getObjects(attributes, **filter)]
-
-	def softwareLicenseToLicensePool_getObjects(self, attributes=[], **filter):
-		self._testFilterAndAttributes(SoftwareLicenseToLicensePool, attributes, **filter)
-		return []
-
-	def softwareLicenseToLicensePool_deleteObjects(self, softwareLicenseToLicensePools):
-		softwareLicenseIds = [softwareLicenseToLicensePool.softwareLicenseId for softwareLicenseToLicensePool in forceObjectClassList(softwareLicenseToLicensePools, SoftwareLicenseToLicensePool)]
-
-		if softwareLicenseIds:
-			licenseOnClients = self._context.licenseOnClient_getObjects(softwareLicenseId=softwareLicenseIds)  # pylint: disable=maybe-no-member
-			if licenseOnClients:
-				raise BackendReferentialIntegrityError(u"Refusing to delete softwareLicenseToLicensePool(s), one ore more licenses in use: %s"\
-					% licenseOnClients)
-
-	# - - - - - - - - - - - - - - - - - - - - - - - - - - - - - - - - - - - - - - - - - - - - - - - -
-	# -   LicenseOnClients                                                                          -
-	# - - - - - - - - - - - - - - - - - - - - - - - - - - - - - - - - - - - - - - - - - - - - - - - -
-	def licenseOnClient_insertObject(self, licenseOnClient):
-		licenseOnClient = forceObjectClass(licenseOnClient, LicenseOnClient)
-		licenseOnClient.setDefaults()  # pylint: disable=maybe-no-member
-
-	def licenseOnClient_updateObject(self, licenseOnClient):
-		licenseOnClient = forceObjectClass(licenseOnClient, LicenseOnClient)
-
-	def licenseOnClient_getHashes(self, attributes=[], **filter):
-		return [obj.toHash() for obj in self.licenseOnClient_getObjects(attributes, **filter)]
-
-	def licenseOnClient_getObjects(self, attributes=[], **filter):
-		self._testFilterAndAttributes(LicenseOnClient, attributes, **filter)
-		return []
-
-	def licenseOnClient_deleteObjects(self, licenseOnClients):
-		pass
-
-	# - - - - - - - - - - - - - - - - - - - - - - - - - - - - - - - - - - - - - - - - - - - - - - - -
-	# -   AuditSoftwares                                                                            -
-	# - - - - - - - - - - - - - - - - - - - - - - - - - - - - - - - - - - - - - - - - - - - - - - - -
-	def auditSoftware_insertObject(self, auditSoftware):
-		auditSoftware = forceObjectClass(auditSoftware, AuditSoftware)
-		auditSoftware.setDefaults()  # pylint: disable=maybe-no-member
-
-	def auditSoftware_updateObject(self, auditSoftware):
-		auditSoftware = forceObjectClass(auditSoftware, AuditSoftware)
-
-	def auditSoftware_getHashes(self, attributes=[], **filter):
-		return [obj.toHash() for obj in self.auditSoftware_getObjects(attributes, **filter)]
-
-	def auditSoftware_getObjects(self, attributes=[], **filter):
-		self._testFilterAndAttributes(AuditSoftware, attributes, **filter)
-		return []
-
-	def auditSoftware_deleteObjects(self, auditSoftwares):
-		pass
-
-	# - - - - - - - - - - - - - - - - - - - - - - - - - - - - - - - - - - - - - - - - - - - - - - - -
-	# -   AuditSoftwareToLicensePools                                                               -
-	# - - - - - - - - - - - - - - - - - - - - - - - - - - - - - - - - - - - - - - - - - - - - - - - -
-	def auditSoftwareToLicensePool_insertObject(self, auditSoftwareToLicensePool):
-		auditSoftwareToLicensePool = forceObjectClass(auditSoftwareToLicensePool, AuditSoftwareToLicensePool)
-		auditSoftwareToLicensePool.setDefaults()  # pylint: disable=maybe-no-member
-
-	def auditSoftwareToLicensePool_updateObject(self, auditSoftwareToLicensePool):
-		auditSoftwareToLicensePool = forceObjectClass(auditSoftwareToLicensePool, AuditSoftwareToLicensePool)
-
-	def auditSoftwareToLicensePool_getHashes(self, attributes=[], **filter):
-		return [obj.toHash() for obj in self.auditSoftwareToLicensePool_getObjects(attributes, **filter)]
-
-	def auditSoftwareToLicensePool_getObjects(self, attributes=[], **filter):
-		self._testFilterAndAttributes(AuditSoftwareToLicensePool, attributes, **filter)
-		return []
-
-	def auditSoftwareToLicensePool_deleteObjects(self, auditSoftwareToLicensePools):
-		pass
-
-	# - - - - - - - - - - - - - - - - - - - - - - - - - - - - - - - - - - - - - - - - - - - - - - - -
-	# -   AuditSoftwareOnClients                                                                    -
-	# - - - - - - - - - - - - - - - - - - - - - - - - - - - - - - - - - - - - - - - - - - - - - - - -
-	def auditSoftwareOnClient_insertObject(self, auditSoftwareOnClient):
-		auditSoftwareOnClient = forceObjectClass(auditSoftwareOnClient, AuditSoftwareOnClient)
-		auditSoftwareOnClient.setDefaults()  # pylint: disable=maybe-no-member
-
-	def auditSoftwareOnClient_updateObject(self, auditSoftwareOnClient):
-		auditSoftwareOnClient = forceObjectClass(auditSoftwareOnClient, AuditSoftwareOnClient)
-
-	def auditSoftwareOnClient_getHashes(self, attributes=[], **filter):
-		return [obj.toHash() for obj in self.auditSoftwareOnClient_getObjects(attributes, **filter)]
-
-	def auditSoftwareOnClient_getObjects(self, attributes=[], **filter):
-		self._testFilterAndAttributes(AuditSoftwareOnClient, attributes, **filter)
-		return []
-
-	def auditSoftwareOnClient_deleteObjects(self, auditSoftwareOnClients):
-		pass
-
-	# - - - - - - - - - - - - - - - - - - - - - - - - - - - - - - - - - - - - - - - - - - - - - - - -
-	# -   AuditHardwares                                                                            -
-	# - - - - - - - - - - - - - - - - - - - - - - - - - - - - - - - - - - - - - - - - - - - - - - - -
-	def auditHardware_insertObject(self, auditHardware):
-		auditHardware = forceObjectClass(auditHardware, AuditHardware)
-		auditHardware.setDefaults()  # pylint: disable=maybe-no-member
-
-	def auditHardware_updateObject(self, auditHardware):
-		auditHardware = forceObjectClass(auditHardware, AuditHardware)
-
-	def auditHardware_getHashes(self, attributes=[], **filter):
-		return [obj.toHash() for obj in self.auditHardware_getObjects(attributes, **filter)]
-
-	def auditHardware_getObjects(self, attributes=[], **filter):
-		return []
-
-	def auditHardware_deleteObjects(self, auditHardwares):
-		pass
-
-	def auditHardware_getConfig(self, language=None):
-		if self._auditHardwareConfigFile.endswith('.json'):
-			try:
-				with codecs.open(self._auditHardwareConfigFile, 'r', 'utf8') as f:
-					return json.loads(f.read())
-			except Exception as e:
-				logger.warning(u"Failed to read audit hardware configuration from file '%s': %s" % (self._auditHardwareConfigFile, e))
-				return []
-
-		if not language:
-			language = 'en_US'
-		language = forceLanguageCode(language).replace('-', '_')
-
-		localeFile = os.path.join(self._auditHardwareConfigLocalesDir, language)
-		if not os.path.exists(localeFile):
-			logger.error(u"No translation file found for language %s, falling back to en_US" % language)
-			language = 'en_US'
-			localeFile = os.path.join(self._auditHardwareConfigLocalesDir, language)
-
-		locale = {}
-		try:
-			lf = ConfigFile(localeFile)
-			for line in lf.parse():
-				try:
-					identifier, translation = line.split('=', 1)
-					locale[identifier.strip()] = translation.strip()
-				except ValueError as verr:
-					logger.debug2(u"Failed to read translation: {0!r}", verr)
-			del lf
-		except Exception as e:
-			logger.error(u"Failed to read translation file for language {0}: {1}", language, e)
-
-		def __inheritFromSuperClasses(classes, c, scname=None):
-			if not scname:
-				for scname in c['Class'].get('Super', []):
-					__inheritFromSuperClasses(classes, c, scname)
-			else:
-				for cl in classes:
-					if cl['Class'].get('Opsi') == scname:
-						clcopy = pycopy.deepcopy(cl)
-						__inheritFromSuperClasses(classes, clcopy)
-						newValues = []
-						for newValue in clcopy['Values']:
-							foundAt = -1
-							for i, currentValue in enumerate(c['Values']):
-								if currentValue['Opsi'] == newValue['Opsi']:
-									if not currentValue.get('UI'):
-										c['Values'][i]['UI'] = newValue.get('UI', '')
-									foundAt = i
-									break
-							if foundAt > -1:
-								newValue = c['Values'][foundAt]
-								del c['Values'][foundAt]
-							newValues.append(newValue)
-						newValues.extend(c['Values'])
-						c['Values'] = newValues
-						break
-				else:
-					logger.error(u"Super class '%s' of class '%s' not found!" % (scname, c['Class'].get('Opsi')))
-
-		classes = []
-		try:
-			execfile(self._auditHardwareConfigFile)
-			for i, currentClassConfig in enumerate(OPSI_HARDWARE_CLASSES):
-				opsiClass = currentClassConfig['Class']['Opsi']
-				if currentClassConfig['Class']['Type'] == 'STRUCTURAL':
-					if locale.get(opsiClass):
-						OPSI_HARDWARE_CLASSES[i]['Class']['UI'] = locale[opsiClass]
-					else:
-						logger.error(u"No translation for class '%s' found" % opsiClass)
-						OPSI_HARDWARE_CLASSES[i]['Class']['UI'] = opsiClass
-
-				for j, currentValue in enumerate(currentClassConfig['Values']):
-					opsiProperty = currentValue['Opsi']
-					try:
-						OPSI_HARDWARE_CLASSES[i]['Values'][j]['UI'] = locale[opsiClass + '.' + opsiProperty]
-					except KeyError:
-						pass
-
-			for c in OPSI_HARDWARE_CLASSES:
-				try:
-					if c['Class'].get('Type') == 'STRUCTURAL':
-						logger.debug(u"Found STRUCTURAL hardware class '%s'" % c['Class'].get('Opsi'))
-						ccopy = pycopy.deepcopy(c)
-						if 'Super' in ccopy['Class']:
-							__inheritFromSuperClasses(OPSI_HARDWARE_CLASSES, ccopy)
-							del ccopy['Class']['Super']
-						del ccopy['Class']['Type']
-
-						# Fill up empty display names
-						for j, currentValue in enumerate(ccopy.get('Values', [])):
-							if not currentValue.get('UI'):
-								logger.warning("No translation for property '%s.%s' found" % (ccopy['Class']['Opsi'], currentValue['Opsi']))
-								ccopy['Values'][j]['UI'] = currentValue['Opsi']
-
-						classes.append(ccopy)
-				except Exception as e:
-					logger.error(u"Error in config file '%s': %s" % (self._auditHardwareConfigFile, e))
-		except Exception as e:
-			logger.warning(u"Failed to read audit hardware configuration from file '%s': %s" % (self._auditHardwareConfigFile, e))
-
-		return classes
-
-	# - - - - - - - - - - - - - - - - - - - - - - - - - - - - - - - - - - - - - - - - - - - - - - - -
-	# -   AuditHardwareOnHosts                                                                      -
-	# - - - - - - - - - - - - - - - - - - - - - - - - - - - - - - - - - - - - - - - - - - - - - - - -
-	def auditHardwareOnHost_insertObject(self, auditHardwareOnHost):
-		auditHardwareOnHost = forceObjectClass(auditHardwareOnHost, AuditHardwareOnHost)
-		auditHardwareOnHost.setDefaults()  # pylint: disable=maybe-no-member
-		self._context.auditHardware_insertObject(AuditHardware.fromHash(auditHardwareOnHost.toHash()))  # pylint: disable=maybe-no-member
-
-	def auditHardwareOnHost_updateObject(self, auditHardwareOnHost):
-		auditHardwareOnHost = forceObjectClass(auditHardwareOnHost, AuditHardwareOnHost)
-
-	def auditHardwareOnHost_getHashes(self, attributes=[], **filter):
-		return [obj.toHash() for obj in self.auditHardwareOnHost_getObjects(attributes, **filter)]
-
-	def auditHardwareOnHost_getObjects(self, attributes=[], **filter):
-		return []
-
-	def auditHardwareOnHost_deleteObjects(self, auditHardwareOnHosts):
-		pass
-
-	# - - - - - - - - - - - - - - - - - - - - - - - - - - - - - - - - - - - - - - - - - - - - - - - -
-	# -   direct access                                                                            -
-	# - - - - - - - - - - - - - - - - - - - - - - - - - - - - - - - - - - - - - - - - - - - - - - - -
-	def getData(self, query):
-		return query
-
-	def getRawData(self, query):
-		return query
-
-
-class ExtendedConfigDataBackend(ExtendedBackend):
-
-	def __init__(self, configDataBackend, overwrite=True):
-		ExtendedBackend.__init__(self, configDataBackend, overwrite=overwrite)
-		self._options = {
-			'addProductOnClientDefaults': False,
-			'addProductPropertyStateDefaults': False,
-			'addConfigStateDefaults': False,
-			'deleteConfigStateIfDefault': False,
-			'returnObjectsOnUpdateAndCreate': False,
-			'addDependentProductOnClients': False,
-			'processProductOnClientSequence': False
-		}
-		self._auditHardwareConfig = {}
-
-		if hasattr(self._backend, 'auditHardware_getConfig'):
-			ahwconf = self._backend.auditHardware_getConfig()
-			AuditHardware.setHardwareConfig(ahwconf)
-			AuditHardwareOnHost.setHardwareConfig(ahwconf)
-			for config in ahwconf:
-				hwClass = config['Class']['Opsi']
-				self._auditHardwareConfig[hwClass] = {}
-				for value in config['Values']:
-					self._auditHardwareConfig[hwClass][value['Opsi']] = {
-						'Type': value["Type"],
-						'Scope': value["Scope"]
-					}
-
-	def __repr__(self):
-		return u"<{0}(configDataBackend={1!r})>".format(self.__class__.__name__, self._backend)
-
-	def backend_searchIdents(self, filter):
-		logger.info(u"=== Starting search, filter: %s" % filter)
-		try:
-			parsedFilter = ldapfilter.parseFilter(filter)
-		except Exception as e:
-			logger.debug(u"Failed to parse filter {0!r}: {1}", filter, e)
-			raise BackendBadValueError(u"Failed to parse filter '%s'" % filter)
-		logger.debug(u"Parsed search filter: {0!r}", parsedFilter)
-
-		def combineResults(result1, result2, operator):
-			if not result1:
-				return result2
-			if not result2:
-				return result1
-
-			result1IdentIndex = -1
-			result2IdentIndex = -1
-
-			for i, identAttr in enumerate(result1['identAttributes']):
-				for j, identAttr2 in enumerate(result2['identAttributes']):
-					if identAttr == identAttr2:
-						if (identAttr != 'id') or (result1['objectClass'] == result2['objectClass']):
-							result1IdentIndex = i
-							result2IdentIndex = j
-							break
-
-			if result1IdentIndex == -1:
-				logger.debug(u"No matching identAttributes found ({0}, {1})", result1['identAttributes'], result2['identAttributes'])
-
-			if result1IdentIndex == -1:
-				if 'id' in result1['identAttributes'] and result1['foreignIdAttributes']:
-					logger.debug(u"Trying foreignIdAttributes of result1: {0}", result1['foreignIdAttributes'])
-					for attr in result1['foreignIdAttributes']:
-						for i, identAttr in enumerate(result2['identAttributes']):
-							logger.debug2("%s == %s" % (attr, identAttr))
-							if attr == identAttr:
-								result2IdentIndex = i
-								for a, identAttr2 in enumerate(result1['identAttributes']):
-									if identAttr2 == 'id':
-										result1IdentIndex = a
-								break
-				else:
-					logger.debug(u"Cannot use foreignIdAttributes of result1")
-
-			if result1IdentIndex == -1:
-				if 'id' in result2['identAttributes'] and result2['foreignIdAttributes']:
-					logger.debug(u"Trying foreignIdAttributes of result2: {0}", result2['foreignIdAttributes'])
-					for attr in result2['foreignIdAttributes']:
-						for i, identAttr in enumerate(result1['identAttributes']):
-							logger.debug2("%s == %s" % (attr, identAttr))
-							if attr == identAttr:
-								result1IdentIndex = i
-								for a, identAttr2 in enumerate(result2['identAttributes']):
-									if identAttr2 == 'id':
-										result2IdentIndex = a
-								break
-				else:
-					logger.debug(u"Cannot use foreignIdAttributes of result2")
-
-			if result1IdentIndex == -1:
-				raise BackendBadValueError(u"Failed to combine partial results %s(%s | %s) %s(%s | %s)" \
-					% (result1['objectClass'], result1['identAttributes'],
-						result1['foreignIdAttributes'], result2['objectClass'],
-						result2['identAttributes'],
-						result2['foreignIdAttributes']))
-
-			logger.info(u"Using attributes %s.%s and %s.%s to combine results (%s)" \
-				% (result1['objectClass'],
-					result1['identAttributes'][result1IdentIndex],
-					result2['objectClass'],
-					result2['identAttributes'][result2IdentIndex],
-					operator))
-
-			values1 = [value[result1IdentIndex] for value in result1['identValues']]
-			values2 = [value[result2IdentIndex] for value in result2['identValues']]
-
-			foreignIdAttributes = result1["foreignIdAttributes"]
-			for attr in result2["foreignIdAttributes"]:
-				if attr in result1["foreignIdAttributes"]:
-					continue
-				foreignIdAttributes.append(attr)
-
-			result = {
-				"objectClass": result2["objectClass"],
-				"foreignIdAttributes": foreignIdAttributes,
-				"identAttributes": [result2['identAttributes'][result2IdentIndex]],
-				"identValues": []
-			}
-
-			if operator == 'OR':
-				alreadyAddedValues = set()
-				values1.extend(values2)
-				for value in values1:
-					if value in alreadyAddedValues:
-						continue
-					alreadyAddedValues.add(value)
-					result['identValues'].append([value])
-			elif operator == 'AND':
-				alreadyAddedValues = set()
-				for value in values2:
-					if value not in values1 or value in alreadyAddedValues:
-						continue
-					alreadyAddedValues.add(value)
-					result['identValues'].append([value])
-
-			return result
-
-		def handleFilter(f, level=0):
-			objectClass = None
-			objectFilter = {}
-			result = None
-
-			logger.debug(u"Level {0}, processing: {1!r}", level, f)
-
-			if isinstance(f, pureldap.LDAPFilter_equalityMatch):
-				logger.debug(u"Handle equality attribute '%s', value '%s'" % (f.attributeDesc.value, f.assertionValue.value))
-				if f.attributeDesc.value.lower() == 'objectclass':
-					objectClass = f.assertionValue.value
-				else:
-					objectFilter = {f.attributeDesc.value: f.assertionValue.value}
-
-			elif isinstance(f, pureldap.LDAPFilter_greaterOrEqual):
-				logger.debug(u"Handle greaterOrEqual attribute '%s', value '%s'" % (f.attributeDesc.value, f.assertionValue.value))
-				objectFilter = {f.attributeDesc.value: u'>=%s' % f.assertionValue.value}
-
-			elif isinstance(f, pureldap.LDAPFilter_lessOrEqual):
-				logger.debug(u"Handle lessOrEqual attribute '%s', value '%s'" % (f.attributeDesc.value, f.assertionValue.value))
-				objectFilter = {f.attributeDesc.value: u'<=%s' % f.assertionValue.value}
-
-			elif isinstance(f, pureldap.LDAPFilter_substrings):
-				logger.debug(u"Handle substrings type %s: %s" % (f.type, repr(f.substrings)))
-				if f.type.lower() == 'objectclass':
-					raise BackendBadValueError(u"Substring search not allowed for objectClass")
-				if isinstance(f.substrings[0], pureldap.LDAPFilter_substrings_initial):
-					# string*
-					objectFilter = {f.type: '%s*' % f.substrings[0].value}
-				elif isinstance(f.substrings[0], pureldap.LDAPFilter_substrings_final):
-					# *string
-					objectFilter = {f.type: '*%s' % f.substrings[0].value}
-				elif isinstance(f.substrings[0], pureldap.LDAPFilter_substrings_any):
-					# *string*
-					objectFilter = {f.type: '*%s*' % f.substrings[0].value}
-				else:
-					raise BackendBadValueError(u"Unsupported substring class: %s" % repr(f))
-			elif isinstance(f, pureldap.LDAPFilter_present):
-				objectFilter = {f.value: '*'}
-
-			elif isinstance(f, (pureldap.LDAPFilter_and, pureldap.LDAPFilter_or)):
-				operator = None
-				if isinstance(f, pureldap.LDAPFilter_and):
-					operator = 'AND'
-				elif isinstance(f, pureldap.LDAPFilter_or):
-					operator = 'OR'
-
-				for fChild in f.data:
-					(res, oc, of) = handleFilter(fChild, level+1)
-					logger.debug(u"Got return values: %s, %s, %s" % (res, oc, of))
-					if oc:
-						objectClass = oc
-					if of:
-						objectFilter.update(of)
-					if res:
-						result = combineResults(result, res, operator)
-
-				if objectFilter or objectClass:
-					if objectFilter and not objectClass:
-						raise BackendBadValueError(u"Bad search filter '%s': objectClass not defined" % repr(f))
-
-					try:
-						oc = eval(objectClass)
-						if 'type' not in objectFilter:
-							types = [c for c in oc.subClasses]
-							types.insert(0, objectClass)
-
-							if len(types) > 1:
-								objectFilter['type'] = types
-
-						this = self
-						objectFilterNew = {}
-						for (key, value) in objectFilter.items():
-							if key != 'type':
-								try:
-									value = eval(value)
-								except Exception:
-									pass
-							objectFilterNew[str(key)] = value
-						objectFilter = objectFilterNew
-
-						addProductOnClientDefaults = self._options.get('addProductOnClientDefaults', False)
-						addConfigStateDefaults = self._options.get('addConfigStateDefaults', False)
-						addProductPropertyStateDefaults = self._options.get('addProductPropertyStateDefaults', False)
-						if objectClass == 'ProductOnClient':
-							self._options['addProductOnClientDefaults'] = True
-						elif objectClass == 'ConfigState':
-							self._options['addConfigStateDefaults'] = True
-						elif objectClass == 'ProductPropertyState':
-							self._options['addProductPropertyStateDefaults'] = True
-
-						logger.debug(u"Executing: this.%s_getIdents(returnType = 'list', %s)" % (getBackendMethodPrefix(oc), objectFilter))
-						try:
-							res = {
-								"objectClass": objectClass,
-								"foreignIdAttributes": getForeignIdAttributes(oc),
-								"identAttributes": getIdentAttributes(oc),
-								"identValues": eval("this.%s_getIdents(returnType='list', **objectFilter)" % getBackendMethodPrefix(oc))
-							}
-						finally:
-							self._options['addProductOnClientDefaults'] = addProductOnClientDefaults
-							self._options['addConfigStateDefaults'] = addConfigStateDefaults
-							self._options['addProductPropertyStateDefaults'] = addProductPropertyStateDefaults
-
-						if level == 0:
-							result = combineResults(result, res, operator)
-						else:
-							result = res
-						logger.debug("Result: {0}", result)
-					except Exception as e:
-						logger.logException(e)
-						raise BackendBadValueError(u"Failed to process search filter '%s': %s" % (repr(f), e))
-
-					objectClass = None
-					objectFilter = {}
-
-			elif isinstance(f, pureldap.LDAPFilter_not):
-				raise BackendBadValueError(u"Operator '!' not allowed")
-			else:
-				raise BackendBadValueError(u"Unsupported search filter: %s" % repr(f))
-
-			return (result, objectClass, objectFilter)
-
-		result = [v[0] for v in handleFilter(parsedFilter)[0].get('identValues', [])]
-		result.sort()
-		logger.info(u"=== Search done, result: %s" % result)
-		return result
-
-	def host_getIdents(self, returnType='unicode', **filter):
-		return [host.getIdent(returnType) for host in self.host_getObjects(attributes=['id'], **filter)]
-
-	def config_getIdents(self, returnType='unicode', **filter):
-		return [config.getIdent(returnType) for config in self.config_getObjects(attributes=['id'], **filter)]
-
-	def configState_getIdents(self, returnType='unicode', **filter):
-		return [configState.getIdent(returnType) for configState in self.configState_getObjects(attributes=['configId', 'objectId'], **filter)]
-
-	def product_getIdents(self, returnType='unicode', **filter):
-		return [product.getIdent(returnType) for product in self.product_getObjects(attributes=['id'], **filter)]
-
-	def productProperty_getIdents(self, returnType='unicode', **filter):
-		return [productProperty.getIdent(returnType) for productProperty
-				in self.productProperty_getObjects(
-					attributes=['productId', 'productVersion', 'packageVersion', 'propertyId'],
-					**filter
-				)
-		]
-
-	def productDependency_getIdents(self, returnType='unicode', **filter):
-		return [productDependency.getIdent(returnType) for productDependency
-				in self.productDependency_getObjects(
-					attributes=['productId', 'productVersion', 'packageVersion', 'productAction', 'requiredProductId'],
-					**filter
-				)
-		]
-
-	def productOnDepot_getIdents(self, returnType='unicode', **filter):
-		return [productOnDepot.getIdent(returnType) for productOnDepot
-				in self.productOnDepot_getObjects(
-					attributes=['productId', 'productType', 'depotId'],
-					**filter
-				)
-		]
-
-	def productOnClient_getIdents(self, returnType='unicode', **filter):
-		return [productOnClient.getIdent(returnType) for productOnClient
-				in self.productOnClient_getObjects(
-					attributes=['productId', 'productType', 'clientId'],
-					**filter
-				)
-		]
-
-	def productPropertyState_getIdents(self, returnType='unicode', **filter):
-		return [productPropertyState.getIdent(returnType) for
-				productPropertyState in self.productPropertyState_getObjects(
-					attributes=['productId', 'propertyId', 'objectId'],
-					**filter
-				)
-		]
-
-	def group_getIdents(self, returnType='unicode', **filter):
-		return [group.getIdent(returnType) for group in
-				self.group_getObjects(attributes=['id'], **filter)]
-
-	def objectToGroup_getIdents(self, returnType='unicode', **filter):
-		return [objectToGroup.getIdent(returnType) for objectToGroup
-				in self.objectToGroup_getObjects(
-					attributes=['groupType', 'groupId', 'objectId'],
-					**filter
-				)
-		]
-
-	def licenseContract_getIdents(self, returnType='unicode', **filter):
-		return [licenseContract.getIdent(returnType) for licenseContract
-				in self.licenseContract_getObjects(attributes=['id'], **filter)]
-
-	def softwareLicense_getIdents(self, returnType='unicode', **filter):
-		return [softwareLicense.getIdent(returnType) for softwareLicense
-				in self.softwareLicense_getObjects(
-					attributes=['id', 'licenseContractId'],
-					**filter
-				)
-		]
-
-	def licensePool_getIdents(self, returnType='unicode', **filter):
-		return [licensePool.getIdent(returnType) for licensePool in
-				self.licensePool_getObjects(attributes=['id'], **filter)]
-
-	def softwareLicenseToLicensePool_getIdents(self, returnType='unicode', **filter):
-		return [softwareLicenseToLicensePool.getIdent(returnType) for
-				softwareLicenseToLicensePool in
-				self.softwareLicenseToLicensePool_getObjects(
-					attributes=['softwareLicenseId', 'licensePoolId'],
-					**filter
-				)
-		]
-
-	def licenseOnClient_getIdents(self, returnType='unicode', **filter):
-		return [licenseOnClient.getIdent(returnType) for licenseOnClient
-				in self.licenseOnClient_getObjects(
-					attributes=['softwareLicenseId', 'licensePoolId', 'clientId'],
-					**filter
-				)
-		]
-
-	def auditSoftware_getIdents(self, returnType='unicode', **filter):
-		return [auditSoftware.getIdent(returnType) for auditSoftware in
-				self.auditSoftware_getObjects(
-					attributes=['name', 'version', 'subVersion', 'language', 'architecture'],
-					**filter
-				)
-		]
-
-	def auditSoftwareToLicensePool_getIdents(self, returnType='unicode', **filter):
-		return [auditSoftwareToLicensePool.getIdent(returnType) for
-				auditSoftwareToLicensePool in
-				self.auditSoftwareToLicensePool_getObjects(
-					attributes=['name', 'version', 'subVersion', 'language', 'architecture', 'licensePoolId'],
-					**filter
-				)
-		]
-
-	def auditSoftwareOnClient_getIdents(self, returnType='unicode', **filter):
-		return [auditSoftwareOnClient.getIdent(returnType) for
-				auditSoftwareOnClient in
-				self.auditSoftwareOnClient_getObjects(
-					attributes=['name', 'version', 'subVersion', 'language', 'architecture', 'clientId'],
-					**filter
-				)
-		]
-
-	def auditHardware_getIdents(self, returnType='unicode', **filter):
-		return [auditHardware.getIdent(returnType) for auditHardware
-				in self.auditHardware_getObjects(**filter)]
-
-	def auditHardwareOnHost_getIdents(self, returnType='unicode', **filter):
-		return [auditHardwareOnHost.getIdent(returnType) for auditHardwareOnHost
-				in self.auditHardwareOnHost_getObjects(**filter)]
-
-	# - - - - - - - - - - - - - - - - - - - - - - - - - - - - - - - - - - - - - - - - - - - - - - - -
-	# -   Hosts                                                                                     -
-	# - - - - - - - - - - - - - - - - - - - - - - - - - - - - - - - - - - - - - - - - - - - - - - - -
-	def host_createObjects(self, hosts):
-		forcedHosts = forceObjectClassList(hosts, Host)
-		for host in forcedHosts:
-			logger.info(u"Creating host '%s'" % host)
-			self._backend.host_insertObject(host)
-
-		if self._options['returnObjectsOnUpdateAndCreate']:
-			return self._backend.host_getObjects(id=[host.id for host in forcedHosts])
-		else:
-			return []
-
-	def host_updateObjects(self, hosts):
-		def updateOrInsert(host):
-			logger.info(u"Updating host '%s'" % host)
-			if self.host_getIdents(id=host.id):
-				self._backend.host_updateObject(host)
-			else:
-				logger.info(u"Host %s does not exist, creating" % host)
-				self._backend.host_insertObject(host)
-
-		hostList = forceObjectClassList(hosts, Host)
-		for host in hostList:
-			updateOrInsert(host)
-
-		if self._options['returnObjectsOnUpdateAndCreate']:
-			return self._backend.host_getObjects(id=[host.id for host in hostList])
-		else:
-			return []
-
-	def host_renameOpsiClient(self, id, newId):
-		id = forceHostId(id)
-		newId = forceHostId(newId)
-
-		logger.info(u"Renaming client {0} to {1}...", id, newId)
-
-		clients = self._backend.host_getObjects(type='OpsiClient', id=id)
-		try:
-			client = clients[0]
-		except IndexError:
-			raise BackendMissingDataError(u"Cannot rename: client '%s' not found" % id)
-
-		if self._backend.host_getObjects(id=newId):
-			raise BackendError(u"Cannot rename: host '%s' already exists" % newId)
-
-		logger.info("Processing group mappings...")
-		objectToGroups = []
-		for objectToGroup in self._backend.objectToGroup_getObjects(groupType='HostGroup', objectId=client.id):
-			objectToGroup.setObjectId(newId)
-			objectToGroups.append(objectToGroup)
-
-		logger.info("Processing products on client...")
-		productOnClients = []
-		for productOnClient in self._backend.productOnClient_getObjects(clientId=client.id):
-			productOnClient.setClientId(newId)
-			productOnClients.append(productOnClient)
-
-		logger.info("Processing product property states...")
-		productPropertyStates = []
-		for productPropertyState in self._backend.productPropertyState_getObjects(objectId=client.id):
-			productPropertyState.setObjectId(newId)
-			productPropertyStates.append(productPropertyState)
-
-		logger.info("Processing config states...")
-		configStates = []
-		for configState in self._backend.configState_getObjects(objectId=client.id):
-			configState.setObjectId(newId)
-			configStates.append(configState)
-
-		logger.info("Processing software audit data...")
-		auditSoftwareOnClients = []
-		for auditSoftwareOnClient in self._backend.auditSoftwareOnClient_getObjects(clientId=client.id):
-			auditSoftwareOnClient.setClientId(newId)
-			auditSoftwareOnClients.append(auditSoftwareOnClient)
-
-		logger.info("Processing hardware audit data...")
-		auditHardwareOnHosts = []
-		for auditHardwareOnHost in self._backend.auditHardwareOnHost_getObjects(hostId=client.id):
-			auditHardwareOnHost.setHostId(newId)
-			auditHardwareOnHosts.append(auditHardwareOnHost)
-
-		logger.info("Processing license data...")
-		licenseOnClients = []
-		for licenseOnClient in self._backend.licenseOnClient_getObjects(clientId=client.id):
-			licenseOnClient.setClientId(newId)
-			licenseOnClients.append(licenseOnClient)
-
-		logger.info("Processing software licenses...")
-		softwareLicenses = []
-		for softwareLicense in self._backend.softwareLicense_getObjects(boundToHost=client.id):
-			softwareLicense.setBoundToHost(newId)
-			softwareLicenses.append(softwareLicense)
-
-		logger.debug(u"Deleting client {0!r}", client)
-		self._backend.host_deleteObjects([client])
-
-		logger.info(u"Updating client {0}...", client.id)
-		client.setId(newId)
-		self.host_createObjects([client])
-
-		if objectToGroups:
-			logger.info(u"Updating group mappings...")
-			self.objectToGroup_createObjects(objectToGroups)
-		if productOnClients:
-			logger.info("Updating products on client...")
-			self.productOnClient_createObjects(productOnClients)
-		if productPropertyStates:
-			logger.info("Updating product property states...")
-			self.productPropertyState_createObjects(productPropertyStates)
-		if configStates:
-			logger.info("Updating config states...")
-			self.configState_createObjects(configStates)
-		if auditSoftwareOnClients:
-			logger.info("Updating software audit data...")
-			self.auditSoftwareOnClient_createObjects(auditSoftwareOnClients)
-		if auditHardwareOnHosts:
-			logger.info("Updating hardware audit data...")
-			self.auditHardwareOnHost_createObjects(auditHardwareOnHosts)
-		if licenseOnClients:
-			logger.info("Updating license data...")
-			self.licenseOnClient_createObjects(licenseOnClients)
-		if softwareLicenses:
-			logger.info("Updating software licenses...")
-			self.softwareLicense_createObjects(softwareLicenses)
-
-	def host_renameOpsiDepotserver(self, oldId, newId):
-		"""
-		Rename OpsiDepotserver with id `oldId` to `newId`.
-
-		References to the old id will be changed aswell.
-
-		:raises BackendMissingDataError: If no depot `oldId` is found.
-		:raises BackendError: If depot `newId` already exists.
-		:param oldId: ID of the server to change.
-		:type oldId: str
-		:param oldId: New ID.
-		:type newId: str
-		"""
-		oldId = forceHostId(oldId)
-		newId = forceHostId(newId)
-		oldHostname = oldId.split('.')[0]
-		newHostname = newId.split('.')[0]
-
-		depots = self._backend.host_getObjects(type='OpsiDepotserver', id=oldId)
-		try:
-			depot = depots[0]
-		except IndexError:
-			raise BackendMissingDataError(u"Cannot rename: depot '%s' not found" % oldId)
-
-		if self._backend.host_getObjects(id=newId):
-			raise BackendError(u"Cannot rename: host '%s' already exists" % newId)
-
-		logger.info("Renaming depot {0} to {1}", oldId, newId)
-
-		logger.info("Processing ProductOnDepots...")
-		productOnDepots = []
-		for productOnDepot in self._backend.productOnDepot_getObjects(depotId=oldId):
-			productOnDepot.setDepotId(newId)
-			productOnDepots.append(productOnDepot)
-
-		def replaceServerId(someList):
-			"""
-			Replaces occurrences of `oldId` with `newId` in `someList`.
-
-			If someList is the wrong type or no change was made `False`
-			will be returned.
-
-			:type someList: list
-			:returns: `True` if a change was made.
-			:rtype: bool
-			"""
-			try:
-				someList.remove(oldId)
-				someList.append(newId)
-				return True
-			except (ValueError, AttributeError):
-				return False
-
-		logger.info("Processing ProductProperties...")
-		modifiedProductProperties = []
-		for productProperty in self._backend.productProperty_getObjects():
-			changed = replaceServerId(productProperty.possibleValues)
-			changed = replaceServerId(productProperty.defaultValues) or changed
-
-			if changed:
-				modifiedProductProperties.append(productProperty)
-
-		if modifiedProductProperties:
-			logger.info("Updating ProductProperties...")
-			self.productProperty_updateObjects(modifiedProductProperties)
-
-		logger.info("Processing ProductPropertyStates...")
-		productPropertyStates = []
-		for productPropertyState in self._backend.productPropertyState_getObjects(objectId=oldId):
-			productPropertyState.setObjectId(newId)
-			replaceServerId(productPropertyState.values)
-			productPropertyStates.append(productPropertyState)
-
-		logger.info("Processing Configs...")
-		modifiedConfigs = []
-		for config in self._backend.config_getObjects():
-			changed = replaceServerId(config.possibleValues)
-			changed = replaceServerId(config.defaultValues) or changed
-
-			if changed:
-				modifiedConfigs.append(config)
-
-		if modifiedConfigs:
-			logger.info("Updating Configs...")
-			self.config_updateObjects(modifiedConfigs)
-
-		logger.info("Processing ConfigStates...")
-		configStates = []
-		for configState in self._backend.configState_getObjects(objectId=oldId):
-			configState.setObjectId(newId)
-			replaceServerId(configState.values)
-			configStates.append(configState)
-
-		logger.info(u"Deleting depot {0}", depot)
-		self._backend.host_deleteObjects([depot])
-
-		def changeAddress(value):
-			newValue = value.replace(oldId, newId)
-			newValue = newValue.replace(oldHostname, newHostname)
-			logger.debug("Changed {0!r} to {1!r}", value, newValue)
-			return newValue
-
-		logger.info("Updating depot and it's urls...")
-		depot.setId(newId)
-		if depot.repositoryRemoteUrl:
-			depot.setRepositoryRemoteUrl(changeAddress(depot.repositoryRemoteUrl))
-		if depot.depotRemoteUrl:
-			depot.setDepotRemoteUrl(changeAddress(depot.depotRemoteUrl))
-		if depot.depotWebdavUrl:
-			depot.setDepotWebdavUrl(changeAddress(depot.depotWebdavUrl))
-		if depot.workbenchRemoteUrl:
-			depot.setWorkbenchRemoteUrl(changeAddress(depot.workbenchRemoteUrl))
-		self.host_createObjects([depot])
-
-		if productOnDepots:
-			logger.info("Updating ProductOnDepots...")
-			self.productOnDepot_createObjects(productOnDepots)
-		if productPropertyStates:
-			logger.info("Updating ProductPropertyStates...")
-			self.productPropertyState_createObjects(productPropertyStates)
-		if configStates:
-			logger.info("Updating ConfigStates...")
-			self.configState_createObjects(configStates)
-
-		def replaceOldAddress(values):
-			"""
-			Searches for old address in elements of `values` and
-			replaces it with the new address.
-
-			:type values: list
-			:returns: `True` if an item was changed, `False` otherwise.
-			:rtype: bool
-			"""
-			changed = False
-			try:
-				for i, value in enumerate(values):
-					if oldId in value:
-						values[i] = value.replace(oldId, newId)
-						changed = True
-			except TypeError:  # values probably None
-				pass
-
-			return changed
-
-		logger.info("Processing depot assignment configs...")
-		updateConfigs = []
-		for config in self._backend.config_getObjects(id=['clientconfig.configserver.url', 'clientconfig.depot.id']):
-			changed = replaceOldAddress(config.defaultValues)
-			changed = replaceOldAddress(config.possibleValues) or changed
-
-			if changed:
-				updateConfigs.append(config)
-
-		if updateConfigs:
-			logger.info("Processing depot assignment configs...")
-			self.config_updateObjects(updateConfigs)
-
-		logger.info("Processing depot assignment config states...")
-		updateConfigStates = []
-		for configState in self._backend.configState_getObjects(configId=['clientconfig.configserver.url', 'clientconfig.depot.id']):
-			if replaceOldAddress(configState.values):
-				updateConfigStates.append(configState)
-
-		if updateConfigStates:
-			logger.info("Updating depot assignment config states...")
-			self.configState_updateObjects(updateConfigStates)
-
-		logger.info("Processing depots...")
-		modifiedDepots = []
-		for depot in self._backend.host_getObjects(type='OpsiDepotserver'):
-			if depot.masterDepotId and (depot.masterDepotId == oldId):
-				depot.masterDepotId = newId
-				modifiedDepots.append(depot)
-
-		if modifiedDepots:
-			logger.info("Updating depots...")
-			self.host_updateObjects(modifiedDepots)
-
-	def host_createOpsiClient(self, id, opsiHostKey=None, description=None, notes=None, hardwareAddress=None, ipAddress=None, inventoryNumber=None, oneTimePassword=None, created=None, lastSeen=None):
-		hash = locals()
-		del hash['self']
-		return self.host_createObjects(OpsiClient.fromHash(hash))
-
-	def host_createOpsiDepotserver(
-			self, id,
-			opsiHostKey=None, depotLocalUrl=None, depotRemoteUrl=None,
-			depotWebdavUrl=None, repositoryLocalUrl=None,
-			repositoryRemoteUrl=None, description=None, notes=None,
-			hardwareAddress=None, ipAddress=None, inventoryNumber=None,
-			networkAddress=None, maxBandwidth=None, isMasterDepot=None,
-			masterDepotId=None, workbenchLocalUrl=None, workbenchRemoteUrl=None):
-		hash = locals()
-		del hash['self']
-		return self.host_createObjects(OpsiDepotserver.fromHash(hash))
-
-	def host_createOpsiConfigserver(
-			self, id,
-			opsiHostKey=None, depotLocalUrl=None, depotRemoteUrl=None,
-			depotWebdavUrl=None, repositoryLocalUrl=None,
-			repositoryRemoteUrl=None, description=None, notes=None,
-			hardwareAddress=None, ipAddress=None, inventoryNumber=None,
-			networkAddress=None, maxBandwidth=None, isMasterDepot=None,
-			masterDepotId=None, workbenchLocalUrl=None, workbenchRemoteUrl=None):
-		hash = locals()
-		del hash['self']
-		return self.host_createObjects(OpsiConfigserver.fromHash(hash))
-
-	def host_delete(self, id):
-		if id is None:
-			id = []
-		return self._backend.host_deleteObjects(self._backend.host_getObjects(id=id))
-
-	# - - - - - - - - - - - - - - - - - - - - - - - - - - - - - - - - - - - - - - - - - - - - - - - -
-	# -   Configs                                                                                   -
-	# - - - - - - - - - - - - - - - - - - - - - - - - - - - - - - - - - - - - - - - - - - - - - - - -
-	def config_createObjects(self, configs):
-		forcedConfigs = forceObjectClassList(configs, Config)
-		for config in forcedConfigs:
-			logger.info(u"Creating config '%s'" % config)
-			self._backend.config_insertObject(config)
-
-		if self._options['returnObjectsOnUpdateAndCreate']:
-			return self._backend.config_getObjects(id=[config.id for config in forcedConfigs])
-		else:
-			return []
-
-	def config_updateObjects(self, configs):
-		forcedConfigs = forceObjectClassList(configs, Config)
-		for config in forcedConfigs:
-			logger.info(u"Updating config %s" % config)
-			if self.config_getIdents(id=config.id):
-				self._backend.config_updateObject(config)
-			else:
-				logger.info(u"Config %s does not exist, creating" % config)
-				self._backend.config_insertObject(config)
-
-		if self._options['returnObjectsOnUpdateAndCreate']:
-			return self._backend.config_getObjects(id=[config.id for config in forcedConfigs])
-		else:
-			return []
-
-	def config_create(self, id, description=None, possibleValues=None, defaultValues=None, editable=None, multiValue=None):
-		hash = locals()
-		del hash['self']
-		return self.config_createObjects(Config.fromHash(hash))
-
-	def config_createUnicode(self, id, description=None, possibleValues=None, defaultValues=None, editable=None, multiValue=None):
-		hash = locals()
-		del hash['self']
-		return self.config_createObjects(UnicodeConfig.fromHash(hash))
-
-	def config_createBool(self, id, description=None, defaultValues=None):
-		hash = locals()
-		del hash['self']
-		return self.config_createObjects(BoolConfig.fromHash(hash))
-
-	def config_delete(self, id):
-		if id is None:
-			id = []
-		return self._backend.config_deleteObjects(self.config_getObjects(id=id))
-
-	# - - - - - - - - - - - - - - - - - - - - - - - - - - - - - - - - - - - - - - - - - - - - - - - -
-	# -   ConfigStates                                                                              -
-	# - - - - - - - - - - - - - - - - - - - - - - - - - - - - - - - - - - - - - - - - - - - - - - - -
-	def configState_getObjects(self, attributes=[], **filter):
-		'''
-		Add default objects to result for objects which do not exist in backend
-		'''
-		# objectIds can only be client ids
-
-		# Get config states from backend
-		configStates = self._backend.configState_getObjects(attributes, **filter)
-
-		if not self._options['addConfigStateDefaults']:
-			return configStates
-
-		# Create data structure for config states to find missing ones
-		css = {}
-		for cs in self._backend.configState_getObjects(
-						attributes=['objectId', 'configId'],
-						objectId=filter.get('objectId', []),
-						configId=filter.get('configId', [])):
-
-			try:
-				css[cs.objectId].append(cs.configId)
-			except KeyError:
-				css[cs.objectId] = [cs.configId]
-
-		clientIds = self.host_getIdents(id=filter.get('objectId'), returnType='unicode')
-		# Create missing config states
-		for config in self._backend.config_getObjects(id=filter.get('configId')):
-			logger.debug(u"Default values for {0!r}: {1}", config.id, config.defaultValues)
-			for clientId in clientIds:
-				if config.id not in css.get(clientId, []):
-					# Config state does not exist for client => create default
-					cf = ConfigState(
-						configId=config.id,
-						objectId=clientId,
-						values=config.defaultValues
-					)
-					cf.setGeneratedDefault(True)
-					configStates.append(cf)
-
-		return configStates
-
-	def _configStateMatchesDefault(self, configState):
-		isDefault = False
-		configs = self._backend.config_getObjects(attributes=['defaultValues'], id=configState.configId)
-		if configs and not configs[0].defaultValues and (len(configs[0].defaultValues) == len(configState.values)):
-			isDefault = True
-			for v in configState.values:
-				if v not in configs[0].defaultValues:
-					isDefault = False
-					break
-		return isDefault
-
-	def _configState_checkValid(self, configState):
-		if configState.configId == 'clientconfig.depot.id':
-			if not configState.values or not configState.values[0]:
-				raise ValueError(u"No valid depot id given")
-			depotId = forceHostId(configState.values[0])
-			if not self.host_getIdents(type='OpsiDepotserver', id=depotId, isMasterDepot=True):
-				raise ValueError(u"Depot '%s' does not exist or is not a master depot" % depotId)
-
-	def configState_insertObject(self, configState):
-		if self._options['deleteConfigStateIfDefault'] and self._configStateMatchesDefault(configState):
-			# Do not insert configStates which match the default
-			logger.debug(u"Not inserting configState {0!r}, because it does not differ from defaults", configState)
-			return
-
-		configState = forceObjectClass(configState, ConfigState)
-		self._configState_checkValid(configState)
-		self._backend.configState_insertObject(configState)
-
-	def configState_updateObject(self, configState):
-		if self._options['deleteConfigStateIfDefault'] and self._configStateMatchesDefault(configState):
-			# Do not update configStates which match the default
-			logger.debug(u"Deleting configState {0!r}, because it does not differ from defaults", configState)
-			return self._backend.configState_deleteObjects(configState)
-
-		configState = forceObjectClass(configState, ConfigState)
-		self._configState_checkValid(configState)
-		self._backend.configState_updateObject(configState)
-
-	def configState_createObjects(self, configStates):
-		returnObjects = self._options['returnObjectsOnUpdateAndCreate']
-
-		result = []
-		for configState in forceObjectClassList(configStates, ConfigState):
-			logger.info(u"Creating configState '%s'" % configState)
-			self.configState_insertObject(configState)
-			if returnObjects:
-				result.extend(
-					self._backend.configState_getObjects(
-						configId=configState.configId,
-						objectId=configState.objectId
-					)
-				)
-
-		return result
-
-	def configState_updateObjects(self, configStates):
-		returnObjects = self._options['returnObjectsOnUpdateAndCreate']
-
-		result = []
-		for configState in forceObjectClassList(configStates, ConfigState):
-			logger.info(u"Updating configState %s" % configState)
-			if self.configState_getIdents(
-					configId=configState.configId,
-					objectId=configState.objectId):
-				self.configState_updateObject(configState)
-			else:
-				logger.info(u"ConfigState %s does not exist, creating" % configState)
-				self.configState_insertObject(configState)
-
-			if returnObjects:
-				result.extend(
-					self._backend.configState_getObjects(
-						configId=configState.configId,
-						objectId=configState.objectId
-					)
-				)
-
-		return result
-
-	def configState_create(self, configId, objectId, values=None):
-		hash = locals()
-		del hash['self']
-		return self.configState_createObjects(ConfigState.fromHash(hash))
-
-	def configState_delete(self, configId, objectId):
-		if configId is None:
-			configId = []
-		if objectId is None:
-			objectId = []
-
-		return self._backend.configState_deleteObjects(
-			self._backend.configState_getObjects(
-				configId=configId,
-				objectId=objectId
-			)
-		)
-
-	def configState_getClientToDepotserver(self, depotIds=[], clientIds=[], masterOnly=True, productIds=[]):
-		"""
-		Get a mapping of client and depots.
-
-		:param depotIds: Limit the search to the specified depot ids. \
-If nothing is given all depots are taken into account.
-		:type depotIds: [str, ]
-		:param clientIds: Limit the search to the specified client ids. \
-If nothing is given all depots are taken into account.
-		:type clientIds: [str, ]
-		:param masterOnly: If this is set to `True` only master depots \
-are taken into account.
-		:type masterOnly: bool
-		:param productIds: Limit the data to the specified products if \
-alternative depots are to be taken into account.
-		:type productIds: [str,]
-		:return: A list of dicts containing the keys `depotId` and \
-`clientId` that belong to each other. If alternative depots are taken \
-into the IDs of these depots are to be found in the list behind \
-`alternativeDepotIds`. The key does always exist but may be empty.
-		:rtype: [{"depotId": str, "alternativeDepotIds": [str, ], "clientId": str},]
-		"""
-		depotIds = forceHostIdList(depotIds)
-		productIds = forceProductIdList(productIds)
-
-		depotIds = self.host_getIdents(type='OpsiDepotserver', id=depotIds)
-		if not depotIds:
-			return []
-		depotIds = set(depotIds)
-
-		clientIds = forceHostIdList(clientIds)
-		clientIds = self.host_getIdents(type='OpsiClient', id=clientIds)
-		if not clientIds:
-			return []
-
-		usedDepotIds = set()
-		result = []
-		with temporaryBackendOptions(self, addConfigStateDefaults=True):
-			for configState in self.configState_getObjects(configId=u'clientconfig.depot.id', objectId=clientIds):
-				try:
-					depotId = configState.values[0]
-					if not depotId:
-						raise IndexError("Missing value")
-				except IndexError:
-					logger.error(u"No depot server configured for client {0!r}", configState.objectId)
-					continue
-
-				if depotId not in depotIds:
-					continue
-				usedDepotIds.add(depotId)
-
-				result.append(
-					{
-						'depotId': depotId,
-						'clientId': configState.objectId,
-						'alternativeDepotIds': []
-					}
-				)
-
-		if forceBool(masterOnly):
-			return result
-
-		productOnDepotsByDepotIdAndProductId = {}
-		for pod in self.productOnDepot_getObjects(productId=productIds):
-			try:
-				productOnDepotsByDepotIdAndProductId[pod.depotId][pod.productId] = pod
-			except KeyError:
-				productOnDepotsByDepotIdAndProductId[pod.depotId] = {pod.productId: pod}
-
-		pHash = {}
-		for (depotId, productOnDepotsByProductId) in productOnDepotsByDepotIdAndProductId.items():
-			productString = [u'|{0};{1};{2}'.format(
-				productId,
-				productOnDepotsByProductId[productId].productVersion,
-				productOnDepotsByProductId[productId].packageVersion)
-				for productId in sorted(productOnDepotsByProductId.keys())]
-
-			pHash[depotId] = u''.join(productString)
-
-		for usedDepotId in usedDepotIds:
-			pString = pHash.get(usedDepotId, u'')
-			alternativeDepotIds = [depotId for (depotId, ps) in pHash.items() if depotId != usedDepotId and pString == ps]
-
-			for i, element in enumerate(result):
-				if element['depotId'] == usedDepotId:
-					result[i]['alternativeDepotIds'] = alternativeDepotIds
-
-		return result
-
-	# - - - - - - - - - - - - - - - - - - - - - - - - - - - - - - - - - - - - - - - - - - - - - - - -
-	# -   Products                                                                                  -
-	# - - - - - - - - - - - - - - - - - - - - - - - - - - - - - - - - - - - - - - - - - - - - - - - -
-	def product_createObjects(self, products):
-		returnObjects = self._options['returnObjectsOnUpdateAndCreate']
-
-		result = []
-		for product in forceObjectClassList(products, Product):
-			logger.info(u"Creating product %s" % product)
-			self._backend.product_insertObject(product)
-			if returnObjects:
-				result.extend(
-					self._backend.product_getObjects(
-						id=product.id,
-						productVersion=product.productVersion,
-						packageVersion=product.packageVersion
-					)
-				)
-
-		return result
-
-	def product_updateObjects(self, products):
-		returnObjects = self._options['returnObjectsOnUpdateAndCreate']
-
-		result = []
-		for product in forceObjectClassList(products, Product):
-			logger.info(u"Updating product %s" % product)
-			if self.product_getIdents(
-					id=product.id,
-					productVersion=product.productVersion,
-					packageVersion=product.packageVersion):
-				self._backend.product_updateObject(product)
-			else:
-				logger.info(u"Product %s does not exist, creating" % product)
-				self._backend.product_insertObject(product)
-
-			if returnObjects:
-				result.extend(
-					self._backend.product_getObjects(
-						id=product.id,
-						productVersion=product.productVersion,
-						packageVersion=product.packageVersion
-					)
-				)
-
-		return result
-
-	def product_createLocalboot(self, id, productVersion, packageVersion, name=None, licenseRequired=None,
-					setupScript=None, uninstallScript=None, updateScript=None, alwaysScript=None, onceScript=None,
-					priority=None, description=None, advice=None, changelog=None, productClassIds=None, windowsSoftwareIds=None):
-		hash = locals()
-		del hash['self']
-		return self.product_createObjects(LocalbootProduct.fromHash(hash))
-
-	def product_createNetboot(self, id, productVersion, packageVersion, name=None, licenseRequired=None,
-					setupScript=None, uninstallScript=None, updateScript=None, alwaysScript=None, onceScript=None,
-					priority=None, description=None, advice=None, changelog=None, productClassIds=None, windowsSoftwareIds=None,
-					pxeConfigTemplate=None):
-		hash = locals()
-		del hash['self']
-		return self.product_createObjects(NetbootProduct.fromHash(hash))
-
-	def product_delete(self, productId, productVersion, packageVersion):
-		if productId is None:
-			productId = []
-		if productVersion is None:
-			productVersion = []
-		if packageVersion is None:
-			packageVersion = []
-
-		return self._backend.product_deleteObjects(
-			self._backend.product_getObjects(
-				id=productId,
-				productVersion=productVersion,
-				packageVersion=packageVersion
-			)
-		)
-
-	# - - - - - - - - - - - - - - - - - - - - - - - - - - - - - - - - - - - - - - - - - - - - - - - -
-	# -   ProductProperties                                                                         -
-	# - - - - - - - - - - - - - - - - - - - - - - - - - - - - - - - - - - - - - - - - - - - - - - - -
-	def _adjustProductPropertyStates(self, productProperty):
-		'''
-		A productProperty was created or updated
-		check if the current productPropertyStates are valid
-		'''
-		if productProperty.editable or not productProperty.possibleValues:
-			return
-
-		# Check if productPropertyStates are possible
-		depotIds = set(
-			[
-				productOnDepot.depotId
-				for productOnDepot in self.productOnDepot_getObjects(
-					productId=productProperty.productId,
-					productVersion=productProperty.productVersion,
-					packageVersion=productProperty.packageVersion
-				)
-			]
-		)
-
-		if not depotIds:
-			return
-
-		# Get depot to client assignment
-		objectIds = depotIds.union(
-			set(
-				[
-					clientToDepot['clientId'] for clientToDepot
-					in self.configState_getClientToDepotserver(
-						depotIds=depotIds
-					)
-				]
-			)
-		)
-
-		deleteProductPropertyStates = []
-		updateProductPropertyStates = []
-		for productPropertyState in self.productPropertyState_getObjects(
-					objectId=objectIds,
-					productId=productProperty.productId,
-					propertyId=productProperty.propertyId):
-
-			changed = False
-			newValues = []
-			for v in productPropertyState.values:
-				if v in productProperty.possibleValues:
-					newValues.append(v)
-					continue
-
-				if productProperty.getType() == 'BoolProductProperty' and forceBool(v) in productProperty.possibleValues:
-					newValues.append(forceBool(v))
-					changed = True
-					continue
-
-				if productProperty.getType() == 'UnicodeProductProperty':
-					newValue = None
-					for pv in productProperty.possibleValues:
-						if forceUnicodeLower(pv) == forceUnicodeLower(v):
-							newValue = pv
-							break
-
-					if newValue:
-						newValues.append(newValue)
-						changed = True
-						continue
-
-				changed = True
-
-			if changed:
-				if not newValues:
-					logger.debug(u"Properties changed: marking productPropertyState %s for deletion" % productPropertyState)
-					deleteProductPropertyStates.append(productPropertyState)
-				else:
-					productPropertyState.setValues(newValues)
-					logger.debug(u"Properties changed: marking productPropertyState %s for update" % productPropertyState)
-					updateProductPropertyStates.append(productPropertyState)
-
-		if deleteProductPropertyStates:
-			self.productPropertyState_deleteObjects(deleteProductPropertyStates)
-		if updateProductPropertyStates:
-			self.productPropertyState_updateObjects(updateProductPropertyStates)
-
-	def productProperty_createObjects(self, productProperties):
-		returnObjects = self._options['returnObjectsOnUpdateAndCreate']
-
-		result = []
-		for productProperty in forceObjectClassList(productProperties, ProductProperty):
-			logger.info(u"Creating productProperty %s" % productProperty)
-			self._backend.productProperty_insertObject(productProperty)
-
-			if returnObjects:
-				result.extend(
-					self._backend.productProperty_getObjects(
-						productId=productProperty.productId,
-						productVersion=productProperty.productVersion,
-						packageVersion=productProperty.packageVersion,
-						propertyId=productProperty.propertyId
-					)
-				)
-
-		return result
-
-	def productProperty_updateObjects(self, productProperties):
-		returnObjects = self._options['returnObjectsOnUpdateAndCreate']
-
-		result = []
-		for productProperty in forceObjectClassList(productProperties, ProductProperty):
-			logger.info(u"Creating productProperty %s" % productProperty)
-			if self.productProperty_getIdents(
-					productId=productProperty.productId,
-					productVersion=productProperty.productVersion,
-					packageVersion=productProperty.packageVersion,
-					propertyId=productProperty.propertyId):
-				self._backend.productProperty_updateObject(productProperty)
-			else:
-				logger.info(u"ProductProperty %s does not exist, creating" % productProperty)
-				self._backend.productProperty_insertObject(productProperty)
-
-			if returnObjects:
-				result.extend(
-					self._backend.productProperty_getObjects(
-						productId=productProperty.productId,
-						productVersion=productProperty.productVersion,
-						packageVersion=productProperty.packageVersion,
-						propertyId=productProperty.propertyId
-					)
-				)
-
-		return result
-
-	def productProperty_create(self, productId, productVersion, packageVersion, propertyId, description=None, possibleValues=None, defaultValues=None, editable=None, multiValue=None):
-		hash = locals()
-		del hash['self']
-		return self.productProperty_createObjects(ProductProperty.fromHash(hash))
-
-	def productProperty_createUnicode(self, productId, productVersion, packageVersion, propertyId, description=None, possibleValues=None, defaultValues=None, editable=None, multiValue=None):
-		hash = locals()
-		del hash['self']
-		return self.productProperty_createObjects(UnicodeProductProperty.fromHash(hash))
-
-	def productProperty_createBool(self, productId, productVersion, packageVersion, propertyId, description=None, defaultValues=None):
-		hash = locals()
-		del hash['self']
-		return self.productProperty_createObjects(BoolProductProperty.fromHash(hash))
-
-	def productProperty_delete(self, productId, productVersion, packageVersion, propertyId):
-		if productId is None:
-			productId = []
-		if productVersion is None:
-			productVersion = []
-		if packageVersion is None:
-			packageVersion = []
-		if propertyId is None:
-			propertyId = []
-
-		return self._backend.productProperty_deleteObjects(
-			self._backend.productProperty_getObjects(
-				productId=productId,
-				productVersion=productVersion,
-				packageVersion=packageVersion,
-				propertyId=propertyId
-			)
-		)
-
-	# - - - - - - - - - - - - - - - - - - - - - - - - - - - - - - - - - - - - - - - - - - - - - - - -
-	# -   ProductDependencies                                                                       -
-	# - - - - - - - - - - - - - - - - - - - - - - - - - - - - - - - - - - - - - - - - - - - - - - - -
-	def productDependency_createObjects(self, productDependencies):
-		returnObjects = self._options['returnObjectsOnUpdateAndCreate']
-
-		result = []
-		for productDependency in forceObjectClassList(productDependencies, ProductDependency):
-			logger.info(u"Creating productDependency %s" % productDependency)
-			self._backend.productDependency_insertObject(productDependency)
-
-			if returnObjects:
-				result.extend(
-					self._backend.productDependency_getObjects(
-						productId=productDependency.productId,
-						productVersion=productDependency.productVersion,
-						packageVersion=productDependency.packageVersion,
-						productAction=productDependency.productAction,
-						requiredProductId=productDependency.requiredProductId
-					)
-				)
-
-		return result
-
-	def productDependency_updateObjects(self, productDependencies):
-		returnObjects = self._options['returnObjectsOnUpdateAndCreate']
-
-		result = []
-		for productDependency in forceObjectClassList(productDependencies, ProductDependency):
-			logger.info(u"Updating productDependency %s" % productDependency)
-			if self.productDependency_getIdents(
-					productId=productDependency.productId,
-					productVersion=productDependency.productVersion,
-					packageVersion=productDependency.packageVersion,
-					productAction=productDependency.productAction,
-					requiredProductId=productDependency.requiredProductId):
-
-				self._backend.productDependency_updateObject(productDependency)
-			else:
-				logger.info(u"ProductDependency %s does not exist, creating" % productDependency)
-				self._backend.productDependency_insertObject(productDependency)
-
-			if returnObjects:
-				result.extend(
-					self._backend.productDependency_getObjects(
-						productId=productDependency.productId,
-						productVersion=productDependency.productVersion,
-						packageVersion=productDependency.packageVersion,
-						productAction=productDependency.productAction,
-						requiredProductId=productDependency.requiredProductId
-					)
-				)
-
-		return result
-
-	def productDependency_create(self, productId, productVersion, packageVersion, productAction, requiredProductId, requiredProductVersion=None, requiredPackageVersion=None, requiredAction=None, requiredInstallationStatus=None, requirementType=None):
-		hash = locals()
-		del hash['self']
-		return self.productDependency_createObjects(ProductDependency.fromHash(hash))
-
-	def productDependency_delete(self, productId, productVersion, packageVersion, productAction, requiredProductId):
-		if productId is None:
-			productId = []
-		if productVersion is None:
-			productVersion = []
-		if packageVersion is None:
-			packageVersion = []
-		if productAction is None:
-			productAction = []
-		if requiredProductId is None:
-			requiredProductId = []
-
-		return self._backend.productDependency_deleteObjects(
-			self._backend.productDependency_getObjects(
-				productId=productId,
-				productVersion=productVersion,
-				packageVersion=packageVersion,
-				productAction=productAction,
-				requiredProductId=requiredProductId
-			)
-		)
-
-	# - - - - - - - - - - - - - - - - - - - - - - - - - - - - - - - - - - - - - - - - - - - - - - - -
-	# -   ProductOnDepots                                                                           -
-	# - - - - - - - - - - - - - - - - - - - - - - - - - - - - - - - - - - - - - - - - - - - - - - - -
-	def productOnDepot_insertObject(self, productOnDepot):
-		'''
-		If productOnDepot exits (same productId, same depotId, different version)
-		then update existing productOnDepot instead of creating a new one
-		'''
-		currentProductOnDepots = self._backend.productOnDepot_getObjects(
-			productId=productOnDepot.productId,
-			depotId=productOnDepot.depotId
-		)
-
-		if currentProductOnDepots:
-			currentProductOnDepot = currentProductOnDepots[0]
-			logger.info(u"Updating productOnDepot %s instead of creating a new one" % currentProductOnDepot)
-			currentProductOnDepot.update(productOnDepot)
-			self._backend.productOnDepot_insertObject(currentProductOnDepot)
-		else:
-			self._backend.productOnDepot_insertObject(productOnDepot)
-
-	def productOnDepot_createObjects(self, productOnDepots):
-		returnObjects = self._options['returnObjectsOnUpdateAndCreate']
-
-		result = []
-		for productOnDepot in forceObjectClassList(productOnDepots, ProductOnDepot):
-			logger.info(u"Creating productOnDepot %s" % productOnDepot.toHash())
-			self.productOnDepot_insertObject(productOnDepot)
-
-			if returnObjects:
-				result.extend(
-					self._backend.productOnDepot_getObjects(
-						productId=productOnDepot.productId,
-						depotId=productOnDepot.depotId
-					)
-				)
-
-		return result
-
-	def productOnDepot_updateObjects(self, productOnDepots):
-		returnObjects = self._options['returnObjectsOnUpdateAndCreate']
-
-		result = []
-		productOnDepots = forceObjectClassList(productOnDepots, ProductOnDepot)
-		for productOnDepot in productOnDepots:
-			logger.info(u"Updating productOnDepot '%s'" % productOnDepot)
-			if self.productOnDepot_getIdents(
-					productId=productOnDepot.productId,
-					productType=productOnDepot.productType,
-					productVersion=productOnDepot.productVersion,
-					packageVersion=productOnDepot.packageVersion,
-					depotId=productOnDepot.depotId):
-				self._backend.productOnDepot_updateObject(productOnDepot)
-			else:
-				logger.info(u"ProductOnDepot %s does not exist, creating" % productOnDepot)
-				self.productOnDepot_insertObject(productOnDepot)
-
-			if returnObjects:
-				result.extend(
-					self._backend.productOnDepot_getObjects(
-						productId=productOnDepot.productId,
-						depotId=productOnDepot.depotId
-					)
-				)
-
-		return result
-
-	def productOnDepot_create(self, productId, productType, productVersion, packageVersion, depotId, locked=None):
-		hash = locals()
-		del hash['self']
-		return self.productOnDepot_createObjects(ProductOnDepot.fromHash(hash))
-
-	def productOnDepot_deleteObjects(self, productOnDepots):
-		productOnDepots = forceObjectClassList(productOnDepots, ProductOnDepot)
-		products = {}
-		for productOnDepot in productOnDepots:
-			if productOnDepot.productId not in products:
-				products[productOnDepot.productId] = {}
-			if productOnDepot.productVersion not in products[productOnDepot.productId]:
-				products[productOnDepot.productId][productOnDepot.productVersion] = []
-			if productOnDepot.packageVersion not in products[productOnDepot.productId][productOnDepot.productVersion]:
-				products[productOnDepot.productId][productOnDepot.productVersion].append(productOnDepot.packageVersion)
-
-		ret = self._backend.productOnDepot_deleteObjects(productOnDepots)
-
-		if products:
-			for (productId, versions) in products.items():
-				for (productVersion, packageVersions) in versions.items():
-					for packageVersion in packageVersions:
-						if not self.productOnDepot_getIdents(
-								productId=productId,
-								productVersion=productVersion,
-								packageVersion=packageVersion):
-
-							# Product not found on any depot
-							self._backend.product_deleteObjects(
-								self._backend.product_getObjects(
-									id=[productId],
-									productVersion=[productVersion],
-									packageVersion=[packageVersion]
-								)
-							)
-
-		return ret
-
-	def productOnDepot_delete(self, productId, depotId, productVersion=None, packageVersion=None):
-		if productId is None:
-			productId = []
-		if productVersion is None:
-			productVersion = []
-		if packageVersion is None:
-			packageVersion = []
-		if depotId is None:
-			depotId = []
-		return self._backend.productOnDepot_deleteObjects(
-			self._backend.productOnDepot_getObjects(
-				productId=productId,
-				productVersion=productVersion,
-				packageVersion=packageVersion,
-				depotId=depotId
-			)
-		)
-
-	# - - - - - - - - - - - - - - - - - - - - - - - - - - - - - - - - - - - - - - - - - - - - - - - -
-	# -   ProductOnClients                                                                          -
-	# - - - - - - - - - - - - - - - - - - - - - - - - - - - - - - - - - - - - - - - - - - - - - - - -
-	def _productOnClient_processWithFunction(self, productOnClients, function):
-		productOnClientsByClient = {}
-		productIds = set()
-		for poc in productOnClients:
-			try:
-				productOnClientsByClient[poc.getClientId()].append(poc)
-			except KeyError:
-				productOnClientsByClient[poc.getClientId()] = [poc]
-
-			productIds.add(poc.productId)
-
-		depotToClients = {}
-		for clientToDepot in self.configState_getClientToDepotserver(clientIds=productOnClientsByClient.keys()):
-			try:
-				depotToClients[clientToDepot['depotId']].append(clientToDepot['clientId'])
-			except KeyError:
-				depotToClients[clientToDepot['depotId']] = [clientToDepot['clientId']]
-
-		productByProductIdAndVersion = collections.defaultdict(lambda: collections.defaultdict(dict))
-		for product in self._backend.product_getObjects(id=productIds):
-			productByProductIdAndVersion[product.id][product.productVersion][product.packageVersion] = product
-
-		additionalProductIds = []
-		productDependenciesByProductIdAndVersion = collections.defaultdict(lambda: collections.defaultdict(lambda: collections.defaultdict(list)))
-
-		def addDependencies(additionalProductIds, productDependency, productDependenciesByProductIdAndVersion):
-			productDependenciesByProductIdAndVersion[productDependency.productId][productDependency.productVersion][productDependency.packageVersion].append(productDependency)
-
-			if productDependency.requiredProductId not in productIds and productDependency.requiredProductId not in additionalProductIds:
-				additionalProductIds.append(productDependency.requiredProductId)
-				for productDependency in self._backend.productDependency_getObjects(productId=productDependency.requiredProductId):
-					addDependencies(additionalProductIds, productDependency, productDependenciesByProductIdAndVersion)
-
-		for productDependency in self._backend.productDependency_getObjects(productId=productIds):
-			addDependencies(additionalProductIds, productDependency, productDependenciesByProductIdAndVersion)
-
-		if additionalProductIds:
-			for product in self._backend.product_getObjects(id=additionalProductIds):
-				productByProductIdAndVersion[product.id][product.productVersion][product.packageVersion] = product
-
-			productIds = productIds.union(additionalProductIds)
-
-		productOnClients = []
-		for (depotId, clientIds) in depotToClients.items():
-			products = set()
-			productDependencies = set()
-
-			for productOnDepot in self._backend.productOnDepot_getObjects(depotId=depotId, productId=productIds):
-				product = productByProductIdAndVersion[productOnDepot.productId][productOnDepot.productVersion][productOnDepot.packageVersion]
-				if product is None:
-					raise BackendMissingDataError(u"Product '%s', productVersion '%s', packageVersion '%s' not found"
-						% (productOnDepot.productId, productOnDepot.productVersion, productOnDepot.packageVersion))
-				products.add(product)
-
-				def addDependencies(product, products, productDependencies, productByProductIdAndVersion, productDependenciesByProductIdAndVersion):
-					dependencies = productDependenciesByProductIdAndVersion[product.id][product.productVersion][product.packageVersion]
-					for dep in dependencies:
-						product = productByProductIdAndVersion[dep.productId][dep.productVersion][dep.packageVersion]
-						if product:
-							products.add(product)
-
-							if dep not in productDependencies:
-								productDependencies.add(dep)
-								addDependencies(product, products, productDependencies, productByProductIdAndVersion, productDependenciesByProductIdAndVersion)
-
-				addDependencies(product, products, productDependencies, productByProductIdAndVersion, productDependenciesByProductIdAndVersion)
-
-			for clientId in clientIds:
-				try:
-					productOnClientsByClient[clientId]
-				except KeyError:
-					continue
-
-				productOnClients.extend(
-					function(
-						productOnClients=productOnClientsByClient[clientId],
-						availableProducts=products,
-						productDependencies=productDependencies
-					)
-				)
-
-		return productOnClients
-
-	def productOnClient_generateSequence(self, productOnClients):
-		configs = self._context.config_getObjects(id="product_sort_algorithm")  # pylint: disable=maybe-no-member
-		try:
-			defaults = configs[0].getDefaultValues()
-		except IndexError:
-			defaults = []
-
-		if "algorithm2" in defaults:
-			logger.info("Generating productOnClient sequence with algorithm 2")
-			generateProductOnClientSequence = OPSI.SharedAlgorithm.generateProductOnClientSequence_algorithm2
-		else:
-			logger.info("Generating productOnClient sequence with algorithm 1")
-			generateProductOnClientSequence = OPSI.SharedAlgorithm.generateProductOnClientSequence_algorithm1
-
-		return self._productOnClient_processWithFunction(productOnClients, generateProductOnClientSequence)
-
-	def productOnClient_addDependencies(self, productOnClients):
-		return self._productOnClient_processWithFunction(productOnClients, OPSI.SharedAlgorithm.addDependentProductOnClients)
-
-	def productOnClient_getObjects(self, attributes=[], **filter):
-		'''
-		possible attributes/filter-keys of ProductOnClient are:
-			productId
-			productType
-			clientId
-			targetState
-			installationStatus
-			actionRequest
-			lastAction
-			actionProgress
-			actionResult
-			productVersion
-			packageVersion
-			modificationTime
-
-		missing ProductOnClients will be created with the following defaults:
-			installationStatus = u'not_installed'
-			actionRequest      = u'none'
-			productVersion     = None
-			packageVersion     = None
-			modificationTime   = None
-			targetState        = None
-			lastAction         = None
-			actionProgress     = None
-			actionResult       = None
-		'''
-
-		pocAttributes = attributes
-		pocFilter = dict(filter)
-
-		defaultMatchesFilter = \
-					(not filter.get('installationStatus') or 'not_installed' in forceList(filter['installationStatus'])) \
-				and (not filter.get('actionRequest')      or 'none'          in forceList(filter['actionRequest'])) \
-				and (not filter.get('productVersion')     or None            in forceList(filter['productVersion'])) \
-				and (not filter.get('packageVersion')     or None            in forceList(filter['packageVersion'])) \
-				and (not filter.get('modificationTime')   or None            in forceList(filter['modificationTime'])) \
-				and (not filter.get('targetState')        or None            in forceList(filter['targetState'])) \
-				and (not filter.get('lastAction')         or None            in forceList(filter['lastAction'])) \
-				and (not filter.get('actionProgress')     or None            in forceList(filter['actionProgress'])) \
-				and (not filter.get('actionResult')       or None            in forceList(filter['actionResult']))
-
-		if (self._options['addProductOnClientDefaults'] and defaultMatchesFilter) or self._options['processProductOnClientSequence']:
-			# Do not filter out ProductOnClients on the basis of these attributes in this case
-			# If filter is kept unchanged we cannot distinguish between "missing" and "filtered" ProductOnClients
-			# We also need to know installationStatus and actionRequest of every product to create sequence
-			unwantedKeys = set((
-				'installationStatus', 'actionRequest', 'productVersion',
-				'packageVersion', 'modificationTime', 'targetState',
-				'lastAction', 'actionProgress', 'actionResult'
-			))
-			pocFilter = {
-				key: value for (key, value) in filter.items()
-				if key not in unwantedKeys
-			}
-
-		if (self._options['addProductOnClientDefaults'] or self._options['processProductOnClientSequence']) and attributes:
-			# In this case we definetly need to add the following attributes
-			if 'installationStatus' not in pocAttributes:
-				pocAttributes.append('installationStatus')
-			if 'actionRequest' not in pocAttributes:
-				pocAttributes.append('actionRequest')
-			if 'productVersion' not in pocAttributes:
-				pocAttributes.append('productVersion')
-			if 'packageVersion' not in pocAttributes:
-				pocAttributes.append('packageVersion')
-
-		# Get product states from backend
-		productOnClients = self._backend.productOnClient_getObjects(pocAttributes, **pocFilter)
-		logger.debug(u"Got productOnClients")
-
-		if not (self._options['addProductOnClientDefaults'] and defaultMatchesFilter) and not self._options['processProductOnClientSequence']:
-			# No adjustment needed => done!
-			return productOnClients
-
-		logger.debug(u"Need to adjust productOnClients")
-
-		# Create missing product states if addProductOnClientDefaults is set
-		if self._options['addProductOnClientDefaults']:
-			# Get all client ids which match the filter
-			clientIds = self.host_getIdents(id=pocFilter.get('clientId'), returnType='unicode')
-			logger.debug(u"   * got clientIds")
-
-			# Get depot to client assignment
-			depotToClients = {}
-			for clientToDepot in self.configState_getClientToDepotserver(clientIds=clientIds):
-				if clientToDepot['depotId'] not in depotToClients:
-					depotToClients[clientToDepot['depotId']] = []
-				depotToClients[clientToDepot['depotId']].append(clientToDepot['clientId'])
-			logger.debug(u"   * got depotToClients")
-
-			productOnDepots = {}
-			# Get product on depots which match the filter
-			for depotId in depotToClients:
-				productOnDepots[depotId] = self._backend.productOnDepot_getObjects(
-					depotId=depotId,
-					productId=pocFilter.get('productId'),
-					productType=pocFilter.get('productType'),
-					productVersion=pocFilter.get('productVersion'),
-					packageVersion=pocFilter.get('packageVersion')
-				)
-
-			logger.debug(u"   * got productOnDepots")
-
-			# Create data structure for product states to find missing ones
-			pocByClientIdAndProductId = {}
-			for clientId in clientIds:
-				pocByClientIdAndProductId[clientId] = {}
-			for poc in productOnClients:
-				pocByClientIdAndProductId[poc.clientId][poc.productId] = poc
-
-			logger.debug(u"   * created pocByClientIdAndProductId")
-			# for (clientId, pocs) in pocByClientIdAndProductId.items():
-			# 	for (productId, poc) in pocs.items():
-			# 		logger.debug2(u"      [%s] %s: %s" % (clientId, productId, poc.toHash()))
-
-			for (depotId, depotClientIds) in depotToClients.items():
-				for clientId in depotClientIds:
-					for pod in productOnDepots[depotId]:
-						if pod.productId not in pocByClientIdAndProductId[clientId]:
-							logger.debug(u"      - creating default productOnClient for clientId '%s', productId '%s'" % (clientId, pod.productId))
-							poc = ProductOnClient(
-									productId=pod.productId,
-									productType=pod.productType,
-									clientId=clientId,
-									installationStatus=u'not_installed',
-									actionRequest=u'none',
-							)
-							poc.setGeneratedDefault(True)
-							productOnClients.append(poc)
-
-			logger.debug(u"   * created productOnClient defaults")
-			# for (clientId, pocs) in pocByClientIdAndProductId.items():
-			# 	for (productId, poc) in pocs.items():
-			# 		logger.debug2(u"      [%s] %s: %s" % (clientId, productId, poc.toHash()))
-
-		if not self._options['addProductOnClientDefaults'] and not self._options['processProductOnClientSequence']:
-			return productOnClients
-
-		if self._options['processProductOnClientSequence']:
-			logger.debug(u"   * generating productOnClient sequence")
-			productOnClients = self.productOnClient_generateSequence(productOnClients)
-
-		return [productOnClient for productOnClient in productOnClients if
-				self._objectHashMatches(productOnClient.toHash(), **filter)]
-
-	def _productOnClientUpdateOrCreate(self, productOnClient, update=False):
-		nextProductOnClient = None
-		currentProductOnClients = self._backend.productOnClient_getObjects(
-			productId=productOnClient.productId,
-			clientId=productOnClient.clientId
-		)
-		if currentProductOnClients:
-			# If productOnClient exists
-			# (same productId, same clientId, different version)
-			# then update the existing instead of creating a new one
-			nextProductOnClient = currentProductOnClients[0].clone()
-			if update:
-				nextProductOnClient.update(productOnClient, updateWithNoneValues=False)
-			else:
-				logger.info(u"Updating productOnClient %s instead of creating a new one" % nextProductOnClient)
-				nextProductOnClient.update(productOnClient, updateWithNoneValues=True)
-		else:
-			nextProductOnClient = productOnClient.clone()
-
-		if nextProductOnClient.installationStatus:
-			if nextProductOnClient.installationStatus == 'installed':
-				# TODO: Check if product exists?
-				if not nextProductOnClient.productVersion or not nextProductOnClient.packageVersion:
-					clientToDepots = self.configState_getClientToDepotserver(clientIds=[nextProductOnClient.clientId])
-					if not clientToDepots:
-						raise BackendError(u"Cannot set productInstallationStatus 'installed' for product '%s' on client '%s': product/package version not set and depot for client not found" \
-									% (nextProductOnClient.productId, nextProductOnClient.clientId))
-
-					productOnDepots = self._backend.productOnDepot_getObjects(
-						depotId=clientToDepots[0]['depotId'],
-						productId=nextProductOnClient.productId
-					)
-					if not productOnDepots:
-						raise BackendError(u"Cannot set productInstallationStatus 'installed' for product '%s' on client '%s': product/package version not set and product not found on depot '%s'" \
-									% (nextProductOnClient.productId, nextProductOnClient.clientId, clientToDepots[0]['depotId']))
-					nextProductOnClient.setProductVersion(productOnDepots[0].productVersion)
-					nextProductOnClient.setPackageVersion(productOnDepots[0].packageVersion)
-			else:
-				nextProductOnClient.productVersion = None
-				nextProductOnClient.packageVersion = None
-
-		nextProductOnClient.setModificationTime(timestamp())
-
-		return self._backend.productOnClient_insertObject(nextProductOnClient)
-
-	def productOnClient_insertObject(self, productOnClient):
-		productOnClient = forceObjectClass(productOnClient, ProductOnClient)
-		return self._productOnClientUpdateOrCreate(productOnClient, update=False)
-
-	def productOnClient_updateObject(self, productOnClient):
-		productOnClient = forceObjectClass(productOnClient, ProductOnClient)
-		return self._productOnClientUpdateOrCreate(productOnClient, update=True)
-
-	def productOnClient_createObjects(self, productOnClients):
-		returnObjects = self._options['returnObjectsOnUpdateAndCreate']
-		result = []
-
-		productOnClients = forceObjectClassList(productOnClients, ProductOnClient)
-		if self._options['addDependentProductOnClients']:
-			productOnClients = self.productOnClient_addDependencies(productOnClients)
-
-		for productOnClient in productOnClients:
-			logger.info(u"Creating productOnClient %s" % productOnClient)
-			self.productOnClient_insertObject(productOnClient)
-
-			if returnObjects:
-				result.extend(
-					self._backend.productOnClient_getObjects(
-						productId=productOnClient.productId,
-						clientId=productOnClient.clientId
-					)
-				)
-
-		return result
-
-	def productOnClient_updateObjects(self, productOnClients):
-		returnObjects = self._options['returnObjectsOnUpdateAndCreate']
-		result = []
-
-		productOnClients = forceObjectClassList(productOnClients, ProductOnClient)
-		if self._options['addDependentProductOnClients']:
-			productOnClients = self.productOnClient_addDependencies(productOnClients)
-
-		for productOnClient in productOnClients:
-			logger.info(u"Updating productOnClient {0!r}".format(productOnClient))
-			if self.productOnClient_getIdents(
-					productId=productOnClient.productId,
-					productType=productOnClient.productType,
-					clientId=productOnClient.clientId):
-				logger.info(u"ProductOnClient %s exists, updating" % productOnClient)
-				self.productOnClient_updateObject(productOnClient)
-			else:
-				logger.info(u"ProductOnClient %s does not exist, creating" % productOnClient)
-				self.productOnClient_insertObject(productOnClient)
-
-			if returnObjects:
-				result.extend(
-					self._backend.productOnClient_getObjects(
-						productId=productOnClient.productId,
-						clientId=productOnClient.clientId
-					)
-				)
-
-		return result
-
-	def productOnClient_create(self, productId, productType, clientId, installationStatus=None, actionRequest=None, lastAction=None, actionProgress=None, actionResult=None, productVersion=None, packageVersion=None, modificationTime=None):
-		hash = locals()
-		del hash['self']
-		return self.productOnClient_createObjects(ProductOnClient.fromHash(hash))
-
-	def productOnClient_delete(self, productId, clientId):
-		if productId is None:
-			productId = []
-		if clientId is None:
-			clientId = []
-
-		return self._backend.productOnClient_deleteObjects(
-			self._backend.productOnClient_getObjects(
-				productId=productId,
-				clientId=clientId
-			)
-		)
-
-	# - - - - - - - - - - - - - - - - - - - - - - - - - - - - - - - - - - - - - - - - - - - - - - - -
-	# -   ProductPropertyStates                                                                     -
-	# - - - - - - - - - - - - - - - - - - - - - - - - - - - - - - - - - - - - - - - - - - - - - - - -
-	def productPropertyState_getObjects(self, attributes=[], **filter):
-		'''
-		Add default objects to result for objects which do not exist in backend
-		'''
-		# objectIds can be depot ids or client ids
-
-		# Get product property states
-		productPropertyStates = self._backend.productPropertyState_getObjects(attributes, **filter)
-
-		if not self._options['addProductPropertyStateDefaults']:
-			return productPropertyStates
-
-		# Get depot to client assignment
-		depotToClients = collections.defaultdict(list)
-		for clientToDepot in self.configState_getClientToDepotserver(clientIds=filter.get('objectId', [])):
-			depotToClients[clientToDepot['depotId']].append(clientToDepot['clientId'])
-
-		# Create data structure for product property states to find missing ones
-		ppss = collections.defaultdict(lambda: collections.defaultdict(list))
-		for pps in self._backend.productPropertyState_getObjects(
-						attributes=['objectId', 'productId', 'propertyId'],
-						objectId=filter.get('objectId', []),
-						productId=filter.get('productId', []),
-						propertyId=filter.get('propertyId', [])):
-			ppss[pps.objectId][pps.productId].append(pps.propertyId)
-
-		# Create missing product property states
-		for (depotId, clientIds) in depotToClients.items():
-			depotFilter = dict(filter)
-			depotFilter['objectId'] = depotId
-			for pps in self._backend.productPropertyState_getObjects(attributes, **depotFilter):
-				for clientId in clientIds:
-					if pps.propertyId not in ppss.get(clientId, {}).get(pps.productId, []):
-						# Product property for client does not exist => add default (values of depot)
-						productPropertyStates.append(
-							ProductPropertyState(
-								productId=pps.productId,
-								propertyId=pps.propertyId,
-								objectId=clientId,
-								values=pps.values
-							)
-						)
-		return productPropertyStates
-
-	def productPropertyState_createObjects(self, productPropertyStates):
-		returnObjects = self._options['returnObjectsOnUpdateAndCreate']
-		result = []
-		for productPropertyState in forceObjectClassList(productPropertyStates, ProductPropertyState):
-			logger.info(u"Updating productPropertyState %s" % productPropertyState)
-			self._backend.productPropertyState_insertObject(productPropertyState)
-
-			if returnObjects:
-				result.extend(
-					self._backend.productPropertyState_getObjects(
-						productId=productPropertyState.productId,
-						objectId=productPropertyState.objectId,
-						propertyId=productPropertyState.propertyId
-					)
-				)
-
-		return result
-
-	def productPropertyState_updateObjects(self, productPropertyStates):
-		returnObjects = self._options['returnObjectsOnUpdateAndCreate']
-		result = []
-		productPropertyStates = forceObjectClassList(productPropertyStates, ProductPropertyState)
-		for productPropertyState in productPropertyStates:
-			logger.info(u"Updating productPropertyState '%s'" % productPropertyState)
-			if self.productPropertyState_getIdents(
-						productId=productPropertyState.productId,
-						objectId=productPropertyState.objectId,
-						propertyId=productPropertyState.propertyId):
-
-				self._backend.productPropertyState_updateObject(productPropertyState)
-			else:
-				logger.info(u"ProductPropertyState %s does not exist, creating" % productPropertyState)
-				self._backend.productPropertyState_insertObject(productPropertyState)
-
-			if returnObjects:
-				result.extend(
-					self._backend.productPropertyState_getObjects(
-						productId=productPropertyState.productId,
-						objectId=productPropertyState.objectId,
-						propertyId=productPropertyState.propertyId
-					)
-				)
-
-		return result
-
-	def productPropertyState_create(self, productId, propertyId, objectId, values=None):
-		hash = locals()
-		del hash['self']
-		return self.productPropertyState_createObjects(ProductPropertyState.fromHash(hash))
-
-	def productPropertyState_delete(self, productId, propertyId, objectId):
-		if productId is None:
-			productId = []
-		if propertyId is None:
-			propertyId = []
-		if objectId is None:
-			objectId = []
-
-		return self._backend.productPropertyState_deleteObjects(
-			self._backend.productPropertyState_getObjects(
-				productId=productId,
-				propertyId=propertyId,
-				objectId=objectId
-			)
-		)
-
-	# - - - - - - - - - - - - - - - - - - - - - - - - - - - - - - - - - - - - - - - - - - - - - - - -
-	# -   Groups                                                                                    -
-	# - - - - - - - - - - - - - - - - - - - - - - - - - - - - - - - - - - - - - - - - - - - - - - - -
-	def group_createObjects(self, groups):
-		groups = forceObjectClassList(groups, Group)
-		for group in groups:
-			logger.info(u"Creating group '%s'" % group)
-			self._backend.group_insertObject(group)
-
-		if self._options['returnObjectsOnUpdateAndCreate']:
-			return self._backend.group_getObjects(id=[group.id for group in groups])
-		else:
-			return []
-
-	def group_updateObjects(self, groups):
-		groups = forceObjectClassList(groups, Group)
-		for group in groups:
-			logger.info(u"Updating group '%s'" % group)
-			if self.group_getIdents(id=group.id):
-				self._backend.group_updateObject(group)
-			else:
-				logger.info(u"Group %s does not exist, creating" % group)
-				self._backend.group_insertObject(group)
-
-		if self._options['returnObjectsOnUpdateAndCreate']:
-			return self._backend.group_getObjects(id=[group.id for group in groups])
-		else:
-			return []
-
-	def group_createHostGroup(self, id, description=None, notes=None, parentGroupId=None):
-		hash = locals()
-		del hash['self']
-		return self.group_createObjects(HostGroup.fromHash(hash))
-
-	def group_createProductGroup(self, id, description=None, notes=None, parentGroupId=None):
-		hash = locals()
-		del hash['self']
-		return self.group_createObjects(ProductGroup.fromHash(hash))
-
-	def group_delete(self, id):
-		if id is None:
-			id = []
-
-		return self._backend.group_deleteObjects(
-			self._backend.group_getObjects(id=id)
-		)
-
-	# - - - - - - - - - - - - - - - - - - - - - - - - - - - - - - - - - - - - - - - - - - - - - - - -
-	# -   ObjectToGroups                                                                            -
-	# - - - - - - - - - - - - - - - - - - - - - - - - - - - - - - - - - - - - - - - - - - - - - - - -
-	def objectToGroup_createObjects(self, objectToGroups):
-		returnObjects = self._options['returnObjectsOnUpdateAndCreate']
-
-		result = []
-		for objectToGroup in forceObjectClassList(objectToGroups, ObjectToGroup):
-			logger.info(u"Creating objectToGroup %s" % objectToGroup)
-			self._backend.objectToGroup_insertObject(objectToGroup)
-
-			if returnObjects:
-				result.extend(
-					self._backend.objectToGroup_getObjects(
-						groupType=objectToGroup.groupType,
-						groupId=objectToGroup.groupId,
-						objectId=objectToGroup.objectId
-					)
-				)
-		return result
-
-	def objectToGroup_updateObjects(self, objectToGroups):
-		returnObjects = self._options['returnObjectsOnUpdateAndCreate']
-		result = []
-		objectToGroups = forceObjectClassList(objectToGroups, ObjectToGroup)
-		for objectToGroup in objectToGroups:
-			logger.info(u"Updating objectToGroup %s" % objectToGroup)
-			if self.objectToGroup_getIdents(
-					groupType=objectToGroup.groupType,
-					groupId=objectToGroup.groupId,
-					objectId=objectToGroup.objectId):
-				self._backend.objectToGroup_updateObject(objectToGroup)
-			else:
-				logger.info(u"ObjectToGroup %s does not exist, creating" % objectToGroup)
-				self._backend.objectToGroup_insertObject(objectToGroup)
-
-			if returnObjects:
-				result.extend(
-					self._backend.objectToGroup_getObjects(
-						groupType=objectToGroup.groupType,
-						groupId=objectToGroup.groupId,
-						objectId=objectToGroup.objectId
-					)
-				)
-
-		return result
-
-	def objectToGroup_create(self, groupType, groupId, objectId):
-		hash = locals()
-		del hash['self']
-		return self.objectToGroup_createObjects(ObjectToGroup.fromHash(hash))
-
-	def objectToGroup_delete(self, groupType, groupId, objectId):
-		if not groupType:
-			groupType = []
-		if not groupId:
-			groupId = []
-		if not objectId:
-			objectId = []
-
-		return self._backend.objectToGroup_deleteObjects(
-			self._backend.objectToGroup_getObjects(
-				groupType=groupType,
-				groupId=groupId,
-				objectId=objectId
-			)
-		)
-
-	# - - - - - - - - - - - - - - - - - - - - - - - - - - - - - - - - - - - - - - - - - - - - - - - -
-	# -   LicenseContracts                                                                          -
-	# - - - - - - - - - - - - - - - - - - - - - - - - - - - - - - - - - - - - - - - - - - - - - - - -
-	def licenseContract_createObjects(self, licenseContracts):
-		licenseContracts = forceObjectClassList(licenseContracts, LicenseContract)
-		for licenseContract in licenseContracts:
-			logger.info(u"Creating licenseContract %s" % licenseContract)
-			self._backend.licenseContract_insertObject(licenseContract)
-
-		if self._options['returnObjectsOnUpdateAndCreate']:
-			return self._backend.licenseContract_getObjects(id=[licenseContract.id for licenseContract in licenseContracts])
-		else:
-			return []
-
-	def licenseContract_updateObjects(self, licenseContracts):
-		licenseContracts = forceObjectClassList(licenseContracts, LicenseContract)
-		for licenseContract in licenseContracts:
-			logger.info(u"Updating licenseContract '%s'" % licenseContract)
-			if self.licenseContract_getIdents(id=licenseContract.id):
-				self._backend.licenseContract_updateObject(licenseContract)
-			else:
-				logger.info(u"LicenseContract %s does not exist, creating" % licenseContract)
-				self._backend.licenseContract_insertObject(licenseContract)
-
-		if self._options['returnObjectsOnUpdateAndCreate']:
-			return self._backend.licenseContract_getObjects(id=[licenseContract.id for licenseContract in licenseContracts])
-		else:
-			return []
-
-	def licenseContract_create(self, id, description=None, notes=None, partner=None, conclusionDate=None, notificationDate=None, expirationDate=None):
-		hash = locals()
-		del hash['self']
-		return self.licenseContract_createObjects(LicenseContract.fromHash(hash))
-
-	def licenseContract_delete(self, id):
-		if id is None:
-			id = []
-
-		return self._backend.licenseContract_deleteObjects(
-			self._backend.licenseContract_getObjects(id=id)
-		)
-
-	# - - - - - - - - - - - - - - - - - - - - - - - - - - - - - - - - - - - - - - - - - - - - - - - -
-	# -   SoftwareLicenses                                                                          -
-	# - - - - - - - - - - - - - - - - - - - - - - - - - - - - - - - - - - - - - - - - - - - - - - - -
-	def softwareLicense_createObjects(self, softwareLicenses):
-		softwareLicenses = forceObjectClassList(softwareLicenses, SoftwareLicense)
-		for softwareLicense in softwareLicenses:
-			logger.info(u"Creating softwareLicense '%s'" % softwareLicense)
-			self._backend.softwareLicense_insertObject(softwareLicense)
-
-		if self._options['returnObjectsOnUpdateAndCreate']:
-			return self._backend.softwareLicense_getObjects(id=[softwareLicense.id for softwareLicense in softwareLicenses])
-		else:
-			return []
-
-	def softwareLicense_updateObjects(self, softwareLicenses):
-		softwareLicenses = forceObjectClassList(softwareLicenses, SoftwareLicense)
-		for softwareLicense in softwareLicenses:
-			logger.info(u"Updating softwareLicense '%s'" % softwareLicense)
-			if self.softwareLicense_getIdents(id=softwareLicense.id):
-				self._backend.softwareLicense_updateObject(softwareLicense)
-			else:
-				logger.info(u"ProducSoftwareLicenset %s does not exist, creating" % softwareLicense)
-				self._backend.softwareLicense_insertObject(softwareLicense)
-
-		if self._options['returnObjectsOnUpdateAndCreate']:
-			return self._backend.softwareLicense_getObjects(id=[softwareLicense.id for softwareLicense in softwareLicenses])
-		else:
-			return []
-
-	def softwareLicense_createRetail(self, id, licenseContractId, maxInstallations=None, boundToHost=None, expirationDate=None):
-		hash = locals()
-		del hash['self']
-		return self.softwareLicense_createObjects(RetailSoftwareLicense.fromHash(hash))
-
-	def softwareLicense_createOEM(self, id, licenseContractId, maxInstallations=None, boundToHost=None, expirationDate=None):
-		hash = locals()
-		del hash['self']
-		return self.softwareLicense_createObjects(OEMSoftwareLicense.fromHash(hash))
-
-	def softwareLicense_createVolume(self, id, licenseContractId, maxInstallations=None, boundToHost=None, expirationDate=None):
-		hash = locals()
-		del hash['self']
-		return self.softwareLicense_createObjects(VolumeSoftwareLicense.fromHash(hash))
-
-	def softwareLicense_createConcurrent(self, id, licenseContractId, maxInstallations=None, boundToHost=None, expirationDate=None):
-		hash = locals()
-		del hash['self']
-		return self.softwareLicense_createObjects(ConcurrentSoftwareLicense.fromHash(hash))
-
-	def softwareLicense_delete(self, id):
-		if id is None:
-			id = []
-
-		return self._backend.softwareLicense_deleteObjects(
-			self._backend.softwareLicense_getObjects(id=id)
-		)
-
-	# - - - - - - - - - - - - - - - - - - - - - - - - - - - - - - - - - - - - - - - - - - - - - - - -
-	# -   LicensePool                                                                               -
-	# - - - - - - - - - - - - - - - - - - - - - - - - - - - - - - - - - - - - - - - - - - - - - - - -
-	def licensePool_createObjects(self, licensePools):
-		licensePools = forceObjectClassList(licensePools, LicensePool)
-		for licensePool in licensePools:
-			logger.info(u"Creating licensePool '%s'" % licensePool)
-			self._backend.licensePool_insertObject(licensePool)
-
-		if self._options['returnObjectsOnUpdateAndCreate']:
-			return self._backend.licensePool_getObjects(id=[licensePool.id for licensePool in licensePools])
-		else:
-			return []
-
-	def licensePool_updateObjects(self, licensePools):
-		licensePools = forceObjectClassList(licensePools, LicensePool)
-		for licensePool in licensePools:
-			logger.info(u"Updating licensePool '%s'" % licensePool)
-			if self.licensePool_getIdents(id=licensePool.id):
-				self._backend.licensePool_updateObject(licensePool)
-			else:
-				logger.info(u"LicensePool %s does not exist, creating" % licensePool)
-				self._backend.licensePool_insertObject(licensePool)
-
-		if self._options['returnObjectsOnUpdateAndCreate']:
-			return self._backend.licensePool_getObjects(id=[licensePool.id for licensePool in licensePools])
-		else:
-			return []
-
-	def licensePool_create(self, id, description=None, productIds=None):
-		hash = locals()
-		del hash['self']
-		return self.licensePool_createObjects(LicensePool.fromHash(hash))
-
-	def licensePool_delete(self, id):
-		if id is None:
-			id = []
-
-		return self._backend.licensePool_deleteObjects(
-			self._backend.licensePool_getObjects(id=id)
-		)
-
-	# - - - - - - - - - - - - - - - - - - - - - - - - - - - - - - - - - - - - - - - - - - - - - - - -
-	# -   SoftwareLicenseToLicensePools                                                             -
-	# - - - - - - - - - - - - - - - - - - - - - - - - - - - - - - - - - - - - - - - - - - - - - - - -
-	def softwareLicenseToLicensePool_createObjects(self, softwareLicenseToLicensePools):
-		returnObjects = self._options['returnObjectsOnUpdateAndCreate']
-
-		result = []
-		for softwareLicenseToLicensePool in forceObjectClassList(softwareLicenseToLicensePools, SoftwareLicenseToLicensePool):
-			logger.info(u"Creating softwareLicenseToLicensePool %s" % softwareLicenseToLicensePool)
-			self._backend.softwareLicenseToLicensePool_insertObject(softwareLicenseToLicensePool)
-
-			if returnObjects:
-				result.extend(
-					self._backend.softwareLicenseToLicensePool_getObjects(
-						softwareLicenseId=softwareLicenseToLicensePool.softwareLicenseId,
-						licensePoolId=softwareLicenseToLicensePool.licensePoolId
-					)
-				)
-
-		return result
-
-	def softwareLicenseToLicensePool_updateObjects(self, softwareLicenseToLicensePools):
-		returnObjects = self._options['returnObjectsOnUpdateAndCreate']
-
-		result = []
-		softwareLicenseToLicensePools = forceObjectClassList(softwareLicenseToLicensePools, SoftwareLicenseToLicensePool)
-		for softwareLicenseToLicensePool in softwareLicenseToLicensePools:
-			logger.info(u"Updating %s" % softwareLicenseToLicensePool)
-			if self.softwareLicenseToLicensePool_getIdents(
-					softwareLicenseId=softwareLicenseToLicensePool.softwareLicenseId,
-					licensePoolId=softwareLicenseToLicensePool.licensePoolId):
-				self._backend.softwareLicenseToLicensePool_updateObject(softwareLicenseToLicensePool)
-			else:
-				logger.info(u"SoftwareLicenseToLicensePool %s does not exist, creating" % softwareLicenseToLicensePool)
-				self._backend.softwareLicenseToLicensePool_insertObject(softwareLicenseToLicensePool)
-
-			if returnObjects:
-				result.extend(
-					self._backend.softwareLicenseToLicensePool_getObjects(
-						softwareLicenseId=softwareLicenseToLicensePool.softwareLicenseId,
-						licensePoolId=softwareLicenseToLicensePool.licensePoolId
-					)
-				)
-
-		return result
-
-	def softwareLicenseToLicensePool_create(self, softwareLicenseId, licensePoolId, licenseKey=None):
-		hash = locals()
-		del hash['self']
-		return self.softwareLicenseToLicensePool_createObjects(SoftwareLicenseToLicensePool.fromHash(hash))
-
-	def softwareLicenseToLicensePool_delete(self, softwareLicenseId, licensePoolId):
-		if not softwareLicenseId:
-			softwareLicenseId = []
-		if not licensePoolId:
-			licensePoolId = []
-
-		return self._backend.softwareLicenseToLicensePool_deleteObjects(
-			self._backend.softwareLicenseToLicensePool_getObjects(
-				softwareLicenseId=softwareLicenseId,
-				licensePoolId=licensePoolId
-			)
-		)
-
-	# - - - - - - - - - - - - - - - - - - - - - - - - - - - - - - - - - - - - - - - - - - - - - - - -
-	# -   LicenseOnClients                                                                          -
-	# - - - - - - - - - - - - - - - - - - - - - - - - - - - - - - - - - - - - - - - - - - - - - - - -
-	def licenseOnClient_createObjects(self, licenseOnClients):
-		returnObjects = self._options['returnObjectsOnUpdateAndCreate']
-
-		result = []
-		for licenseOnClient in forceObjectClassList(licenseOnClients, LicenseOnClient):
-			logger.info(u"Creating licenseOnClient %s" % licenseOnClient)
-			self._backend.licenseOnClient_insertObject(licenseOnClient)
-
-			if returnObjects:
-				result.extend(
-					self._backend.licenseOnClient_getObjects(
-						softwareLicenseId=licenseOnClient.softwareLicenseId,
-						licensePoolId=licenseOnClient.licensePoolId,
-						clientId=licenseOnClient.clientId
-					)
-				)
-
-		return result
-
-	def licenseOnClient_updateObjects(self, licenseOnClients):
-		returnObjects = self._options['returnObjectsOnUpdateAndCreate']
-
-		result = []
-		licenseOnClients = forceObjectClassList(licenseOnClients, LicenseOnClient)
-		for licenseOnClient in licenseOnClients:
-			logger.info(u"Updating licenseOnClient %s" % licenseOnClient)
-			if self.licenseOnClient_getIdents(
-					softwareLicenseId=licenseOnClient.softwareLicenseId,
-					licensePoolId=licenseOnClient.licensePoolId,
-					clientId=licenseOnClient.clientId):
-				self._backend.licenseOnClient_updateObject(licenseOnClient)
-			else:
-				logger.info(u"LicenseOnClient %s does not exist, creating" % licenseOnClient)
-				self._backend.licenseOnClient_insertObject(licenseOnClient)
-
-			if returnObjects:
-				result.extend(
-					self._backend.licenseOnClient_getObjects(
-						softwareLicenseId=licenseOnClient.softwareLicenseId,
-						licensePoolId=licenseOnClient.licensePoolId,
-						clientId=licenseOnClient.clientId
-					)
-				)
-
-		return result
-
-	def licenseOnClient_create(self, softwareLicenseId, licensePoolId, clientId, licenseKey=None, notes=None):
-		hash = locals()
-		del hash['self']
-		return self.licenseOnClient_createObjects(LicenseOnClient.fromHash(hash))
-
-	def licenseOnClient_delete(self, softwareLicenseId, licensePoolId, clientId):
-		if softwareLicenseId is None:
-			softwareLicenseId = []
-		if licensePoolId is None:
-			licensePoolId = []
-		if clientId is None:
-			clientId = []
-
-		return self._backend.licenseOnClient_deleteObjects(
-			self._backend.licenseOnClient_getObjects(
-				softwareLicenseId=softwareLicenseId,
-				licensePoolId=licensePoolId,
-				clientId=clientId
-			)
-		)
-
-	def licenseOnClient_getOrCreateObject(self, clientId, licensePoolId=None, productId=None, windowsSoftwareId=None):
-		clientId = forceHostId(clientId)
-		if licensePoolId:
-			licensePoolId = forceLicensePoolId(licensePoolId)
-		elif productId or windowsSoftwareId:
-			if productId:
-				productId = forceProductId(productId)
-				licensePoolIds = self.licensePool_getIdents(productIds=productId, returnType='unicode')
-			elif windowsSoftwareId:
-				licensePoolIds = []
-				windowsSoftwareId = forceUnicode(windowsSoftwareId)
-
-				auditSoftwares = self.auditSoftware_getObjects(windowsSoftwareId=windowsSoftwareId)
-				for auditSoftware in auditSoftwares:
-					auditSoftwareToLicensePools = self.auditSoftwareToLicensePool_getObjects(
-						name=auditSoftware.name,
-						version=auditSoftware.version,
-						subVersion=auditSoftware.subVersion,
-						language=auditSoftware.language,
-						architecture=auditSoftware.architecture
-					)
-					if auditSoftwareToLicensePools:
-						licensePoolIds.append(auditSoftwareToLicensePools[0].licensePoolId)
-
-			if len(licensePoolIds) < 1:
-				raise LicenseConfigurationError(u"No license pool for product id '%s', windowsSoftwareId '%s' found" % (productId, windowsSoftwareId))
-			elif len(licensePoolIds) > 1:
-				raise LicenseConfigurationError(u"Multiple license pools for product id '%s', windowsSoftwareId '%s' found: %s" \
-						% (productId, windowsSoftwareId, licensePoolIds))
-			licensePoolId = licensePoolIds[0]
-		else:
-			raise ValueError(u"You have to specify one of: licensePoolId, productId, windowsSoftwareId")
-
-		if not self.licensePool_getIdents(id=licensePoolId):
-			raise LicenseConfigurationError(u"License pool '%s' not found" % licensePoolId)
-
-		# Test if a license is already used by the host
-		licenseOnClient = None
-		licenseOnClients = self._backend.licenseOnClient_getObjects(licensePoolId=licensePoolId, clientId=clientId)
-		if licenseOnClients:
-			logger.info(u"Using already assigned license '%s' for client '%s', license pool '%s'" \
-					% (licenseOnClients[0].getSoftwareLicenseId(), clientId, licensePoolId))
-			licenseOnClient = licenseOnClients[0]
-		else:
-			(softwareLicenseId, licenseKey) = self._getUsableSoftwareLicense(clientId, licensePoolId)
-			if not licenseKey:
-				logger.info(u"License available but no license key found")
-
-			logger.info(u"Using software license id '%s', license key '%s' for host '%s' and license pool '%s'" \
-						% (softwareLicenseId, licenseKey, clientId, licensePoolId))
-
-			licenseOnClient = LicenseOnClient(
-				softwareLicenseId=softwareLicenseId,
-				licensePoolId=licensePoolId,
-				clientId=clientId,
-				licenseKey=licenseKey,
-				notes=None
-			)
-			self.licenseOnClient_createObjects(licenseOnClient)
-		return licenseOnClient
-
-	def _getUsableSoftwareLicense(self, clientId, licensePoolId):
-		softwareLicenseId = u''
-		licenseKey = u''
-
-		licenseOnClients = self._backend.licenseOnClient_getObjects(licensePoolId=licensePoolId, clientId=clientId)
-		if licenseOnClients:
-			# Already registered
-			return (licenseOnClients[0].getSoftwareLicenseId(), licenseOnClients[0].getLicenseKey())
-
-		softwareLicenseToLicensePools = self._backend.softwareLicenseToLicensePool_getObjects(licensePoolId=licensePoolId)
-		if not softwareLicenseToLicensePools:
-			raise LicenseMissingError(u"No licenses in pool '%s'" % licensePoolId)
-
-		softwareLicenseIds = [softwareLicenseToLicensePool.softwareLicenseId
-								for softwareLicenseToLicensePool
-								in softwareLicenseToLicensePools]
-
-		softwareLicensesBoundToHost = self._backend.softwareLicense_getObjects(id=softwareLicenseIds, boundToHost=clientId)
-		if softwareLicensesBoundToHost:
-			logger.info(u"Using license bound to host: %s" % softwareLicensesBoundToHost[0])
-			softwareLicenseId = softwareLicensesBoundToHost[0].getId()
-		else:
-			# Search an available license
-			for softwareLicense in self._backend.softwareLicense_getObjects(id=softwareLicenseIds, boundToHost=[None, '']):
-				logger.debug(u"Checking license '%s', maxInstallations %d" \
-					% (softwareLicense.getId(), softwareLicense.getMaxInstallations()))
-				if softwareLicense.getMaxInstallations() == 0:
-					# 0 = infinite
-					softwareLicenseId = softwareLicense.getId()
-					break
-				installations = len(self.licenseOnClient_getIdents(softwareLicenseId=softwareLicense.getId()))
-				logger.debug(u"Installations registered: %d" % installations)
-				if installations < softwareLicense.getMaxInstallations():
-					softwareLicenseId = softwareLicense.getId()
-					break
-
-			if softwareLicenseId:
-				logger.info(u"Found available license for pool '%s' and client '%s': %s" % (licensePoolId, clientId, softwareLicenseId))
-
-		if not softwareLicenseId:
-			raise LicenseMissingError(u"No license available for pool '%s' and client '%s'" % (licensePoolId, clientId))
-
-		licenseKeys = []
-		for softwareLicenseToLicensePool in softwareLicenseToLicensePools:
-			if softwareLicenseToLicensePool.getLicenseKey():
-				if softwareLicenseToLicensePool.getSoftwareLicenseId() == softwareLicenseId:
-					licenseKey = softwareLicenseToLicensePool.getLicenseKey()
-					break
-				logger.debug(u"Found license key: %s" % licenseKey)
-				licenseKeys.append(softwareLicenseToLicensePool.getLicenseKey())
-
-		if not licenseKey and licenseKeys:
-			licenseKey = random.choice(licenseKeys)
-			logger.info(u"Randomly choosing license key")
-
-		logger.debug(u"Using license '%s', license key: %s" % (softwareLicenseId, licenseKey))
-		return (softwareLicenseId, licenseKey)
-
-	# - - - - - - - - - - - - - - - - - - - - - - - - - - - - - - - - - - - - - - - - - - - - - - - -
-	# -   AuditSoftwares                                                                            -
-	# - - - - - - - - - - - - - - - - - - - - - - - - - - - - - - - - - - - - - - - - - - - - - - - -
-	def auditSoftware_createObjects(self, auditSoftwares):
-		returnObjects = self._options['returnObjectsOnUpdateAndCreate']
-
-		result = []
-		for auditSoftware in forceObjectClassList(auditSoftwares, AuditSoftware):
-			logger.info(u"Creating auditSoftware %s" % auditSoftware)
-			self._backend.auditSoftware_insertObject(auditSoftware)
-
-			if returnObjects:
-				result.extend(
-					self._backend.auditSoftware_getObjects(
-						name=auditSoftware.name,
-						version=auditSoftware.version,
-						subVersion=auditSoftware.subVersion,
-						language=auditSoftware.language,
-						architecture=auditSoftware.architecture
-					)
-				)
-
-		return result
-
-	def auditSoftware_updateObjects(self, auditSoftwares):
-		returnObjects = self._options['returnObjectsOnUpdateAndCreate']
-
-		result = []
-		auditSoftwares = forceObjectClassList(auditSoftwares, AuditSoftware)
-		for auditSoftware in auditSoftwares:
-			logger.info(u"Updating %s" % auditSoftware)
-			if self.auditSoftware_getIdents(
-					name=auditSoftware.name,
-					version=auditSoftware.version,
-					subVersion=auditSoftware.subVersion,
-					language=auditSoftware.language,
-					architecture=auditSoftware.architecture):
-
-				self._backend.auditSoftware_updateObject(auditSoftware)
-			else:
-				logger.info(u"AuditSoftware %s does not exist, creating" % auditSoftware)
-				self._backend.auditSoftware_insertObject(auditSoftware)
-
-			if returnObjects:
-				result.extend(
-					self._backend.auditSoftware_getObjects(
-						name=auditSoftware.name,
-						version=auditSoftware.version,
-						subVersion=auditSoftware.subVersion,
-						language=auditSoftware.language,
-						architecture=auditSoftware.architecture
-					)
-				)
-
-		return result
-
-	def auditSoftware_create(self, name, version, subVersion, language, architecture, windowsSoftwareId=None, windowsDisplayName=None, windowsDisplayVersion=None, installSize=None):
-		hash = locals()
-		del hash['self']
-		return self.auditSoftware_createObjects(AuditSoftware.fromHash(hash))
-
-	def auditSoftware_delete(self, name, version, subVersion, language, architecture):
-		if name is None:
-			name = []
-		if version is None:
-			version = []
-		if subVersion is None:
-			subVersion = []
-		if language is None:
-			language = []
-		if architecture is None:
-			architecture = []
-
-		return self._backend.auditSoftware_deleteObjects(
-			self._backend.auditSoftware_getObjects(
-				name=name,
-				version=version,
-				subVersion=subVersion,
-				language=language,
-				architecture=architecture
-			)
-		)
-
-	# - - - - - - - - - - - - - - - - - - - - - - - - - - - - - - - - - - - - - - - - - - - - - - - -
-	# -   AuditSoftwareToLicensePools                                                               -
-	# - - - - - - - - - - - - - - - - - - - - - - - - - - - - - - - - - - - - - - - - - - - - - - - -
-	def auditSoftwareToLicensePool_createObjects(self, auditSoftwareToLicensePools):
-		returnObjects = self._options['returnObjectsOnUpdateAndCreate']
-
-		result = []
-		for auditSoftwareToLicensePool in forceObjectClassList(auditSoftwareToLicensePools, AuditSoftwareToLicensePool):
-			logger.info(u"Creating %s" % auditSoftwareToLicensePool)
-			self._backend.auditSoftwareToLicensePool_insertObject(auditSoftwareToLicensePool)
-
-			if returnObjects:
-				result.extend(
-					self._backend.auditSoftwareToLicensePool_getObjects(
-						name=auditSoftwareToLicensePool.name,
-						version=auditSoftwareToLicensePool.version,
-						subVersion=auditSoftwareToLicensePool.subVersion,
-						language=auditSoftwareToLicensePool.language,
-						architecture=auditSoftwareToLicensePool.architecture
-					)
-				)
-
-		return result
-
-	def auditSoftwareToLicensePool_updateObjects(self, auditSoftwareToLicensePools):
-		returnObjects = self._options['returnObjectsOnUpdateAndCreate']
-
-		result = []
-		auditSoftwareToLicensePools = forceObjectClassList(auditSoftwareToLicensePools, AuditSoftwareToLicensePool)
-		for auditSoftwareToLicensePool in auditSoftwareToLicensePools:
-			logger.info(u"Creating %s" % auditSoftwareToLicensePool)
-			if self.auditSoftwareToLicensePool_getIdents(
-					name=auditSoftwareToLicensePool.name,
-					version=auditSoftwareToLicensePool.version,
-					subVersion=auditSoftwareToLicensePool.subVersion,
-					language=auditSoftwareToLicensePool.language,
-					architecture=auditSoftwareToLicensePool.architecture):
-
-				self._backend.auditSoftwareToLicensePool_updateObject(auditSoftwareToLicensePool)
-			else:
-				logger.info(u"AuditSoftwareToLicensePool %s does not exist, creating" % auditSoftwareToLicensePool)
-				self._backend.auditSoftwareToLicensePool_insertObject(auditSoftwareToLicensePool)
-
-			if returnObjects:
-				result.extend(
-					self._backend.auditSoftwareToLicensePool_getObjects(
-						name=auditSoftwareToLicensePool.name,
-						version=auditSoftwareToLicensePool.version,
-						subVersion=auditSoftwareToLicensePool.subVersion,
-						language=auditSoftwareToLicensePool.language,
-						architecture=auditSoftwareToLicensePool.architecture
-					)
-				)
-
-		return result
-
-	def auditSoftwareToLicensePool_create(self, name, version, subVersion, language, architecture, licensePoolId):
-		hash = locals()
-		del hash['self']
-		return self.auditSoftwareToLicensePool_createObjects(AuditSoftwareToLicensePool.fromHash(hash))
-
-	def auditSoftwareToLicensePool_delete(self, name, version, subVersion, language, architecture, licensePoolId):
-		if name is None:
-			name = []
-		if version is None:
-			version = []
-		if subVersion is None:
-			subVersion = []
-		if language is None:
-			language = []
-		if architecture is None:
-			architecture = []
-		if licensePoolId is None:
-			licensePoolId = []
-
-		return self._backend.auditSoftwareToLicensePool_deleteObjects(
-			self._backend.auditSoftwareToLicensePool_getObjects(
-				name=name,
-				version=version,
-				subVersion=subVersion,
-				language=language,
-				architecture=architecture,
-				licensePoolId=licensePoolId
-			)
-		)
-
-	# - - - - - - - - - - - - - - - - - - - - - - - - - - - - - - - - - - - - - - - - - - - - - - - -
-	# -   AuditSoftwareOnClients                                                                    -
-	# - - - - - - - - - - - - - - - - - - - - - - - - - - - - - - - - - - - - - - - - - - - - - - - -
-	def auditSoftwareOnClient_createObjects(self, auditSoftwareOnClients):
-		returnObjects = self._options['returnObjectsOnUpdateAndCreate']
-
-		result = []
-		for auditSoftwareOnClient in forceObjectClassList(auditSoftwareOnClients, AuditSoftwareOnClient):
-			logger.info(u"Creating auditSoftwareOnClient %s" % auditSoftwareOnClient)
-			self._backend.auditSoftwareOnClient_insertObject(auditSoftwareOnClient)
-
-			if returnObjects:
-				result.extend(
-					self._backend.auditSoftwareOnClient_getObjects(
-						name=auditSoftwareOnClient.name,
-						version=auditSoftwareOnClient.version,
-						subVersion=auditSoftwareOnClient.subVersion,
-						language=auditSoftwareOnClient.language,
-						architecture=auditSoftwareOnClient.architecture,
-						clientId=auditSoftwareOnClient.clientId
-					)
-				)
-
-		return result
-
-	def auditSoftwareOnClient_updateObjects(self, auditSoftwareOnClients):
-		returnObjects = self._options['returnObjectsOnUpdateAndCreate']
-
-		result = []
-		auditSoftwareOnClients = forceObjectClassList(auditSoftwareOnClients, AuditSoftwareOnClient)
-		for auditSoftwareOnClient in auditSoftwareOnClients:
-			logger.info(u"Updating auditSoftwareOnClient %s" % auditSoftwareOnClient)
-			if self.auditSoftwareOnClient_getIdents(
-					name=auditSoftwareOnClient.name,
-					version=auditSoftwareOnClient.version,
-					subVersion=auditSoftwareOnClient.subVersion,
-					language=auditSoftwareOnClient.language,
-					architecture=auditSoftwareOnClient.architecture,
-					clientId=auditSoftwareOnClient.clientId):
-				self._backend.auditSoftwareOnClient_updateObject(auditSoftwareOnClient)
-			else:
-				logger.info(u"AuditSoftwareOnClient %s does not exist, creating" % auditSoftwareOnClient)
-				self._backend.auditSoftwareOnClient_insertObject(auditSoftwareOnClient)
-
-			if returnObjects:
-				result.extend(
-					self._backend.auditSoftwareOnClient_getObjects(
-						name=auditSoftwareOnClient.name,
-						version=auditSoftwareOnClient.version,
-						subVersion=auditSoftwareOnClient.subVersion,
-						language=auditSoftwareOnClient.language,
-						architecture=auditSoftwareOnClient.architecture,
-						clientId=auditSoftwareOnClient.clientId
-					)
-				)
-
-		return result
-
-	def auditSoftwareOnClient_create(self, name, version, subVersion, language, architecture, clientId, uninstallString=None, binaryName=None, firstseen=None, lastseen=None, state=None, usageFrequency=None, lastUsed=None, licenseKey=None):
-		hash = locals()
-		del hash['self']
-		return self.auditSoftwareOnClient_createObjects(AuditSoftwareOnClient.fromHash(hash))
-
-	def auditSoftwareOnClient_delete(self, name, version, subVersion, language, architecture, clientId):
-		if name is None:
-			name = []
-		if version is None:
-			version = []
-		if subVersion is None:
-			subVersion = []
-		if language is None:
-			language = []
-		if architecture is None:
-			architecture = []
-		if clientId is None:
-			clientId = []
-
-		return self._backend.auditSoftwareOnClient_deleteObjects(
-			self._backend.auditSoftwareOnClient_getObjects(
-				name=name,
-				version=version,
-				subVersion=subVersion,
-				language=language,
-				architecture=architecture,
-				clientId=clientId
-			)
-		)
-
-	def auditSoftwareOnClient_setObsolete(self, clientId):
-		if clientId is None:
-			clientId = []
-		clientId = forceHostIdList(clientId)
-		self._backend.auditSoftwareOnClient_deleteObjects(
-			self._backend.auditSoftwareOnClient_getObjects(clientId=clientId)
-		)
-
-	# - - - - - - - - - - - - - - - - - - - - - - - - - - - - - - - - - - - - - - - - - - - - - - - -
-	# -   AuditHardwares                                                                            -
-	# - - - - - - - - - - - - - - - - - - - - - - - - - - - - - - - - - - - - - - - - - - - - - - - -
-	def auditHardware_createObjects(self, auditHardwares):
-		for auditHardware in forceObjectClassList(auditHardwares, AuditHardware):
-			logger.info(u"Creating auditHardware %s" % auditHardware)
-			self.auditHardware_insertObject(auditHardware)
-		return []
-
-	def auditHardware_updateObjects(self, auditHardwares):
-		for auditHardware in forceObjectClassList(auditHardwares, AuditHardware):
-			logger.info(u"Updating auditHardware %s" % auditHardware)
-			# You can't update auditHardwares, because the ident contains all attributes
-			self.auditHardware_insertObject(auditHardware)
-		return []
-
-	def auditHardware_create(self, hardwareClass, **kwargs):
-		hash = locals()
-		del hash['self']
-		return self.auditHardware_createObjects(AuditHardware.fromHash(hash))
-
-	def auditHardware_delete(self, hardwareClass, **kwargs):
-		if hardwareClass is None:
-			hardwareClass = []
-		for key in kwargs.keys():
-			if kwargs[key] is None:
-				kwargs[key] = []
-
-		return self._backend.auditHardware_deleteObjects(
-			self._backend.auditHardware_getObjects(
-				hardwareClass=hardwareClass,
-				**kwargs
-			)
-		)
-
-	# - - - - - - - - - - - - - - - - - - - - - - - - - - - - - - - - - - - - - - - - - - - - - - - -
-	# -   AuditHardwareOnHosts                                                                      -
-	# - - - - - - - - - - - - - - - - - - - - - - - - - - - - - - - - - - - - - - - - - - - - - - - -
-	def auditHardwareOnHost_updateObject(self, auditHardwareOnHost):
-		"""
-		Update an auditHardwareOnHost object.
-
-		This will update the attributes `state` and `lastseen` on the object.
-		"""
-		auditHardwareOnHost.setLastseen(timestamp())
-		auditHardwareOnHost.setState(1)
-		self._backend.auditHardwareOnHost_updateObject(auditHardwareOnHost)
-
-	def auditHardwareOnHost_createObjects(self, auditHardwareOnHosts):
-		for auditHardwareOnHost in forceObjectClassList(auditHardwareOnHosts, AuditHardwareOnHost):
-			logger.info(u"Creating auditHardwareOnHost %s" % auditHardwareOnHost)
-			self._backend.auditHardwareOnHost_insertObject(auditHardwareOnHost)
-
-		return []
-
-	def auditHardwareOnHost_updateObjects(self, auditHardwareOnHosts):
-		def getNoneAsListOrValue(value):
-			if value is None:
-				return [None]
-			else:
-				return value
-
-		for auditHardwareOnHost in forceObjectClassList(auditHardwareOnHosts, AuditHardwareOnHost):
-			filter = {
-				attribute: getNoneAsListOrValue(value)
-				for (attribute, value) in auditHardwareOnHost.toHash().items()
-				if attribute not in ('firstseen', 'lastseen', 'state')
-			}
-
-			if self.auditHardwareOnHost_getObjects(attributes=['hostId'], **filter):
-				logger.debug2(u"Updating existing AuditHardwareOnHost {0!r}", auditHardwareOnHost)
-				self.auditHardwareOnHost_updateObject(auditHardwareOnHost)
-			else:
-				logger.info(u"AuditHardwareOnHost %s does not exist, creating" % auditHardwareOnHost)
-				self._backend.auditHardwareOnHost_insertObject(auditHardwareOnHost)
-
-		return []
-
-	def auditHardwareOnHost_create(self, hostId, hardwareClass, firstseen=None, lastseen=None, state=None, **kwargs):
-		hash = locals()
-		del hash['self']
-		return self.auditHardwareOnHost_createObjects(AuditHardwareOnHost.fromHash(hash))
-
-	def auditHardwareOnHost_delete(self, hostId, hardwareClass, firstseen=None, lastseen=None, state=None, **kwargs):
-		if hostId is None:
-			hostId = []
-		if hardwareClass is None:
-			hardwareClass = []
-		if firstseen is None:
-			firstseen = []
-		if lastseen is None:
-			lastseen = []
-		if state is None:
-			state = []
-
-		for key in kwargs:
-			if kwargs[key] is None:
-				kwargs[key] = []
-
-		return self._backend.auditHardwareOnHost_deleteObjects(
-			self._backend.auditHardwareOnHost_getObjects(
-				hostId=hostId,
-				hardwareClass=hardwareClass,
-				firstseen=firstseen,
-				lastseen=lastseen,
-				state=state,
-				**kwargs
-			)
-		)
-
-	def auditHardwareOnHost_setObsolete(self, hostId):
-		if hostId is None:
-			hostId = []
-
-		hostId = forceHostIdList(hostId)
-		for ahoh in self.auditHardwareOnHost_getObjects(hostId=hostId, state=1):
-			ahoh.setState(0)
-			self._backend.auditHardwareOnHost_updateObject(ahoh)
-
-
-class ModificationTrackingBackend(ExtendedBackend):
-
-	def __init__(self, backend, overwrite=True):
-		ExtendedBackend.__init__(self, backend, overwrite=overwrite)
-		self._createInstanceMethods()
-		self._backendChangeListeners = []
-
-	def addBackendChangeListener(self, backendChangeListener):
-		if backendChangeListener in self._backendChangeListeners:
-			return
-		self._backendChangeListeners.append(backendChangeListener)
-
-	def removeBackendChangeListener(self, backendChangeListener):
-		if backendChangeListener not in self._backendChangeListeners:
-			return
-		self._backendChangeListeners.remove(backendChangeListener)
-
-	def _fireEvent(self, event, *args):
-		for bcl in self._backendChangeListeners:
-			try:
-				meth = getattr(bcl, event)
-				meth(self, *args)
-			except Exception as e:
-				logger.error(e)
-
-	def _executeMethod(self, methodName, **kwargs):
-		logger.debug(u"ModificationTrackingBackend {0}: executing {1!r} on backend {2}".format(self, methodName, self._backend))
-		meth = getattr(self._backend, methodName)
-		result = meth(**kwargs)
-
-		try:
-			action = methodName.split('_', 1)[1]
-		except IndexError:
-			# split failed
-			return result
-
-		if action in ('insertObject', 'updateObject', 'deleteObjects'):
-			if action == 'insertObject':
-				self._fireEvent('objectInserted', kwargs.values()[0])
-			elif action == 'updateObject':
-				self._fireEvent('objectUpdated', kwargs.values()[0])
-			elif action == 'deleteObjects':
-				self._fireEvent('objectsDeleted', kwargs.values()[0])
-			self._fireEvent('backendModified')
-
-		return result
-
-
-class BackendModificationListener(object):
-	def objectInserted(self, backend, obj):
-		# Should return immediately!
-		pass
-
-	def objectUpdated(self, backend, obj):
-		# Should return immediately!
-		pass
-
-	def objectsDeleted(self, backend, objs):
-		# Should return immediately!
-		pass
-
-	def backendModified(self, backend):
-		# Should return immediately!
-		pass
->>>>>>> c5cfd2d2
+			self.callback(self, *self.callbackArgs, **self.callbackKwargs)