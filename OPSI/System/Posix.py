#!/usr/bin/python
# -*- coding: utf-8 -*-
#
# This module is part of the desktop management solution opsi
# (open pc server integration) http://www.opsi.org
#
# Copyright (C) 2006-2010, 2013-2016 uib GmbH <info@uib.de>
# All rights reserved.
#
# This program is free software: you can redistribute it and/or modify
# it under the terms of the GNU Affero General Public License as
# published by the Free Software Foundation, either version 3 of the
# License, or (at your option) any later version.
#
# This program is distributed in the hope that it will be useful,
# but WITHOUT ANY WARRANTY; without even the implied warranty of
# MERCHANTABILITY or FITNESS FOR A PARTICULAR PURPOSE.  See the
# GNU Affero General Public License for more details.
#
# You should have received a copy of the GNU Affero General Public License
# along with this program.  If not, see <http://www.gnu.org/licenses/>.
"""
opsi python library - Posix

Functions and classes for the use with a POSIX operating system.

:author: Jan Schneider <j.schneider@uib.de>
:author: Erol Ueluekmen <e.ueluekmen@uib.de>
:author: Niko Wenselowski <n.wenselowski@uib.de>
:license: GNU Affero General Public License version 3
"""

import codecs
import fcntl
import locale
import os
import platform
import posix
import re
import socket
import sys
import subprocess
import threading
import time
import copy as pycopy
from signal import SIGKILL
from platform import linux_distribution

from OPSI.Logger import Logger, LOG_NONE
from OPSI.Types import (forceDomain, forceInt, forceBool, forceUnicode,
	forceFilename, forceHostname, forceHostId, forceNetmask, forceIpAddress,
	forceIPAddress, forceHardwareVendorId, forceHardwareAddress,
	forceHardwareDeviceId, forceUnicodeLower)
from OPSI.Types import OpsiVersionError
from OPSI.Object import *
from OPSI.Util import objectToBeautifiedText, removeUnit

__version__ = '4.0.6.44'

logger = Logger()

# Constants
GEO_OVERWRITE_SO = '/usr/local/lib/geo_override.so'
BIN_WHICH = '/usr/bin/which'
WHICH_CACHE = {}
DHCLIENT_LEASES_FILE = '/var/lib/dhcp/dhclient.leases'
DHCLIENT_LEASES_FILE_OLD = '/var/lib/dhcp3/dhclient.leases'

hooks = []
x86_64 = False
try:
	if "64bit" in platform.architecture():
		x86_64 = True
except Exception:
	pass


class SystemSpecificHook(object):
	def __init__(self):
		pass

	def pre_reboot(self, wait):
		return wait

	def post_reboot(self, wait):
		return None

	def error_reboot(self, wait, exception):
		pass


	def pre_halt(self, wait):
		return wait

	def post_halt(self, wait):
		return None

	def error_halt(self, wait, exception):
		pass


	def pre_Harddisk_deletePartitionTable(self, harddisk):
		return None

	def post_Harddisk_deletePartitionTable(self, harddisk):
		return None

	def error_Harddisk_deletePartitionTable(self, harddisk, exception):
		pass


	def pre_Harddisk_writePartitionTable(self, harddisk):
		return None

	def post_Harddisk_writePartitionTable(self, harddisk):
		return None

	def error_Harddisk_writePartitionTable(self, harddisk, exception):
		pass


	def pre_Harddisk_readPartitionTable(self, harddisk):
		return None

	def post_Harddisk_readPartitionTable(self, harddisk):
		return None

	def error_Harddisk_readPartitionTable(self, harddisk, exception):
		pass


	def pre_Harddisk_setPartitionBootable(self, harddisk, partition, bootable):
		return (partition, bootable)

	def post_Harddisk_setPartitionBootable(self, harddisk, partition, bootable):
		return None

	def error_Harddisk_setPartitionBootable(self, harddisk, partition, bootable, exception):
		pass


	def pre_Harddisk_setPartitionId(self, harddisk, partition, id):
		return (partition, id)

	def post_Harddisk_setPartitionId(self, harddisk, partition, id):
		return None

	def error_Harddisk_setPartitionId(self, harddisk, partition, id, exception):
		pass


	def pre_Harddisk_readMasterBootRecord(self, harddisk):
		return None

	def post_Harddisk_readMasterBootRecord(self, harddisk, result):
		return result

	def error_Harddisk_readMasterBootRecord(self, harddisk, exception):
		pass


	def pre_Harddisk_writeMasterBootRecord(self, harddisk, system):
		return system

	def post_Harddisk_writeMasterBootRecord(self, harddisk, system):
		return None

	def error_Harddisk_writeMasterBootRecord(self, harddisk, system, exception):
		pass


	def pre_Harddisk_readPartitionBootRecord(self, harddisk, partition):
		return partition

	def post_Harddisk_readPartitionBootRecord(self, harddisk, partition, result):
		return result

	def error_Harddisk_readPartitionBootRecord(self, harddisk, partition, exception):
		pass


	def pre_Harddisk_writePartitionBootRecord(self, harddisk, partition, fsType):
		return (partition, fsType)

	def post_Harddisk_writePartitionBootRecord(self, harddisk, partition, fsType):
		return None

	def error_Harddisk_writePartitionBootRecord(self, harddisk, partition, fsType, exception):
		pass


	def pre_Harddisk_setNTFSPartitionStartSector(self, harddisk, partition, sector):
		return (partition, sector)

	def post_Harddisk_setNTFSPartitionStartSector(self, harddisk, partition, sector):
		return None

	def error_Harddisk_setNTFSPartitionStartSector(self, harddisk, partition, sector, exception):
		pass


	def pre_Harddisk_createPartition(self, harddisk, start, end, fs, type, boot, lba):
		return (start, end, fs, type, boot, lba)

	def post_Harddisk_createPartition(self, harddisk, start, end, fs, type, boot, lba):
		return None

	def error_Harddisk_createPartition(self, harddisk, start, end, fs, type, boot, lba, exception):
		pass


	def pre_Harddisk_deletePartition(self, harddisk, partition):
		return partition

	def post_Harddisk_deletePartition(self, harddisk, partition):
		return None

	def error_Harddisk_deletePartition(self, harddisk, partition, exception):
		pass


	def pre_Harddisk_mountPartition(self, harddisk, partition, mountpoint, **options):
		return (partition, mountpoint, options)

	def post_Harddisk_mountPartition(self, harddisk, partition, mountpoint, **options):
		return None

	def error_Harddisk_mountPartition(self, harddisk, partition, mountpoint, exception, **options):
		pass


	def pre_Harddisk_umountPartition(self, harddisk, partition):
		return partition

	def post_Harddisk_umountPartition(self, harddisk, partition):
		return None

	def error_Harddisk_umountPartition(self, harddisk, partition, exception):
		pass


	def pre_Harddisk_createFilesystem(self, harddisk, partition, fs):
		return (partition, fs)

	def post_Harddisk_createFilesystem(self, harddisk, partition, fs):
		return None

	def error_Harddisk_createFilesystem(self, harddisk, partition, fs, exception):
		pass


	def pre_Harddisk_resizeFilesystem(self, harddisk, partition, size, fs):
		return (partition, size, fs)

	def post_Harddisk_resizeFilesystem(self, harddisk, partition, size, fs):
		return None

	def error_Harddisk_resizeFilesystem(self, harddisk, partition, size, fs, exception):
		pass


	def pre_Harddisk_shred(self, harddisk, partition, iterations, progressSubject):
		return (partition, iterations, progressSubject)

	def post_Harddisk_shred(self, harddisk, partition, iterations, progressSubject):
		return None

	def error_Harddisk_shred(self, harddisk, partition, iterations, progressSubject, exception):
		pass


	def pre_Harddisk_fill(self, harddisk, partition, infile, progressSubject):
		return (partition, infile, progressSubject)

	def post_Harddisk_fill(self, harddisk, partition, infile, progressSubject):
		return None

	def error_Harddisk_fill(self, harddisk, partition, infile, progressSubject, exception):
		pass


	def pre_Harddisk_saveImage(self, harddisk, partition, imageFile, progressSubject):
		return (partition, imageFile, progressSubject)

	def post_Harddisk_saveImage(self, harddisk, partition, imageFile, progressSubject):
		return None

	def error_Harddisk_saveImage(self, harddisk, partition, imageFile, progressSubject, exception):
		pass


	def pre_Harddisk_restoreImage(self, harddisk, partition, imageFile, progressSubject):
		return (partition, imageFile, progressSubject)

	def post_Harddisk_restoreImage(self, harddisk, partition, imageFile, progressSubject):
		return None

	def error_Harddisk_restoreImage(self, harddisk, partition, imageFile, progressSubject, exception):
		pass


	def pre_auditHardware(self, config, hostId, progressSubject):
		return (config, hostId, progressSubject)

	def post_auditHardware(self, config, hostId, result):
		return result

	def error_auditHardware(self, config, hostId, progressSubject, exception):
		pass


def addSystemHook(hook):
	global hooks
	if not hook in hooks:
		hooks.append(hook)


def removeSystemHook(hook):
	global hooks
	if hook in hooks:
		hooks.remove(hook)


# - - - - - - - - - - - - - - - - - - - - - - - - - - - - - - - - - - - - - - - - - - - - - - - - - - -
# -                                               INFO                                                -
# - - - - - - - - - - - - - - - - - - - - - - - - - - - - - - - - - - - - - - - - - - - - - - - - - - -
def getHostname():
	return forceHostname(socket.gethostname())


def getFQDN():
	return forceUnicodeLower(socket.getfqdn())


def getKernelParams():
	"""
	Reads the kernel cmdline and returns a dict
	containing all key=value pairs.
	keys are converted to lower case
	"""
	cmdline = ''
	try:
		logger.debug(u'Reading /proc/cmdline')
		with codecs.open("/proc/cmdline", "r", "utf-8") as f:
			cmdline = f.readline()

		cmdline = cmdline.strip()
	except IOError as e:
		raise Exception(u"Error reading '/proc/cmdline': %s" % e)

	params = {}
	for option in cmdline.split():
		keyValue = option.split(u"=")
		if len(keyValue) < 2:
			params[keyValue[0].strip().lower()] = u''
		else:
			params[keyValue[0].strip().lower()] = keyValue[1].strip()

	return params


# - - - - - - - - - - - - - - - - - - - - - - - - - - - - - - - - - - - - - - - - - - - - - - - - - - -
# -                                            NETWORK                                                -
# - - - - - - - - - - - - - - - - - - - - - - - - - - - - - - - - - - - - - - - - - - - - - - - - - - -
def getEthernetDevices():
	"""
	Get the ethernet devices on the system.

	:return: For each device the name of the device.
	:returntype: [str]
	"""
	devices = []
	with open("/proc/net/dev") as f:
		for line in f:
			line = line.strip()
			if not line or ':' not in line:
				continue

			device = line.split(':')[0].strip()
			if device.startswith(('eth', 'ens', 'tr', 'br', 'enp')):
				logger.info(u"Found ethernet device: '{0}'".format(device))
				devices.append(device)

	return devices


def getNetworkInterfaces():
	"""
	Get information about the network interfaces on the system.

	:returntype: [{}]
	"""
	return [getNetworkDeviceConfig(device) for device in getEthernetDevices()]


def getNetworkDeviceConfig(device):
	if not device:
		raise Exception(u"No device given")

	result = {
		'device': device,
		'hardwareAddress': None,
		'ipAddress': None,
		'broadcast': None,
		'netmask': None,
		'gateway': None,
		'vendorId': None,
		'deviceId': None
	}

	for line in execute(u"{ifconfig} {device}".format(ifconfig=which(u'ifconfig'), device=device)):
		line = line.lower().strip()
		match = re.search('\s([\da-f]{2}:[\da-f]{2}:[\da-f]{2}:[\da-f]{2}:[\da-f]{2}:[\da-f]{2}).*', line)
		if match:
			result['hardwareAddress'] = forceHardwareAddress(match.group(1))
			continue

		if line.startswith('inet '):
			logger.debug('Found inet line: {0}'.format(line))

			parts = line.split(':')
			if len(parts) == 4:
				result['ipAddress'] = forceIpAddress(parts[1].split()[0].strip())
				result['broadcast'] = forceIpAddress(parts[2].split()[0].strip())
				result['netmask'] = forceIpAddress(parts[3].split()[0].strip())
				continue

			match = re.search(
				"^\w+\s+(?P<ipAddress>\d{1,3}\.\d{1,3}\.\d{1,3}\.\d{1,3})\s+"
				"\w+\s+(?P<netmask>\d{1,3}\.\d{1,3}\.\d{1,3}\.\d{1,3})\s+"
				"\w+\s+(?P<broadcast>\d{1,3}\.\d{1,3}\.\d{1,3}\.\d{1,3})$",
				line
			)
			if match:
				result['ipAddress'] = forceIpAddress(match.group('ipAddress'))
				result['broadcast'] = forceIpAddress(match.group('broadcast'))
				result['netmask'] = forceIpAddress(match.group('netmask'))
				continue

			logger.error(u"Unexpected ifconfig line '%s'" % line)

	for line in execute(u"{ip} route".format(ip=which(u'ip'))):
		line = line.lower().strip()
		match = re.search('via\s(\d{1,3}\.\d{1,3}\.\d{1,3}\.\d{1,3})\sdev\s(\S+)\s*', line)
		if match and match.group(2).lower() == device.lower():
			result['gateway'] = forceIpAddress(match.group(1))

	try:
		with open('/sys/class/net/%s/device/vendor' % device) as f:
			x = f.read().strip()

		if x.startswith('0x'):
			x = eval(x)
		x = "%x" % int(x)
		result['vendorId'] = forceHardwareVendorId(((4-len(x))*'0') + x)

		with open('/sys/class/net/%s/device/device' % device) as f:
			x = f.read().strip()

		if x.startswith('0x'):
			x = eval(x)
		x = int(x)
		if result['vendorId'] == '1AF4':
			# FIXME: what is wrong with virtio devices?
			x += 0xfff
		x = "%x" % x
		result['deviceId'] = forceHardwareDeviceId(((4 - len(x)) * '0') + x)
	except Exception:
		logger.warning(u"Failed to get vendor/device id for network device %s" % device)
	return result


def getDefaultNetworkInterfaceName():
	for interface in getNetworkInterfaces():
		if interface['gateway']:
			logger.info(u"Default network interface found: %s" % interface['device'])
			return interface['device']
	logger.info(u"Default network interface not found")
	return None


class NetworkPerformanceCounter(threading.Thread):
	def __init__(self, interface):
		threading.Thread.__init__(self)
		if not interface:
			raise ValueError(u"No interface given")
		self.interface = interface
		self._lastBytesIn = 0
		self._lastBytesOut = 0
		self._lastTime = None
		self._bytesInPerSecond = 0
		self._bytesOutPerSecond = 0
		self._regex = re.compile('\s*(\S+)\:\s*(\d+)\s+(\d+)\s+(\d+)\s+(\d+)\s+(\d+)\s+(\d+)\s+(\d+)\s+(\d+)\s+(\d+)\s+(\d+)\s+(\d+)\s+(\d+)\s+(\d+)\s+(\d+)\s+(\d+)\s+(\d+)')
		self._running = False
		self._stopped = False
		self.start()

	def __del__(self):
		self.stop()

	def stop(self):
		self._stopped = True

	def run(self):
		self._running = True
		while not self._stopped:
			self._getStatistics()
			time.sleep(1)

	def _getStatistics(self):
		with open('/proc/net/dev', 'r') as f:
			for line in f:
				line = line.strip()
				match = self._regex.search(line)
				if match and match.group(1) == self.interface:
					#       |   Receive                                                |  Transmit
					# iface: bytes    packets errs drop fifo frame compressed multicast bytes    packets errs drop fifo colls carrier compressed
					now = time.time()
					bytesIn = int(match.group(2))
					bytesOut = int(match.group(10))
					timeDiff = 1
					if self._lastTime:
						timeDiff = now - self._lastTime
					if self._lastBytesIn:
						self._bytesInPerSecond = (bytesIn - self._lastBytesIn)/timeDiff
						if self._bytesInPerSecond < 0:
							self._bytesInPerSecond = 0
					if self._lastBytesOut:
						self._bytesOutPerSecond = (bytesOut - self._lastBytesOut)/timeDiff
						if self._bytesOutPerSecond < 0:
							self._bytesOutPerSecond = 0
					self._lastBytesIn = bytesIn
					self._lastBytesOut = bytesOut
					self._lastTime = now
					break

	def getBytesInPerSecond(self):
		return self._bytesInPerSecond

	def getBytesOutPerSecond(self):
		return self._bytesOutPerSecond


def getDHCPResult(device, leasesFile=None):
	"""
	Get the settings of the current DHCP lease.

	It first tries to read the value from leases files and then tries
	to read the values from pump.

	.. versionchanged:: 4.0.5.1
	   Added parameter *leasesFile*.

	:param leasesFile: The file to read the leases from. If this is not \
given known places for this file will be tried.
	:type leasesFile: str
	:return: Settings of the lease. All keys are lowercase. Possible \
keys are: ``ip``, ``netmask``, ``bootserver``, ``nextserver``, \
``gateway``, ``bootfile``, ``hostname``, ``domain``.
	:returntype: dict
	"""
	if not device:
		raise Exception(u"No device given")

	if not leasesFile:
		if os.path.exists(DHCLIENT_LEASES_FILE_OLD):
			# old style dhcp.leases handling should be work
			# will be removed, if precise bootimage is in testing.
			leasesFile = DHCLIENT_LEASES_FILE_OLD
		else:
			leasesFile = DHCLIENT_LEASES_FILE

	dhcpResult = {}
	if os.path.exists(leasesFile):
		with open(leasesFile) as leasesFileHandler:
			try:
				currentInterface = None
				for line in leasesFileHandler:
					line = line.strip()
					if line.endswith(';'):
						line = line[:-1].strip()
					if line.startswith('interface '):
						currentInterface = line.split('"')[1]
					if device != currentInterface:
						continue

					if line.startswith('filename '):
						dhcpResult['bootfile'] = dhcpResult['filename'] = line.split('"')[1].strip()
					elif line.startswith('option domain-name '):
						dhcpResult['domain'] = dhcpResult['domain-name'] = line.split('"')[1].strip()
					elif line.startswith('option domain-name-servers '):
						dhcpResult['nameservers'] = dhcpResult['domain-name-servers'] = line.split(' ', 2)[-1]
					elif line.startswith('fixed-address '):
						dhcpResult['ip'] = dhcpResult['fixed-address'] = line.split(' ', 1)[-1]
					elif line.startswith('option host-name '):
						dhcpResult['hostname'] = dhcpResult['host-name'] = line.split('"')[1].strip()
					elif line.startswith('option subnet-mask '):
						dhcpResult['netmask'] = dhcpResult['subnet-mask'] = line.split(' ', 2)[-1]
					elif line.startswith('option routers '):
						dhcpResult['gateways'] = dhcpResult['routers'] = line.split(' ', 2)[-1]
					elif line.startswith('option netbios-name-servers '):
						dhcpResult['netbios-name-servers'] = line.split(' ', 2)[-1]
					elif line.startswith('option dhcp-server-identifier '):
						dhcpResult['bootserver'] = dhcpResult['dhcp-server-identifier'] = line.split(' ', 2)[-1]
					elif line.startswith('renew '):
						dhcpResult['renew'] = line.split(' ', 1)[-1]
					elif line.startswith('rebind '):
						dhcpResult['rebind'] = line.split(' ', 1)[-1]
					elif line.startswith('expire '):
						dhcpResult['expire'] = line.split(' ', 1)[-1]
			except Exception as error:
				logger.warning(error)
	else:
		logger.debug('Leases file {0} does not exist.'.format(leasesFile))
		logger.debug('Trying to use pump for getting dhclient info.')
		try:
			for line in execute(u'%s -s -i %s' % (which('pump'), device)):
				line = line.strip()
				keyValue = line.split(u":")
				if len(keyValue) < 2:
					# No ":" in pump output after "boot server" and
					# "next server"
					if line.lstrip().startswith(u'Boot server'):
						keyValue[0] = u'Boot server'
						keyValue.append(line.split()[2])
					elif line.lstrip().startswith(u'Next server'):
						keyValue[0] = u'Next server'
						keyValue.append(line.split()[2])
					else:
						continue
				# Some DHCP-Servers are returning multiple domain names
				# seperated by whitespace, so we split all values at
				# whitespace and take the first element
				dhcpResult[keyValue[0].replace(u' ', u'').lower()] = keyValue[1].strip().split()[0]
		except Exception as error:
			logger.warning(error)
	return dhcpResult


def ifconfig(device, address, netmask=None):
	cmd = u'%s %s %s' % (which('ifconfig'), device, forceIpAddress(address))
	if netmask:
		cmd += u' netmask %s' % forceNetmask(netmask)
	execute(cmd)


# - - - - - - - - - - - - - - - - - - - - - - - - - - - - - - - - - - - - - - - - - - - - - - - - - - -
# -                                   SESSION / DESKTOP HANDLING                                      -
# - - - - - - - - - - - - - - - - - - - - - - - - - - - - - - - - - - - - - - - - - - - - - - - - - - -
def reboot(wait=10):
	for hook in hooks:
		wait = hook.pre_reboot(wait)

	try:
		wait = forceInt(wait)
		if wait > 0:
			execute(u'%s %d; %s -r now' % (which('sleep'), wait, which('shutdown')), nowait=True)
		else:
			execute(u'%s -r now' % which('shutdown'), nowait=True)
		execute(u'%s 5' % (which('sleep')), nowait=True)
		execute(u'%s -p' % (which('reboot')), nowait=True)
		execute(u'%s 5' % (which('sleep')), nowait=True)
		execute(u'%s -6' % (which('init')), nowait=True)
	except Exception as e:
		for hook in hooks:
			hook.error_reboot(wait, e)
		raise

	for hook in hooks:
		hook.post_reboot(wait)


def halt(wait=10):
	for hook in hooks:
		wait = hook.pre_halt(wait)

	try:
		wait = forceInt(wait)
		if wait > 0:
			execute(u'%s %d; %s -h now' % (which('sleep'), wait, which('shutdown')), nowait=True)
		else:
			execute(u'%s -h now' % which('shutdown'), nowait=True)
	except Exception as e:
		for hook in hooks:
			hook.error_halt(wait, e)
		raise

	for hook in hooks:
		hook.post_halt(wait)

shutdown = halt


# - - - - - - - - - - - - - - - - - - - - - - - - - - - - - - - - - - - - - - - - - - - - - - - - - - -
# -                                        PROCESS HANDLING                                           -
# - - - - - - - - - - - - - - - - - - - - - - - - - - - - - - - - - - - - - - - - - - - - - - - - - - -
def which(cmd):
	if cmd not in WHICH_CACHE:
		w = os.popen(u'%s "%s" 2>/dev/null' % (BIN_WHICH, cmd))
		path = w.readline().strip()
		w.close()
		if not path:
			raise Exception(u"Command '%s' not found in PATH" % cmd)
		WHICH_CACHE[cmd] = path
		logger.debug(u"Command '%s' found at: '%s'" % (cmd, WHICH_CACHE[cmd]))

	return WHICH_CACHE[cmd]


def execute(cmd, nowait=False, getHandle=False, ignoreExitCode=[], exitOnStderr=False, captureStderr=True, encoding=None, timeout=0, shell=None, waitForEnding=None):
	"""
	Executes a command.

	:param nowait: If this is ``True`` the command will be executed and \
no waiting for it to finish will be done.
	:type nowait: bool
	:param getHandle: If this is ``True`` the handle the reference to \
the command output will be returned.
	:type getHandle: bool
	:param ignoreExitCode: Ignore exit codes of the program. This can \
be ``True`` to ignore all exit codes or a list of specific exit codes \
that should be ignored.
	:type ignoreExitCode: bool or list or tuple or set
	:param exitOnStderr: If this is ``True`` output on stderr will be \
interpreted as an failed execution and will throw an Exception.
	:type exitOnStderr: bool
	:param captureStderr: If this is ``True`` the output of *stderr* \
will be redirected to *stdout*.
	:type captureStderr: bool
	:param encoding: The encoding to be used to decode the output.
	:type encoding: str
	:param timeout: The time in seconds after that the execution will \
be aborted.
	:type timeout: int
	:param shell: Currently ignored. This is introduced to have the \
same keyword arguments as on Windows.
	:param waitForEnding: If this is set it will overwrite the setting \
for *nowait*. This is introduced to have the same keyword arguments as \
on Windows.
	:type waitForEnding: bool
	:return: If the command finishes and we wait for it to finish the \
output will be returned.
	:returntype: list
	"""
	nowait = forceBool(nowait)
	getHandle = forceBool(getHandle)
	exitOnStderr = forceBool(exitOnStderr)
	captureStderr = forceBool(captureStderr)
	timeout = forceInt(timeout)

	if shell is not None:
		logger.warning("Argument 'shell' is unsupported on Linux.")

	if waitForEnding is not None:
		logger.debug("Detected kwarg 'waitForEnding'. Overwriting nowait.")
		nowait = not forceBool(waitForEnding)

	exitCode = 0
	result = []

	startTime = time.time()
	try:
		logger.info(u"Executing: %s" % cmd)

		if nowait:
			os.spawnv(os.P_NOWAIT, which('bash'), [which('bash'), '-c', cmd])
			return []

		elif getHandle:
			if captureStderr:
				return (subprocess.Popen(cmd, shell=True, stdin=subprocess.PIPE, stdout=subprocess.PIPE, stderr=subprocess.STDOUT)).stdout
			else:
				return (subprocess.Popen(cmd, shell=True, stdin=subprocess.PIPE, stdout=subprocess.PIPE, stderr=None)).stdout

		else:
			data = ''
			stderr = None
			if captureStderr:
				stderr	= subprocess.PIPE
			proc = subprocess.Popen(
				cmd,
				shell=True,
				stdin=subprocess.PIPE,
				stdout=subprocess.PIPE,
				stderr=stderr,
			)

			if not encoding:
				encoding = proc.stdin.encoding
				if encoding == 'ascii':
					encoding = 'utf-8'
			if not encoding:
				encoding = locale.getpreferredencoding()
				if encoding == 'ascii':
					encoding = 'utf-8'
			logger.info(u"Using encoding '%s'" % encoding)

			flags = fcntl.fcntl(proc.stdout, fcntl.F_GETFL)
			fcntl.fcntl(proc.stdout, fcntl.F_SETFL, flags | os.O_NONBLOCK)

			if captureStderr:
				flags = fcntl.fcntl(proc.stderr, fcntl.F_GETFL)
				fcntl.fcntl(proc.stderr, fcntl.F_SETFL, flags | os.O_NONBLOCK)

			ret = None
			while ret is None:
				ret = proc.poll()
				try:
					chunk = proc.stdout.read()
					if len(chunk) > 0:
						data += chunk
				except IOError as e:
					if e.errno != 11:
						raise

				if captureStderr:
					try:
						chunk = proc.stderr.read()
						if len(chunk) > 0:
							if exitOnStderr:
								raise Exception(u"Command '%s' failed: %s" % (cmd, chunk))
							data += chunk
					except IOError as e:
						if e.errno != 11:
							raise

				if timeout > 0 and (time.time() - startTime >= timeout):
					_terminateProcess(proc)
					raise Exception(u"Command '%s' timed out atfer %d seconds" % (cmd, (time.time() - startTime)))

				time.sleep(0.001)

			exitCode = ret
			if data:
				lines = data.split('\n')
				for i in range(len(lines)):
					line = lines[i].decode(encoding, 'replace')
					if (i == len(lines) - 1) and not line:
						break
					logger.debug(u'>>> %s' % line)
					result.append(line)

	except (os.error, IOError) as e:
		# Some error occured during execution
		raise Exception(u"Command '%s' failed:\n%s" % (cmd, e))

	logger.debug(u"Exit code: %s" % exitCode)
	if exitCode:
		if isinstance(ignoreExitCode, bool) and ignoreExitCode:
			pass
		elif isinstance(ignoreExitCode, (list, tuple, set)) and exitCode in ignoreExitCode:
			pass
		else:
			raise Exception(u"Command '%s' failed (%s):\n%s" % (cmd, exitCode, u'\n'.join(result)))
	return result


def _terminateProcess(process):
	"""
	Terminate a running process.

	:param process: The process to terminate.
	:type process: subprocess.Popen
	"""
	try:
		process.kill()
	except Exception as killException:
		logger.debug('Killing process {0} failed: {1}'.format(process.pid, killException))

		try:
			os.kill(process.pid, SIGKILL)
		except Exception as sigKillException:
			logger.debug('Sending SIGKILL to pid {0} failed: {1}'.format(process.pid, sigKillException))


# - - - - - - - - - - - - - - - - - - - - - - - - - - - - - - - - - - - - - - - - - - - - - - - - - - -
# -                                            FILESYSTEMS                                            -
# - - - - - - - - - - - - - - - - - - - - - - - - - - - - - - - - - - - - - - - - - - - - - - - - - - -
def isXenialSfdiskVersion():
        """
        check for sfdisk version to adapt commands to changed output
        """
        sfdiskVersionOutput = execute('%s --version' % which('sfdisk'))
        sfdiskVersion = sfdiskVersionOutput[0].split(' ')[3].strip()
        if sfdiskVersion == '2.27.1':
                return True
        else:
                return False

def getHarddisks(data=None):
	"""
	Get the available harddisks from the machine.

	:param data: Data to parse through.
	:type data: [str, ]
	:return: The found harddisks.
	:returntype: [Harddisk, ]
	"""
	disks = []

	if data is None:
		# Get all available disks
		if os.path.exists("/dev/cciss"):
			result = []
			logger.notice("HP Smart Array detected, trying to workarround scan problem.")
			listing = os.listdir("/dev/cciss")
			for entry in listing:
				if len(entry) < 5:
					dev = entry
					if isXenialSfdiskVersion():
						size = forceInt(execute(u'%s --no-reread -s /dev/cciss/%s' % (which('sfdisk'), dev), ignoreExitCode=[1])[0])
					else:
						size = forceInt(execute(u'%s -L --no-reread -s -uB /dev/cciss/%s' % (which('sfdisk'), dev), ignoreExitCode=[1])[0])
					logger.debug(
						u"Found disk =>>> dev: '{device}', size: {size:0.2f} GB".format(
							device=dev,
							size=size / (1024 * 1024)
							)
						)
					hd = Harddisk("/dev/cciss/%s" % dev)
					disks.append(hd)
			if len(disks) <= 0:
				raise Exception(u'No harddisks found!')
			return disks
		else:
			if isXenialSfdiskVersion():
				result = execute(u'%s --no-reread -s ' % which('sfdisk'), ignoreExitCode=[1])
			else:
				result = execute(u'%s -L --no-reread -s -uB' % which('sfdisk'), ignoreExitCode=[1])
	else:
		result = data

	for line in result:
		if not line.lstrip().startswith(u'/dev'):
			continue

		(dev, size) = line.split(u':')
		size = forceInt(size.strip())
		logger.debug(
			u"Found disk =>>> dev: '{device}', size: {size:0.2f} GB".format(
				device=dev,
				size=size / (1024 * 1024)
			)
		)

		hd = Harddisk(dev)
		disks.append(hd)

	if len(disks) <= 0:
		raise Exception(u'No harddisks found!')

	return disks


def getDiskSpaceUsage(path):
	disk = os.statvfs(path)
	info = {}
	info['capacity'] = disk.f_bsize * disk.f_blocks
	info['available'] = disk.f_bsize * disk.f_bavail
	info['used'] = disk.f_bsize * (disk.f_blocks - disk.f_bavail)
	info['usage'] = float(disk.f_blocks - disk.f_bavail) / float(disk.f_blocks)
	logger.info(u"Disk space usage for path '%s': %s" % (path, info))
	return info


def mount(dev, mountpoint, **options):
	dev = forceUnicode(dev)
	mountpoint = forceFilename(mountpoint)
	if not os.path.isdir(mountpoint):
		os.makedirs(mountpoint)

	for (key, value) in options.items():
		options[key] = forceUnicode(value)

	fs = u''

	credentialsFiles = []
	if dev.lower().startswith('smb://') or dev.lower().startswith('cifs://'):
		match = re.search('^(smb|cifs)://([^/]+\/.+)$', dev, re.IGNORECASE)
		if match:
			fs = u'-t cifs'
			parts = match.group(2).split('/')
			dev = u'//%s/%s' % (parts[0], parts[1])
			if not 'username' in options:
				options['username'] = u'guest'
			if not 'password' in options:
				options['password'] = u''
			if options['username'].find('\\') != -1:
				(options['domain'], options['username']) = options['username'].split('\\', 1)

			credentialsFile = u"/tmp/.cifs-credentials.%s" % parts[0]
			if os.path.exists(credentialsFile):
				os.remove(credentialsFile)
			with open(credentialsFile, "w") as f:
				pass

			os.chmod(credentialsFile, 0o600)
			with codecs.open(credentialsFile, "w", "iso-8859-15") as f:
				f.write(u"username=%s\n" % options['username'])
				f.write(u"password=%s\n" % options['password'])
			options['credentials'] = credentialsFile
			credentialsFiles.append(credentialsFile)

			try:
				if not options['domain']:
					del options['domain']
			except KeyError:
				pass
			del options['username']
			del options['password']
		else:
			raise Exception(u"Bad smb/cifs uri '%s'" % dev)

	elif (dev.lower().startswith('webdav://')
		or dev.lower().startswith('webdavs://')
		or dev.lower().startswith('http://')
		or dev.lower().startswith('https://')):

		# We need enough free space in /var/cache/davfs2
		# Maximum transfer file size <= free space in /var/cache/davfs2
		match = re.search('^(http|webdav)(s*)(://[^/]+\/.+)$', dev, re.IGNORECASE)
		if match:
			fs = u'-t davfs'
			dev = u'http' + match.group(2) + match.group(3)
		else:
			raise Exception(u"Bad webdav url '%s'" % dev)

		if not 'username' in options:
			options['username'] = u''
		if not 'password' in options:
			options['password'] = u''
		if not 'servercert' in options:
			options['servercert'] = u''

		if options['servercert']:
			with open(u"/etc/davfs2/certs/trusted.pem", "w") as f:
				f.write(options['servercert'])
			os.chmod(u"/etc/davfs2/certs/trusted.pem", 0o644)

		with codecs.open(u"/etc/davfs2/secrets", "r", "utf8") as f:
			lines = f.readlines()

		with codecs.open(u"/etc/davfs2/secrets", "w", "utf8") as f:
			for line in lines:
				if re.search("^%s\s+" % dev, line):
					f.write(u"#")
				f.write(line)
			f.write(u'%s "%s" "%s"\n' % (dev, options['username'], options['password']))
		os.chmod(u"/etc/davfs2/secrets", 0o600)

		if options['servercert']:
			with open(u"/etc/davfs2/davfs2.conf", "r") as f:
				lines = f.readlines()

			with open(u"/etc/davfs2/davfs2.conf", "w") as f:
				for line in lines:
					if re.search("^servercert\s+", line):
						f.write("#")
					f.write(line)
				f.write(u"servercert /etc/davfs2/certs/trusted.pem\n")

		del options['username']
		del options['password']
		del options['servercert']

	elif dev.lower().startswith(u'/'):
		pass

	elif dev.lower().startswith(u'file://'):
		dev = dev[7:]

	else:
		raise Exception(u"Cannot mount unknown fs type '%s'" % dev)

	mountOptions = []
	for (key, value) in options.items():
		key = forceUnicode(key)
		value = forceUnicode(value)
		if value:
			mountOptions.append("{0}={1}".format(key, value))
		else:
			mountOptions.append("{0}".format(key))

	if mountOptions:
		optString = u'-o "{0}"'.format((u','.join(mountOptions)).replace('"', '\\"'))
	else:
		optString = u''

	try:
		result = execute(u"%s %s %s %s %s" % (which('mount'), fs, optString, dev, mountpoint))
	except Exception as e:
		logger.error(u"Failed to mount '%s': %s" % (dev, e))
		raise Exception(u"Failed to mount '%s': %s" % (dev, e))
	finally:
		for f in credentialsFiles:
			os.remove(f)


def umount(devOrMountpoint):
	cmd = u"%s %s" % (which('umount'), devOrMountpoint)
	try:
		result = execute(cmd)
	except Exception as e:
		logger.error(u"Failed to umount '%s': %s" % (devOrMountpoint, e))
		raise Exception(u"Failed to umount '%s': %s" % (devOrMountpoint, e))


def getBlockDeviceBusType(device):
	# Returns either 'IDE', 'SCSI', 'SATA', 'RAID' or None (not found)
	device = forceFilename(device)

	(devs, type) = ([], None)
	if os.path.islink(device):
		d = os.readlink(device)
		if not d.startswith(u'/'):
			d = os.path.join(os.path.dirname(device), d)
		device = d

	for line in execute(u'%s --disk --cdrom' % which('hwinfo')):
		if re.search('^\s+$', line):
			(devs, type) = ([], None)
			continue

		match = re.search('^\s+Device Files*:(.*)$', line)
		if match:
			if match.group(1).find(u',') != -1:
				devs = match.group(1).split(u',')
			elif match.group(1).find(u'(') != -1:
				devs = match.group(1).replace(u')', u' ').split(u'(')
			else:
				devs = [match.group(1)]
			for i in range(len(devs)):
				devs[i] = devs[i].strip()

		match = re.search('^\s+Attached to:\s+[^\(]+\((\S+)\s*', line)
		if match:
			type = match.group(1)

		if devs and device in devs and type:
			logger.info(u"Bus type of device '%s' is '%s'" % (device, type))
			return type


def getBlockDeviceContollerInfo(device, lshwoutput=None):
	device = forceFilename(device)
	if lshwoutput and isinstance(lshwoutput, list):
		lines = lshwoutput
	else:
		lines = execute(u'%s -short -numeric' % which('lshw'))
	# example:
	# ...
	# /0/100                      bridge     440FX - 82441FX PMC [Natoma] [8086:1237]
	# /0/100/1                    bridge     82371SB PIIX3 ISA [Natoma/Triton II] [8086:7000]
	# /0/100/1.1      scsi0       storage    82371SB PIIX3 IDE [Natoma/Triton II] [8086:7010]
	# /0/100/1.1/0    /dev/sda    disk       10GB QEMU HARDDISK
	# /0/100/1.1/0/1  /dev/sda1   volume     10236MiB Windows NTFS volume
	# /0/100/1.1/1    /dev/cdrom  disk       SCSI CD-ROM
	# ...
	storageControllers = {}

	for line in lines:
		match = re.search('^(/\S+)\s+(\S+)\s+storage\s+(\S+.*)\s\[([a-fA-F0-9]{1,4})\:([a-fA-F0-9]{1,4})\]$', line)
		if match:
			vendorId = match.group(4)
			while len(vendorId) < 4:
				vendorId = '0' + vendorId
			deviceId = match.group(5)
			while len(deviceId) < 4:
				deviceId = '0' + deviceId
			storageControllers[match.group(1)] = {
				'hwPath':      forceUnicode(match.group(1)),
				'device':      forceUnicode(match.group(2)),
				'description': forceUnicode(match.group(3)),
				'vendorId':    forceHardwareVendorId(vendorId),
				'deviceId':    forceHardwareDeviceId(deviceId)
			}
			continue

		parts = line.split(None, 3)
		if len(parts) < 4:
			continue
		if parts[1].lower() == device:
			for hwPath in storageControllers.keys():
				if parts[0].startswith(hwPath + u'/'):
					return storageControllers[hwPath]

	# emulated storage controller dirty-hack, for outputs like:
	# ...
	# /0/100/1f.2               storage        82801JD/DO (ICH10 Family) SATA AHCI Controller [8086:3A02] (Posix.py|741)
	# /0/100/1f.3               bus            82801JD/DO (ICH10 Family) SMBus Controller [8086:3A60] (Posix.py|741)
	# /0/1          scsi0       storage         (Posix.py|741)
	# /0/1/0.0.0    /dev/sda    disk           500GB ST3500418AS (Posix.py|741)
	# /0/1/0.0.0/1  /dev/sda1   volume         465GiB Windows FAT volume (Posix.py|741)
	# ...
	# In this case return the first AHCI controller, that will be found
	storageControllers = {}

	for line in lines:
		match = re.search('^(/\S+)\s+storage\s+(\S+.*[Aa][Hh][Cc][Ii].*)\s\[([a-fA-F0-9]{1,4})\:([a-fA-F0-9]{1,4})\]$', line)
		if match:
			vendorId = match.group(3)
			while len(vendorId) < 4:
				vendorId = '0' + vendorId
			deviceId = match.group(4)
			while len(deviceId) < 4:
				deviceId = '0' + deviceId
			storageControllers[match.group(1)] = {
				'hwPath':      forceUnicode(match.group(1)),
				'device':      device,
				'description': forceUnicode(match.group(2)),
				'vendorId':    forceHardwareVendorId(vendorId),
				'deviceId':    forceHardwareDeviceId(deviceId)
			}
			if storageControllers:
				for hwPath in storageControllers.keys():
					return storageControllers[hwPath]
		else:
			# Quick Hack: for entry like this:
			# /0/100/1f.2              storage        82801 SATA Controller [RAID mode] [8086:2822]
			# This Quick hack is for Bios-Generations, that will only
			# have a choice for "RAID + AHCI", this devices will be shown as
			# RAID mode-Devices
			match = re.search('^(/\S+)\s+storage\s+(\S+.*[Rr][Aa][Ii][Dd].*)\s\[([a-fA-F0-9]{1,4})\:([a-fA-F0-9]{1,4})\]$', line)
			if match:
				vendorId = match.group(3)
				while len(vendorId) < 4:
					vendorId = '0' + vendorId
				deviceId = match.group(4)
				while len(deviceId) < 4:
					deviceId = '0' + deviceId
				storageControllers[match.group(1)] = {
					'hwPath':      forceUnicode(match.group(1)),
					'device':      device,
					'description': forceUnicode(match.group(2)),
					'vendorId':    forceHardwareVendorId(vendorId),
					'deviceId':    forceHardwareDeviceId(deviceId)
				}
				if storageControllers:
					for hwPath in storageControllers.keys():
						return storageControllers[hwPath]

	return None


class Harddisk:

	def __init__(self, device):
		self.device = forceFilename(device)
		self.model = u''
		self.signature = None
		self.biosDevice = None
		self.totalCylinders = 0
		self.cylinders = 0
		self.heads = 0
		self.sectors = 0
		self.bytesPerSector = 512
		self.label = None
		self.size = -1
		self.partitions = []
		self.ldPreload = None
		self.dosCompatibility = True
		self.blockAlignment = False
		self.rotational = True

		self.useBIOSGeometry()
		self.readPartitionTable()
		self.readRotational()

	def setDosCompatibility(self, comp=True):
		self.dosCompatibility = bool(comp)

	def setBlockAlignment(self, align=False):
		self.blockAlignment = bool(align)

	def getBusType(self):
		return getBlockDeviceBusType(self.device)

	def getControllerInfo(self):
		return getBlockDeviceContollerInfo(self.device)

	def useBIOSGeometry(self):
		# Make sure your kernel supports edd (CONFIG_EDD=y/m) and module is loaded if not compiled in
		try:
			execute(u'%s edd' % which('modprobe'))
		except Exception as e:
			logger.error(e)
			return

		# geo_override.so will affect all devices !
		if not x86_64:
			logger.info(u"Using geo_override.so for all disks.")
			self.ldPreload = GEO_OVERWRITE_SO
		else:
			logger.info(u"Don't load geo_override.so on 64bit architecture.")

	def readRotational(self):
		"""
		Checks if a disk is rotational.

		The result of the check is saved in the attribute *rotational*.

		.. versionadded:: 4.0.4.2
		"""
		try:
			deviceparts = self.device.split("/")
			if len(deviceparts) > 3:
				if deviceparts[2].lower() == "cciss":
					logger.info(u"Special device (cciss) detected")
					devicename = "!".join(deviceparts[1:])
					if not os.path.exists('/sys/block/{0}/queue/rotational'.format(devicename)):
						raise Exception("rotational file '/sys/block/{0}/queue/rotational' not found!".format(devicename))
				else:
					logger.error(u"Unknown device, fallback to default: rotational")
					return
			else:
				devicename = self.device.split("/")[2]


			for line in execute(u'cat /sys/block/{0}/queue/rotational'.format(devicename)):
				try:
					self.rotational = forceBool(int(line.strip()))
					break
				except Exception:
					pass
		except Exception as error:
			logger.error(
				'Checking if the device {name} is rotational failed: '
				'{error}'.format(name=self.device, error=error)
			)

	def getSignature(self):
		hd = posix.open(str(self.device), posix.O_RDONLY)
		posix.lseek(hd, 440, 0)
		x = posix.read(hd, 4)
		posix.close(hd)

		logger.debug(u"Read signature from device '%s': %s,%s,%s,%s" \
				% (self.device, ord(x[0]), ord(x[1]), ord(x[2]), ord(x[3])))

		self.signature = 0
		self.signature += ord(x[3]) << 24
		self.signature += ord(x[2]) << 16
		self.signature += ord(x[1]) << 8
		self.signature += ord(x[0])
		logger.debug(u"Device Signature: '%s'" % hex(self.signature))

	def setDiskLabelType(self, label):
		label = forceUnicodeLower(label)
		if label not in (u"bsd", u"gpt", u"loop", u"mac", u"mips", u"msdos", u"pc98", u"sun"):
			raise Exception(u"Unknown disk label '%s'" % label)
		self.label = label

	def setPartitionId(self, partition, id):
		for hook in hooks:
			(partition, id) = hook.pre_Harddisk_setPartitionId(self, partition, id)
		try:
			partition = forceInt(partition)
			id = forceUnicodeLower(id)

			if (partition < 1) or (partition > 4):
				raise Exception(u"Partition has to be int value between 1 and 4")

			if not re.search('^[a-f0-9]{2}$', id):
				if id in (u'linux', u'ext2', u'ext3', u'ext4', u'xfs', u'reiserfs', u'reiser4'):
					id = u'83'
				elif id == u'linux-swap':
					id = u'82'
				elif id == u'fat32':
					id = u'0c'
				elif id == u'ntfs':
					id = u'07'
				else:
					raise Exception(u"Partition type '%s' not supported!" % id)
			id = eval('0x' + id)
			offset = 0x1be + (partition-1) * 16 + 4
			with open(self.device, 'rb+') as f:
				f.seek(offset)
				f.write(chr(id))
		except Exception as e:
			for hook in hooks:
				hook.error_Harddisk_setPartitionId(self, partition, id, e)
			raise

		for hook in hooks:
			hook.post_Harddisk_setPartitionId(self, partition, id)

	def setPartitionBootable(self, partition, bootable):
		for hook in hooks:
			(partition, bootable) = hook.pre_Harddisk_setPartitionBootable(self, partition, bootable)
		try:
			partition = forceInt(partition)
			bootable = forceBool(bootable)
			if (partition < 1) or (partition > 4):
				raise Exception("Partition has to be int value between 1 and 4")

			offset = 0x1be + (partition-1)*16 + 4
			with open(self.device, 'rb+') as f:
				f.seek(offset)
				if bootable:
					f.write(chr(0x80))
				else:
					f.write(chr(0x00))
		except Exception as e:
			for hook in hooks:
				hook.error_Harddisk_setPartitionBootable(self, partition, bootable, e)
			raise

		for hook in hooks:
			hook.post_Harddisk_setPartitionBootable(self, partition, bootable)

	def readPartitionTable(self):
		for hook in hooks:
			hook.pre_Harddisk_readPartitionTable(self)

		try:
			self.partitions = []
			os.putenv("LC_ALL", "C")
			if self.ldPreload:  # We want this as a context manager!
				os.putenv("LD_PRELOAD", self.ldPreload)
			if isXenialSfdiskVersion():
				result = execute(u'{sfdisk} --no-reread -s {device}'.format(sfdisk=which('sfdisk'), device=self.device), ignoreExitCode=[1])
			else:
				result = execute(u'{sfdisk} -L --no-reread -s -uB {device}'.format(sfdisk=which('sfdisk'), device=self.device), ignoreExitCode=[1])
			for line in result:
				try:
					self.size = int(line.strip()) * 1024
				except Exception:
					pass

			logger.info(u"Size of disk '%s': %s Byte / %s MB" % (self.device, self.size, (self.size/(1024*1024))))
<<<<<<< HEAD
			if getSfdiskVersion():
				result = execute(u"{sfdisk} --no-reread -l {device}".format(sfdisk=which('sfdisk'), device=self.device), ignoreExitCode=[1])
=======
			if isXenialSfdiskVersion():
				result = execute(u"{sfdisk} --no-reread - l {device}".format(sfdisk=which('sfdisk'), device=self.device), ignoreExitCode=[1])
>>>>>>> 4b368b04
			else:
				result = execute(u"{sfdisk} -L --no-reread -l {device}".format(sfdisk=which('sfdisk'), device=self.device), ignoreExitCode=[1])
			partTablefound = None
			for line in result:
				if line.startswith("/dev"):
					partTablefound = True
					break
			if not partTablefound:
				logger.notice(u"unrecognized partition table type, writing empty partitiontable")
				if isXenialSfdiskVersion():
					execute('{echo} -e "0,0\n\n\n\n" | {sfdisk} --no-reread -D {device}'.format(echo=which('echo'), sfdisk=which('sfdisk'), device=self.device), ignoreExitCode=[1])
					result = execute("{sfdisk} --no-reread -l {device}".format(sfdisk=which('sfdisk'), device=self.device), ignoreExitCode=[1])
				else:
					execute('{echo} -e "0,0\n\n\n\n" | {sfdisk} -L --no-reread -D {device}'.format(echo=which('echo'), sfdisk=which('sfdisk'), device=self.device), ignoreExitCode=[1])
					result = execute("{sfdisk} -L --no-reread -l {device}".format(sfdisk=which('sfdisk'), device=self.device), ignoreExitCode=[1])
				
			self._parsePartitionTable(result)

			if isXenialSfdiskVersion():
				result = execute(u"{sfdisk} --no-reread -uS -l {device}".format(sfdisk=which('sfdisk'), device=self.device), ignoreExitCode=[1])
			else:
				result = execute(u"{sfdisk} -L --no-reread -uS -l {device}".format(sfdisk=which('sfdisk'), device=self.device), ignoreExitCode=[1])
			self._parseSectorData(result)

			if self.ldPreload:
				os.unsetenv("LD_PRELOAD")
		except Exception as e:
			for hook in hooks:
				hook.error_Harddisk_readPartitionTable(self, e)
			raise

		for hook in hooks:
			hook.post_Harddisk_readPartitionTable(self)

	def _parsePartitionTable(self, sfdiskListingOutput):
		"""
		Parses the partition table and sets the corresponding attributes
		on this object.

		:param sfdiskListingOutput: The output from ``sfdisk -l /dev/foo``
		:type sfdiskListingOutput: [str, ]
		"""
		
		for line in sfdiskListingOutput:
			line = line.strip()
	
			if line.lower().startswith('disk'):
				if isXenialSfdiskVersion():
					
					geometryOutput = execute(u"{sfdisk} -g {device}".format(sfdisk=which('sfdisk'), device=self.device))
					for line in geometryOutput:
						match = re.search('\s+(\d+)\s+cylinders,\s+(\d+)\s+heads,\s+(\d+)\s+sectors', line)
						if not match:
							raise Exception(u"Unable to get geometry for disk '%s'" % self.device)
						self.cylinders = forceInt(match.group(1))
						self.heads = forceInt(match.group(2))
						self.sectors = forceInt(match.group(3))
						self.totalCylinders = self.cylinders
				else:
					match = re.search('\s+(\d+)\s+cylinders,\s+(\d+)\s+heads,\s+(\d+)\s+sectors', line)
					if not match:
						raise Exception(u"Unable to get geometry for disk '%s'" % self.device)

					self.cylinders = forceInt(match.group(1))
					self.heads = forceInt(match.group(2))
					self.sectors = forceInt(match.group(3))
					self.totalCylinders = self.cylinders

			elif line.lower().startswith(u'units'):
				if isXenialSfdiskVersion():
					match = re.search('sectors\s+of\s+\d\s+.\s+\d+\s+.\s+(\d+)\s+bytes', line)
					
				else:
					match = re.search('cylinders\s+of\s+(\d+)\s+bytes', line)
	
				if not match:
					raise Exception(u"Unable to get bytes/cylinder for disk '%s'" % self.device)
				self.bytesPerCylinder = forceInt(match.group(1))
				self.totalCylinders = int(self.size / self.bytesPerCylinder)
				logger.info(u"Total cylinders of disk '%s': %d, %d bytes per cylinder" % (self.device, self.totalCylinders, self.bytesPerCylinder))

			elif line.startswith(self.device):
				if isXenialSfdiskVersion():					
					match = re.search('(%sp*)(\d+)\s+(\**)\s*(\d+)[\+\-]*\s+(\d*)[\+\-]*\s+(\d+)[\+\-]*\s+(\d+)[\+\-]*.?\d*\S+\s+(\S+)\s*(.*)' % self.device, line)
					
					if not match:
						raise Exception(u"Unable to read partition table of disk '%s'" % self.device)
				else:
					match = re.search('(%sp*)(\d+)\s+(\**)\s*(\d+)[\+\-]*\s+(\d*)[\+\-]*\s+(\d+)[\+\-]*\s+(\d+)[\+\-]*\s+(\S+)\s+(.*)' % self.device, line)

					if not match:
						raise Exception(u"Unable to read partition table of disk '%s'" % self.device)

				if match.group(5):
					boot = False
					if match.group(3) == u'*':
						boot = True

					fs = u'unknown'
					fsType = forceUnicodeLower(match.group(8))
					if fsType in (u"w95", u"b", u"c", u"e"):
						fs = u'fat32'
					elif fsType in (u"hpfs/ntfs/exfat", u"hfps/ntfs", u"7"):
						fs = u'ntfs'
					
					deviceName = forceFilename(match.group(1) + match.group(2))
					try:
						logger.debug("Trying using Blkid")
						fsres = execute(u'%s -o value -s TYPE %s' % (which('blkid'), deviceName))
						if fsres:
							for line in fsres:
								line = line.strip()
								if not line:
									continue
								logger.debug(u"Found filesystem: %s with blkid tool, using now this filesystemtype." % line)
								fs = line
					except Exception:
						pass

					partitionData = {
							'device': deviceName,
							'number': forceInt(match.group(2)),
							'cylStart': forceInt(match.group(4)),
							'cylEnd': forceInt(match.group(5)),
							'cylSize': forceInt(match.group(6)),
							'start': forceInt(match.group(4)) * self.bytesPerCylinder,
							'end': (forceInt(match.group(5))+1) * self.bytesPerCylinder,
							'size': forceInt(match.group(6)) * self.bytesPerCylinder,
							'type': fsType,
							'fs': fs,
							'boot': boot
						}

					self.partitions.append(partitionData)

					logger.debug(
						u"Partition found =>>> number: %s, "
						u"start: %s MB (%s cyl), end: %s MB (%s cyl), "
						u"size: %s MB (%s cyl), "
						u"type: %s, fs: %s, boot: %s" % (
							partitionData['number'],
							partitionData['start'] / (1024 * 1024),
							partitionData['cylStart'],
							partitionData['end'] / (1024 * 1024),
							partitionData['cylEnd'],
							partitionData['size'] / (1024 * 1024),
							partitionData['cylSize'],
							match.group(8),
							fs,
							boot
						)
					)

					if partitionData['device']:
						logger.debug(u"Waiting for device '%s' to appear" % partitionData['device'])
						timeout = 15
						while timeout > 0:
							if os.path.exists(partitionData['device']):
								break
							time.sleep(1)
							timeout -= 1
						if os.path.exists(partitionData['device']):
							logger.debug(u"Device '%s' found" % partitionData['device'])
						else:
							logger.warning(u"Device '%s' not found" % partitionData['device'])

	def _parseSectorData(self, outputFromSfDiskListing):
		"""
		Parses the sector data of the disk and extends the existing
		partition data.

		:param outputFromSfDiskListing: Output of ``sfdisk -uS -l /dev/foo``
		:type outputFromSfDiskListing: [str, ]
		"""
		for line in outputFromSfDiskListing:
			line = line.strip()

			if line.startswith(self.device):
				if isXenialSfdiskVersion():
					match = re.match('%sp*(\d+)\s+(\**)\s*(\d+)[\+\-]*\s+(\d*)[\+\-]*\s+(\d+)[\+\-]*\s+(\d+)[\+\-]*.?\d*\S+\s+(\S+)\s*(.*)' % self.device, line)
				else:
					match = re.search('%sp*(\d+)\s+(\**)\s*(\d+)[\+\-]*\s+(\d*)[\+\-]*\s+(\d+)[\+\-]*\s+(\S+)\s+(.*)' % self.device, line)
				if not match:
					raise Exception(u"Unable to read partition table (sectors) of disk '%s'" % self.device)

				if match.group(4):
					for p in range(len(self.partitions)):
						if forceInt(self.partitions[p]['number']) == forceInt(match.group(1)):
							self.partitions[p]['secStart'] = forceInt(match.group(3))
							self.partitions[p]['secEnd'] = forceInt(match.group(4))
							self.partitions[p]['secSize'] = forceInt(match.group(5))
							logger.debug(
								u"Partition sector values =>>> number: %s, "
								u"start: %s sec, end: %s sec, size: %s sec " \
								% (
									self.partitions[p]['number'],
									self.partitions[p]['secStart'],
									self.partitions[p]['secEnd'],
									self.partitions[p]['secSize']
							   )
							)
							break
			elif line.lower().startswith('units'):
				if isXenialSfdiskVersion():
					match = re.search('sectors\s+of\s+\d\s+.\s+\d+\s+.\s+(\d+)\s+bytes', line)
					
				else:
					match = re.search('sectors\s+of\s+(\d+)\s+bytes', line)
				if not match:
					raise Exception(u"Unable to get bytes/sector for disk '%s'" % self.device)
				self.bytesPerSector = forceInt(match.group(1))
				self.totalSectors = int(self.size / self.bytesPerSector)
				logger.info(u"Total sectors of disk '%s': %d, %d bytes per cylinder" % (self.device, self.totalSectors, self.bytesPerSector))

	def writePartitionTable(self):
		logger.debug(u"Writing partition table to disk %s" % self.device)
		for hook in hooks:
			hook.pre_Harddisk_writePartitionTable(self)
		try:
			cmd = u'%s -e "' % which('echo')
			for p in range(4):
				try:
					part = self.getPartition(p + 1)
					if self.blockAlignment:
						logger.debug(u"   number: %s, start: %s MB (%s sec), end: %s MB (%s sec), size: %s MB (%s sec), " \
								% (part['number'],
									(part['start']/(1000*1000)), part['secStart'],
									(part['end']/(1000*1000)), part['secEnd'],
									(part['size']/(1000*1000)), part['secSize']) \
								+ "type: %s, fs: %s, boot: %s" \
								% (part['type'], part['fs'], part['boot']))

						cmd += u'%s,%s,%s' % (part['secStart'], part['secSize'], part['type'])
					else:
						logger.debug(u"   number: %s, start: %s MB (%s cyl), end: %s MB (%s cyl), size: %s MB (%s cyl), " \
									% (part['number'],
										(part['start']/(1000*1000)), part['cylStart'],
										(part['end']/(1000*1000)), part['cylEnd'],
										(part['size']/(1000*1000)), part['cylSize']) \
									+ "type: %s, fs: %s, boot: %s" \
									% (part['type'], part['fs'], part['boot']))

						cmd += u'%s,%s,%s' % (part['cylStart'], part['cylSize'], part['type'])
					if part['boot']:
						cmd += u',*'
				except Exception as e:
					logger.debug(u"Partition %d not found: %s" % ((p+1), e))
					cmd += u'0,0'

				cmd += u'\n'
			dosCompat = u''
			if self.dosCompatibility:
				dosCompat = u'-D '
			if self.blockAlignment:
				cmd += u'" | %s -L --no-reread -uS -f %s' % (which('sfdisk'), self.device)
			else:
				if isXenialSfdiskVersion():
					cmd += u'" | %s -L --no-reread %s' % (which('sfdisk'), self.device)
				else:
					cmd += u'" | %s -L --no-reread -uC %s%s' % (which('sfdisk'), dosCompat, self.device)
			if self.ldPreload:
				os.putenv("LD_PRELOAD", self.ldPreload)

			#changing execution to os.system
			execute(cmd, ignoreExitCode=[1])
			if self.ldPreload:
				os.unsetenv("LD_PRELOAD")
			self._forceReReadPartionTable()
			time.sleep(2)
		except Exception as e:
			for hook in hooks:
				hook.error_Harddisk_writePartitionTable(self, e)
			raise

		for hook in hooks:
			hook.post_Harddisk_writePartitionTable(self)

	def _forceReReadPartionTable(self):
		if self.ldPreload:
			os.putenv("LD_PRELOAD", self.ldPreload)
		logger.info(u"Forcing kernel to reread partition table of '%s'." % self.device)
		try:
			execute(u'%s %s' % (which('partprobe'), self.device))
		except:
			logger.error(u"Forcing kernel reread partion table failed, waiting 5 sec. and try again")
			try:
				time.sleep(5)
				execute(u'%s %s' % (which('partprobe'), self.device), ignoreExitCode=[1])
			except:
				logger.error(u"Reread Partiontabel failed the second time, given up.")
				raise
		if self.ldPreload:
			os.unsetenv("LD_PRELOAD")

	def deletePartitionTable(self):
		logger.info(u"Deleting partition table on '%s'" % self.device)
		for hook in hooks:
			hook.pre_Harddisk_deletePartitionTable(self)
		try:
			with open(self.device, 'rb+') as f:
				f.write(chr(0) * 512)

			self._forceReReadPartionTable()
			self.label = None
			self.partitions = []
			self.readPartitionTable()
		except Exception as e:
			for hook in hooks:
				hook.error_Harddisk_deletePartitionTable(self, e)
			raise

		for hook in hooks:
			hook.post_Harddisk_deletePartitionTable(self)

	def shred(self, partition=0, iterations=25, progressSubject=None):
		for hook in hooks:
			(partition, iterations, progressSubject) = hook.pre_Harddisk_shred(self, partition, iterations, progressSubject)

		try:
			partition = forceInt(partition)
			iterations = forceInt(iterations)

			dev = self.device
			if partition != 0:
				dev = self.getPartition(partition)['device']

			cmd = u"%s -v -n %d %s 2>&1" % (which('shred'), iterations, dev)

			lineRegex = re.compile('\s(\d+)\/(\d+)\s\(([^\)]+)\)\.\.\.(.*)$')
			posRegex = re.compile('([^\/]+)\/(\S+)\s+(\d+)%')
			handle = execute(cmd, getHandle=True)
			position = u''
			error = u''
			if progressSubject:
				progressSubject.setEnd(100)
			while True:
				line = handle.readline().strip()
				logger.debug(u"From shred =>>> %s" % line)
				if not line:
					break
				# shred: /dev/xyz: Pass 1/25 (random)...232MiB/512MiB 45%
				match = re.search(lineRegex, line)
				if match:
					iteration = forceInt(match.group(1))
					dataType = match.group(3)
					logger.debug(u"Iteration: %d, data-type: %s" % (iteration, dataType))
					match = re.search(posRegex, match.group(4))
					if match:
						position = match.group(1) + '/' + match.group(2)
						percent = forceInt(match.group(3))
						logger.debug(u"Position: %s, percent: %d" % (position, percent))
						if progressSubject and (percent != progressSubject.getState()):
							progressSubject.setState(percent)
							progressSubject.setMessage(u"Pass %d/%d (%s), position: %s" \
									% (iteration, iterations, dataType, position))
				else:
					error = line

			ret = handle.close()
			logger.debug(u"Exit code: %s" % ret)

			if ret:
				raise Exception(u"Command '%s' failed: %s" % (cmd, error))

		except Exception as e:
			for hook in hooks:
				hook.error_Harddisk_shred(self, partition, iterations, progressSubject, e)
			raise

		for hook in hooks:
			hook.post_Harddisk_shred(self, partition, iterations, progressSubject)

	def zeroFill(self, partition=0, progressSubject=None):
		self.fill(forceInt(partition), u'/dev/zero', progressSubject)

	def randomFill(self, partition=0, progressSubject=None):
		self.fill(forceInt(partition), u'/dev/urandom', progressSubject)

	def fill(self, partition=0, infile=u'', progressSubject=None):
		for hook in hooks:
			(partition, infile, progressSubject) = hook.pre_Harddisk_fill(self, partition, infile, progressSubject)

		try:
			partition = forceInt(partition)
			if not infile:
				raise Exception(u"No input file given")
			infile = forceFilename(infile)

			xfermax = 0
			dev = self.device
			if partition != 0:
				dev = self.getPartition(partition)['device']
				xfermax = int(round(float(self.getPartition(partition)['size']) / 1024))
			else:
				xfermax = int(round(float(self.size) / 1024))

			if progressSubject:
				progressSubject.setEnd(100)

			cmd = u"%s -m %sk %s %s 2>&1" % (which('dd_rescue'), xfermax, infile, dev)

			handle = execute(cmd, getHandle=True)
			done = False

			skip = 0
			rate = 0
			position = 0
			timeout = 0
			while not done:
				inp = handle.read(1024)
				# dd_rescue: (info): ipos:    720896.0k, opos:    720896.0k, xferd:    720896.0k
				# 		   errs:      0, errxfer:         0.0k, succxfer:    720896.0k
				# 	     +curr.rate:    21843kB/s, avg.rate:    23526kB/s, avg.load: 17.4%
				if inp:
					timeout = 0
					skip += 1
					if u'Summary' in inp:
						done = True

				elif timeout >= 10:
					raise Exception(u"Failed (timed out)")

				else:
					timeout += 1
					continue

				if skip < 10:
					time.sleep(0.1)
					continue
				else:
					skip = 0

				if progressSubject:
					match = re.search('avg\.rate:\s+(\d+)kB/s', inp)
					if match:
						rate = match.group(1)
					match = re.search('ipos:\s+(\d+)\.\d+k', inp)
					if match:
						position = forceInt(match.group(1))
						percent = (position * 100) / xfermax
						logger.debug(u"Position: %s, xfermax: %s, percent: %s" % (position, xfermax, percent))
						if percent != progressSubject.getState():
							progressSubject.setState(percent)
							progressSubject.setMessage(u"Pos: %s MB, average transfer rate: %s kB/s" % (round((position) / 1024), rate))

			if progressSubject:
				progressSubject.setState(100)
			time.sleep(3)
			if handle:
				handle.close
		except Exception as e:
			for hook in hooks:
				hook.error_Harddisk_fill(self, partition, infile, progressSubject, e)
			raise

		for hook in hooks:
			hook.post_Harddisk_fill(self, partition, infile, progressSubject)

	def readMasterBootRecord(self):
		for hook in hooks:
			hook.pre_Harddisk_readMasterBootRecord(self)
		mbr = None
		try:
			with open(self.device, 'rb') as f:
				mbr = f.read(512)
		except Exception as e:
			for hook in hooks:
				hook.error_Harddisk_readMasterBootRecord(self, e)
			raise

		for hook in hooks:
			mbr = hook.post_Harddisk_readMasterBootRecord(self, mbr)
		return mbr

	def writeMasterBootRecord(self, system=u'auto'):
		for hook in hooks:
			system = hook.pre_Harddisk_writeMasterBootRecord(self, system)

		try:
			system = forceUnicodeLower(system)

			try:
				logger.debug("Try to determine ms-sys version")
				cmd = u"%s -v" % (which('ms-sys'))
				res = execute(cmd)
				if res:
					ms_sys_version = res[0][14:].strip()
			except:
				ms_sys_version = u"2.1.3"


			mbrType = u'-w'

			if system in (u'win2000', u'winxp', u'win2003', u'nt5'):
				mbrType = u'--mbr'
			elif system in (u'vista', u'win7', u'nt6'):
				if not ms_sys_version == "2.1.3":
					if system == u'vista':
						mbrType = u'--mbrvista'
					else:
						mbrType = u'--mbr7'
				else:
					mbrType = u'--mbrnt60'
			elif system in (u'win9x', u'win95', u'win98'):
				mbrType = u'--mbr95b'
			elif system in (u'dos', u'winnt'):
				mbrType = u'--mbrdos'

			logger.info(u"Writing master boot record on '%s' (system: %s)" % (self.device, system))

			cmd = u"%s %s %s" % (which('ms-sys'), mbrType, self.device)
			try:
				if self.ldPreload:
					os.putenv("LD_PRELOAD", self.ldPreload)
				result = execute(cmd)
				if self.ldPreload:
					os.unsetenv("LD_PRELOAD")
			except Exception as e:
				logger.error(u"Failed to write mbr: %s" % e)
				raise Exception(u"Failed to write mbr: %s" % e)
		except Exception as e:
			for hook in hooks:
				hook.error_Harddisk_writeMasterBootRecord(self, system, e)
			raise

		for hook in hooks:
			hook.post_Harddisk_writeMasterBootRecord(self, system)

	def readPartitionBootRecord(self, partition=1):
		for hook in hooks:
			partition = hook.pre_Harddisk_readPartitionBootRecord(self, partition)
		pbr = None
		try:
			with open(self.getPartition(partition)['device'], 'rb') as f:
				pbr = f.read(512)
		except Exception as e:
			for hook in hooks:
				hook.error_Harddisk_readPartitionBootRecord(self, partition, e)
			raise

		for hook in hooks:
			pbr = hook.post_Harddisk_readPartitionBootRecord(self, partition, pbr)
		return pbr

	def writePartitionBootRecord(self, partition=1, fsType=u'auto'):
		for hook in hooks:
			(partition, fsType) = hook.pre_Harddisk_writePartitionBootRecord(self, partition, fsType)

		try:
			partition = forceInt(partition)
			fsType = forceUnicodeLower(fsType)

			logger.info(u"Writing partition boot record on '%s' (fs-type: %s)" % (self.getPartition(partition)['device'], fsType))

			if fsType == u'auto':
				fsType = u'-w'
			else:
				fsType = u'--%s' % fsType

			cmd = u"%s -p %s %s" % (which('ms-sys'), fsType, self.getPartition(partition)['device'])
			try:
				if self.ldPreload:
					os.putenv("LD_PRELOAD", self.ldPreload)
				result = execute(cmd)
				if self.ldPreload:
					os.unsetenv("LD_PRELOAD")
				if u'successfully' not in result[0]:
					raise Exception(result)
			except Exception as e:
				logger.error(u"Cannot write partition boot record: %s" % e)
				raise Exception(u"Cannot write partition boot record: %s" % e)
		except Exception as e:
			for hook in hooks:
				hook.error_Harddisk_writePartitionBootRecord(self, partition, fsType, e)
			raise

		for hook in hooks:
			hook.post_Harddisk_writePartitionBootRecord(self, partition, fsType)

	def setNTFSPartitionStartSector(self, partition, sector=0):
		for hook in hooks:
			(partition, sector) = hook.pre_Harddisk_setNTFSPartitionStartSector(self, partition, sector)

		try:
			partition = forceInt(partition)
			sector = forceInt(sector)
			if not sector:
				sector = self.getPartition(partition)['secStart']
				if not sector:
					err = u"Failed to get partition start sector of partition '%s'" % (self.getPartition(partition)['device'])
					logger.error(err)
					raise Exception(err)

			logger.info(
				u"Setting Partition start sector to {0} in NTFS boot record "
				u"on partition '{1}'".format(
					sector,
					self.getPartition(partition)['device']
				)
			)

			x = [0, 0, 0, 0]
			x[0] = int((sector & 0x000000FF))
			x[1] = int((sector & 0x0000FF00) >> 8)
			x[2] = int((sector & 0x00FF0000) >> 16)
			x[3] = int((sector & 0xFFFFFFFF) >> 24)

			hd = posix.open(self.getPartition(partition)['device'], posix.O_RDONLY)
			posix.lseek(hd, 0x1c, 0)
			start = posix.read(hd, 4)
			logger.debug(
				u"NTFS Boot Record currently using {0} {1} {2} {3} "
				u"as partition start sector".format(
					hex(ord(start[0])), hex(ord(start[1])),
					hex(ord(start[2])), hex(ord(start[3])))
			)
			posix.close(hd)

			logger.debug(u"Manipulating NTFS Boot Record!")
			hd = posix.open(self.getPartition(partition)['device'], posix.O_WRONLY)
			logger.info(u"Writing new value %s %s %s %s at 0x1c" % (hex(x[0]), hex(x[1]), hex(x[2]), hex(x[3])))
			posix.lseek(hd, 0x1c, 0)
			for i in x:
				posix.write(hd, chr(i))
			posix.close(hd)

			hd = posix.open(self.getPartition(partition)['device'], posix.O_RDONLY)
			posix.lseek(hd, 0x1c, 0)
			start = posix.read(hd, 4)
			logger.debug(
				u"NTFS Boot Record now using {0} {1} {2} {3} as partition "
				u"start sector".format(
					hex(ord(start[0])), hex(ord(start[1])),
					hex(ord(start[2])), hex(ord(start[3])))
			)
			posix.close(hd)
		except Exception as e:
			for hook in hooks:
				hook.error_Harddisk_setNTFSPartitionStartSector(self, partition, sector, e)
			raise

		for hook in hooks:
			hook.post_Harddisk_setNTFSPartitionStartSector(self, partition, sector)

	def getPartitions(self):
		return self.partitions

	def getPartition(self, number):
		number = forceInt(number)
		for part in self.partitions:
			if part['number'] == number:
				return part
		raise Exception(u'Partition %s does not exist' % number)

	def createPartition(self, start, end, fs, type=u'primary', boot=False, lba=False, number=None):
		for hook in hooks:
			(start, end, fs, type, boot, lba) = hook.pre_Harddisk_createPartition(self, start, end, fs, type, boot, lba)
		try:
			start = forceUnicodeLower(start)
			end = forceUnicodeLower(end)
			fs = forceUnicodeLower(fs)
			type = forceUnicodeLower(type)
			boot = forceBool(boot)
			lba = forceBool(lba)

			partId = u'00'
			if re.search('^[a-f0-9]{2}$', fs):
				partId = fs
			else:
				if fs in (u'ext2', u'ext3', u'ext4', u'xfs', u'reiserfs', u'reiser4', u'linux'):
					partId = u'83'
				elif fs == u'linux-swap':
					partId = u'82'
				elif fs == u'fat32':
					partId = u'c'
				elif fs == u'ntfs':
					partId = u'7'
				else:
					raise Exception("Filesystem '%s' not supported!" % fs)

			if type != u'primary':
				raise Exception("Type '%s' not supported!" % type)

			unit = 'cyl'
			if self.blockAlignment:
				unit = 'sec'
			start = start.replace(u' ', u'')
			end = end.replace(u' ', u'')

			if start.endswith(u'm') or start.endswith(u'mb'):
				match = re.search('^(\d+)\D', start)
				if self.blockAlignment:
					start = int(round((int(match.group(1)) * 1024 * 1024) / self.bytesPerSector))
				else:
					start = int(round((int(match.group(1)) * 1024 * 1024) / self.bytesPerCylinder))
			elif start.endswith(u'g') or start.endswith(u'gb'):
				match = re.search('^(\d+)\D', start)
				if self.blockAlignment:
					start = int(round((int(match.group(1)) * 1024 * 1024 * 1024) / self.bytesPerSector))
				else:
					start = int(round((int(match.group(1)) * 1024 * 1024 * 1024) / self.bytesPerCylinder))
			elif start.lower().endswith(u'%'):
				match = re.search('^(\d+)\D', start)
				if self.blockAlignment:
					start = int(round((float(match.group(1)) / 100) * self.totalSectors))
				else:
					start = int(round((float(match.group(1)) / 100) * self.totalCylinders))
			elif start.lower().endswith(u's'):
				match = re.search('^(\d+)\D', start)
				start = int(match.group(1))
				if not self.blockAlignment:
					start = int(round(((float(start) * self.bytesPerSector) / self.bytesPerCylinder)))
			elif start.lower().endswith(u'c'):
				# Cylinder!
				start = int(start)
				if self.blockAlignment:
					start = int(round(((float(start) * self.bytesPerCylinder) / self.bytesPerSector)))
			else:
				# Cylinder!
				start = int(start)
				if self.blockAlignment:
					start = int(round(((float(start) * self.bytesPerCylinder) / self.bytesPerSector)))

			if end.endswith(u'm') or end.endswith(u'mb'):
				match = re.search('^(\d+)\D', end)
				if self.blockAlignment:
					end = int(round((int(match.group(1)) * 1024 * 1024) / self.bytesPerSector))
				else:
					end = int(round((int(match.group(1)) * 1024 * 1024) / self.bytesPerCylinder))
			elif end.endswith(u'g') or end.endswith(u'gb'):
				match = re.search('^(\d+)\D', end)
				if self.blockAlignment:
					end = int(round((int(match.group(1)) * 1024 * 1024 * 1024) / self.bytesPerSector))
				else:
					end = int(round((int(match.group(1)) * 1024 * 1024 * 1024) / self.bytesPerCylinder))
			elif end.lower().endswith(u'%'):
				match = re.search('^(\d+)\D', end)
				if self.blockAlignment:
					end = int(round((float(match.group(1)) / 100) * self.totalSectors))
				else:
					end = int(round((float(match.group(1)) / 100) * self.totalCylinders))
			elif end.lower().endswith(u's'):
				match = re.search('^(\d+)\D', end)
				end = int(match.group(1))
				if not self.blockAlignment:
					end = int(round(((float(end) * self.bytesPerSector) / self.bytesPerCylinder)))
			elif end.lower().endswith(u'c'):
				# Cylinder!
				end = int(end)
				if self.blockAlignment:
					end = int(round(((float(end) * self.bytesPerCylinder) / self.bytesPerSector)))
			else:
				# Cylinder!
				end = int(end)
				if self.blockAlignment:
					end = int(round(((float(end) * self.bytesPerCylinder) / self.bytesPerSector)))

			if unit == 'cyl':
				if start < 0:
					# Lowest possible cylinder is 0
					start = 0
				if end >= self.totalCylinders:
					# Highest possible cylinder is total cylinders - 1
					end = self.totalCylinders - 1
			else:
				modulo = start % 2048
				if modulo:
					start = start + 2048 - modulo

				modulo = end % 2048
				end = end + 2048 - (end % 2048) - 1

				if start < 2048:
					start = 2048

				if end >= self.totalSectors:
					# Highest possible sectors is total sectors - 1
					end = self.totalSectors-1

			# if no number given - count
			if not number:
				number = len(self.partitions) + 1

			for part in self.partitions:
				if unit == 'sec':
					partitionStart = part['secStart']
				else:
					partitionStart = part['cylStart']
				if end <= partitionStart:
					if part['number'] - 1 <= number:
						# Insert before
						number = part['number'] - 1

			try:
				prev = self.getPartition(number - 1)
				if unit == 'sec':
					if start <= prev['secEnd']:
						# Partitions overlap
						start = prev['secEnd'] + 1
				else:
					if start <= prev['cylEnd']:
						# Partitions overlap
						start = prev['cylEnd'] + 1
			except Exception:
				pass

			try:
				next = self.getPartition(number + 1)
				nextstart = next['cylStart']
				if unit == 'sec':
					nextstart = next['secStart']

				if end >= nextstart:
					# Partitions overlap
					end = nextstart - 1
			except Exception:
				pass

			if unit == 'sec':
				logger.info(u"Creating partition on '%s': number: %s, type '%s', filesystem '%s', start: %s sec, end: %s sec." \
							% (self.device, number, type, fs, start, end))

				if number < 1 or number > 4:
					raise Exception(u'Cannot create partition %s' % number)

				self.partitions.append(
					{
						'number': number,
						'secStart': start,
						'secEnd': end,
						'secSize': end - start + 1,
						'start': start * self.bytesPerSector,
						'end': end * self.bytesPerSector,
						'size': (end - start + 1) * self.bytesPerSector,
						'type': partId,
						'fs': fs,
						'boot': boot,
						'lba': lba
					}
				)
			else:
				logger.info(u"Creating partition on '%s': number: %s, type '%s', filesystem '%s', start: %s cyl, end: %s cyl." \
							% (self.device, number, type, fs, start, end))

				if number < 1 or number > 4:
					raise Exception(u'Cannot create partition %s' % number)

				self.partitions.append(
					{
						'number': number,
						'cylStart': start,
						'cylEnd': end,
						'cylSize': end - start + 1,
						'start': start * self.bytesPerCylinder,
						'end': end * self.bytesPerCylinder,
						'size': (end - start + 1) * self.bytesPerCylinder,
						'type': partId,
						'fs': fs,
						'boot': boot,
						'lba': lba
					}
				)

			self.writePartitionTable()
			self.readPartitionTable()
		except Exception as e:
			for hook in hooks:
				hook.error_Harddisk_createPartition(self, start, end, fs, type, boot, lba, e)
			raise

		for hook in hooks:
			hook.post_Harddisk_createPartition(self, start, end, fs, type, boot, lba)

	def deletePartition(self, partition):
		for hook in hooks:
			partition = hook.pre_Harddisk_deletePartition(self, partition)
		try:
			partition = forceInt(partition)

			logger.info("Deleting partition '%s' on '%s'" % (partition, self.device))

			partitions = []
			exists = False
			deleteDev = None
			for part in self.partitions:
				if part.get('number') == partition:
					exists = True
					deleteDev = part.get('device')
				else:
					partitions.append(part)

			if not exists:
				logger.warning(u"Cannot delete non existing partition '%s'." % partition)
				return

			self.partitions = partitions

			self.writePartitionTable()
			self.readPartitionTable()
			if deleteDev:
				logger.debug(u"Waiting for device '%s' to disappear" % deleteDev)
				timeout = 5
				while timeout > 0:
					if not os.path.exists(deleteDev):
						break
					time.sleep(1)
					timeout -= 1
		except Exception as e:
			for hook in hooks:
				hook.error_Harddisk_deletePartition(self, partition, e)
			raise

		for hook in hooks:
			hook.post_Harddisk_deletePartition(self, partition)

	def mountPartition(self, partition, mountpoint, **options):
		for hook in hooks:
			(partition, mountpoint, options) = hook.pre_Harddisk_mountPartition(self, partition, mountpoint, **options)
		try:
			partition = forceInt(partition)
			mountpoint = forceFilename(mountpoint)
			mount(self.getPartition(partition)['device'], mountpoint, **options)
		except Exception as e:
			for hook in hooks:
				hook.error_Harddisk_mountPartition(self, partition, mountpoint, e, **options)
			raise

		for hook in hooks:
			hook.post_Harddisk_mountPartition(self, partition, mountpoint, **options)

	def umountPartition(self, partition):
		for hook in hooks:
			partition = hook.pre_Harddisk_umountPartition(self, partition)
		try:
			partition = forceInt(partition)
			umount(self.getPartition(partition)['device'])
		except Exception as e:
			for hook in hooks:
				hook.error_Harddisk_umountPartition(self, partition, e)
			raise

		for hook in hooks:
			hook.post_Harddisk_umountPartition(self, partition)

	def createFilesystem(self, partition, fs=None):
		for hook in hooks:
			(partition, fs) = hook.pre_Harddisk_createFilesystem(self, partition, fs)

		try:
			partition = forceInt(partition)
			if not fs:
				fs = self.getPartition(partition)['fs']
			fs = forceUnicodeLower(fs)

			if not fs in (u'fat32', u'ntfs', u'linux-swap', u'ext2', u'ext3', u'ext4', u'reiserfs', u'reiser4', u'xfs'):
				raise Exception(u"Creation of filesystem '%s' not supported!" % fs)

			logger.info(u"Creating filesystem '%s' on '%s'." % (fs, self.getPartition(partition)['device']))

			retries = 1
			while retries <= 6:
				if os.path.exists(self.getPartition(partition)['device']):
					break
				retries += 1
				if retries == 3:
					logger.debug(u"Forcing kernel to reread the partitiontable again")
					self._forceReReadPartionTable()
				time.sleep(2)

			if fs == u'fat32':
				cmd = u"mkfs.vfat -F 32 %s" % self.getPartition(partition)['device']
			elif fs == u'linux-swap':
				cmd = u"mkswap %s" % self.getPartition(partition)['device']
			else:
				options = u''
				if fs in (u'ext2', u'ext3', u'ext4', u'ntfs'):
					options = u'-F'
					if fs == u'ntfs':
						# quick format
						options += u' -Q'
				elif fs in (u'xfs', u'reiserfs', u'reiser4'):
					options = u'-f'
				cmd = u"mkfs.%s %s %s" % (fs, options, self.getPartition(partition)['device'])

			if self.ldPreload:
				os.putenv("LD_PRELOAD", self.ldPreload)
			execute(cmd)
			if self.ldPreload:
				os.unsetenv("LD_PRELOAD")
			self.readPartitionTable()
		except Exception as e:
			for hook in hooks:
				hook.error_Harddisk_createFilesystem(self, partition, fs, e)
			raise

		for hook in hooks:
			hook.post_Harddisk_createFilesystem(self, partition, fs)

	def resizeFilesystem(self, partition, size=0, fs=None):
		for hook in hooks:
			(partition, size, fs) = hook.pre_Harddisk_resizeFilesystem(self, partition, size, fs)
		try:
			partition = forceInt(partition)
			size = forceInt(size)
			bytesPerSector = forceInt(self.bytesPerSector)
			if not fs:
				fs = self.getPartition(partition)['fs']
			fs = forceUnicodeLower(fs)
			if not fs in (u'ntfs',):
				raise Exception(u"Resizing of filesystem '%s' not supported!" % fs)

			if size <= 0:
				if bytesPerSector > 0 and self.blockAlignment:
					size = self.getPartition(partition)['secSize'] * bytesPerSector
				else:
					size = self.getPartition(partition)['size'] - 10*1024*1024

			if size <= 0:
				raise Exception(u"New filesystem size of %0.2f MB is not possible!" % (float(size)/(1024*1024)))

			if self.ldPreload:
				os.putenv("LD_PRELOAD", self.ldPreload)

			if fs.lower() == 'ntfs':
				cmd = u"echo 'y' | %s --force --size %s %s" % (which('ntfsresize'), size, self.getPartition(partition)['device'])
				execute(cmd)

			if self.ldPreload:
				os.unsetenv("LD_PRELOAD")
		except Exception as e:
			for hook in hooks:
				hook.error_Harddisk_resizeFilesystem(self, partition, size, fs, e)
			raise

		for hook in hooks:
			hook.post_Harddisk_resizeFilesystem(self, partition, size, fs)

	def saveImage(self, partition, imageFile, progressSubject=None):
		for hook in hooks:
			(partition, imageFile, progressSubject) = hook.pre_Harddisk_saveImage(self, partition, imageFile, progressSubject)

		try:
			partition = forceInt(partition)
			imageFile = forceUnicode(imageFile)

			imageType = None
			image = None

			saveImageResult = {'TotalTime': 'n/a', 'AveRate': 'n/a', 'AveUnit': 'n/a',}

			part = self.getPartition(partition)
			if not part:
				raise Exception(u'Partition %s does not exist' % partition)

			if self.ldPreload:
				os.putenv("LD_PRELOAD", self.ldPreload)

			pipe = u''
			if imageFile.startswith(u'|'):
				pipe = imageFile
				imageFile = u'-'

			logger.info(u"Saving partition '%s' to partclone image '%s'" % (part['device'], imageFile))

			# "-f" will write images of "dirty" volumes too
			# Better run chkdsk under windows before saving image!
			cmd = u'%s --rescue --clone --force --source %s --overwrite %s %s' % (which('partclone.' + part['fs']), part['device'], imageFile, pipe)

			if progressSubject:
				progressSubject.setEnd(100)

			handle = execute(cmd, getHandle=True)
			done = False

			timeout = 0
			buf = [u'']
			lastMsg = u''
			started = False
			while not done:
				inp = handle.read(128)

				if inp:
					inp = inp.decode("latin-1")
					timeout = 0

					b = inp.splitlines()
					if inp.endswith(u'\n') or inp.endswith(u'\r'):
						b.append(u'')

					buf = [buf[-1] + b[0]] + b[1:]

					# TODO: is the range(len(..)) really needed?
					# Maybe we could iterate directly.
					for i in range(len(buf) - 1):
						try:
							logger.debug(u" -->>> %s" % buf[i])
						except:
							pass
						if u'Partclone fail' in buf[i]:
							raise Exception(u"Failed: %s" % '\n'.join(buf))
						if u'Partclone successfully' in buf[i]:
							done = True
						if u'Total Time' in buf[i]:
							match = re.search('Total\sTime:\s(\d+:\d+:\d+),\sAve.\sRate:\s*(\d*.\d*)([GgMm]B/min)', buf[i])
							if match:
								rate = match.group(2)
								unit = match.group(3)
								if unit.startswith("G") or unit.startswith("g"):
									rate = float(rate) * 1024
									unit = 'MB/min'
								saveImageResult = {
									'TotalTime': match.group(1),
									'AveRate': str(rate),
									'AveUnit': unit
								}

						if not started:
							if u'Calculating bitmap' in buf[i]:
								logger.info(u"Save image: Scanning filesystem")
								if progressSubject:
									progressSubject.setMessage(u"Scanning filesystem")
							elif buf[i].count(':') == 1 and 'http:' not in buf[i]:
								(k, v) = buf[i].split(':')
								k = k.strip()
								v = v.strip()
								logger.info(u"Save image: %s: %s" % (k, v))
								if progressSubject:
									progressSubject.setMessage(u"%s: %s" % (k, v))
								if 'used' in k.lower():
									if progressSubject:
										progressSubject.setMessage(u"Creating image")
									started = True
									continue
						else:
							match = re.search('Completed:\s*([\d\.]+)%', buf[i])
							if match:
								percent = int("%0.f" % float(match.group(1)))
								if progressSubject and percent != progressSubject.getState():
									logger.debug(u" -->>> %s" % buf[i])
									progressSubject.setState(percent)

					lastMsg = buf[-2]
					buf[:-1] = []
				elif timeout >= 100:
					raise Exception(u"Failed: %s" % lastMsg)
				else:
					timeout += 1
					continue

			time.sleep(3)
			if handle:
				handle.close()

			if self.ldPreload:
				os.unsetenv("LD_PRELOAD")
		except Exception as e:
			for hook in hooks:
				hook.error_Harddisk_saveImage(self, partition, imageFile, progressSubject, e)
			raise

		for hook in hooks:
			hook.post_Harddisk_saveImage(self, partition, imageFile, progressSubject)

		return saveImageResult

	def restoreImage(self, partition, imageFile, progressSubject=None):
		for hook in hooks:
			(partition, imageFile, progressSubject) = hook.pre_Harddisk_restoreImage(self, partition, imageFile, progressSubject)

		try:
			partition = forceInt(partition)
			imageFile = forceUnicode(imageFile)

			imageType = None
			fs = None

			pipe = u''
			if imageFile.endswith(u'|'):
				pipe = imageFile
				imageFile = u'-'

			try:
				head = u''
				if pipe:
					proc = subprocess.Popen(
						pipe[:-1] + u" 2>/dev/null",
						shell=True,
						stdin=subprocess.PIPE,
						stdout=subprocess.PIPE,
						stderr=None,
					)
					pid = proc.pid

					head = proc.stdout.read(128)
					logger.debug(u"Read 128 Bytes from pipe '%s': %s" % (pipe, head.decode('ascii', 'replace')))

					proc.stdout.close()
					proc.stdin.close()

					while proc.poll() == None:
						pids = os.listdir("/proc")
						for p in pids:
							if not os.path.exists(os.path.join("/proc", p, "status")):
								continue
							with open(os.path.join("/proc", p, "status")) as f:
								for line in f:
									if line.startswith("PPid:"):
										ppid = line.split()[1].strip()
										if ppid == str(pid):
											logger.info(u"Killing process %s" % p)
											os.kill(int(p), SIGKILL)

						logger.info(u"Killing process %s" % pid)
						os.kill(pid, SIGKILL)
						time.sleep(1)
				else:
					with open(imageFile, 'r') as image:
						head = image.read(128)
						logger.debug(u"Read 128 Bytes from file '%s': %s" % (imageFile, head.decode('ascii', 'replace')))

				if 'ntfsclone-image' in head:
					logger.notice(u"Image type is ntfsclone")
					imageType = u'ntfsclone'
				elif 'partclone-image' in head:
					logger.notice(u"Image type is partclone")
					imageType = u'partclone'
			except Exception:
				raise

			if imageType not in (u'ntfsclone', u'partclone'):
				raise Exception(u"Unknown image type.")

			if self.ldPreload:
				os.putenv("LD_PRELOAD", self.ldPreload)

			if imageType == u'partclone':
				logger.info(u"Restoring partclone image '%s' to '%s'" % \
							(imageFile, self.getPartition(partition)['device']))

				cmd = u'%s %s --source %s --overwrite %s' % \
								(pipe, which('partclone.restore'), imageFile, self.getPartition(partition)['device'])

				if progressSubject:
					progressSubject.setEnd(100)
					progressSubject.setMessage(u"Scanning image")

				handle = execute(cmd, getHandle=True)
				done = False

				timeout = 0
				buf = [u'']
				lastMsg = u''
				started = False
				while not done:
					inp = handle.read(128)

					if inp:
						inp = inp.decode("latin-1")
						timeout = 0

						b = inp.splitlines()
						if inp.endswith(u'\n') or inp.endswith(u'\r'):
							b.append(u'')

						buf = [buf[-1] + b[0]] + b[1:]

						# TODO: range(len) really needed?
						for i in range(len(buf) - 1):
							try:
								logger.debug(u" -->>> %s" % buf[i])
							except Exception:
								pass

							if u'Partclone fail' in buf[i]:
								raise Exception(u"Failed: %s" % '\n'.join(buf))
							if u'Partclone successfully' in buf[i]:
								done = True
							if not started:
								if buf[i].count(':') == 1 and 'http:' in buf[i]:
									(k, v) = buf[i].split(':')
									k = k.strip()
									v = v.strip()
									logger.info(u"Save image: %s: %s" % (k, v))
									if progressSubject:
										progressSubject.setMessage(u"%s: %s" % (k, v))
									if 'file system' in k.lower():
										fs = v.lower()
									elif 'used' in k.lower():
										if progressSubject:
											progressSubject.setMessage(u"Restoring image")
										started = True
										continue
							else:
								match = re.search('Completed:\s*([\d\.]+)%', buf[i])
								if match:
									percent = int("%0.f" % float(match.group(1)))
									if progressSubject and percent != progressSubject.getState():
										logger.debug(u" -->>> %s" % buf[i])
										progressSubject.setState(percent)

						lastMsg = buf[-2]
						buf[:-1] = []

					elif timeout >= 100:
						if progressSubject:
							progressSubject.setMessage(u"Failed: %s" % lastMsg)
						raise Exception(u"Failed: %s" % lastMsg)
					else:
						timeout += 1
						continue

				time.sleep(3)
				if handle:
					handle.close()
			else:
				fs = 'ntfs'
				logger.info(u"Restoring ntfsclone-image '%s' to '%s'" % \
							(imageFile, self.getPartition(partition)['device']))

				cmd = u'%s %s --restore-image --overwrite %s %s' % \
								(pipe, which('ntfsclone'), self.getPartition(partition)['device'], imageFile)

				if progressSubject:
					progressSubject.setEnd(100)
					progressSubject.setMessage(u"Restoring image")

				handle = execute(cmd, getHandle=True)
				done = False

				timeout = 0
				buf = [u'']
				lastMsg = u''
				while not done:
					inp = handle.read(128)

					if inp:
						inp = inp.decode("latin-1")
						timeout = 0

						b = inp.splitlines()
						if inp.endswith(u'\n') or inp.endswith(u'\r'):
							b.append(u'')

						buf = [buf[-1] + b[0]] + b[1:]

						# TODO: remove range(len(..) possible?
						for i in range(len(buf) - 1):
							if 'Syncing' in buf[i]:
								logger.info(u"Restore image: Syncing")
								if progressSubject:
									progressSubject.setMessage(u"Syncing")
								done = True
							match = re.search('\s(\d+)[\.\,]\d\d\spercent', buf[i])
							if match:
								percent = int(match.group(1))
								if progressSubject and percent != progressSubject.getState():
									logger.debug(u" -->>> %s" % buf[i])
									progressSubject.setState(percent)
							else:
								logger.debug(u" -->>> %s" % buf[i])

						lastMsg = buf[-2]
						buf[:-1] = []
					elif timeout >= 100:
						if progressSubject:
							progressSubject.setMessage(u"Failed: %s" % lastMsg)
						raise Exception(u"Failed: %s" % lastMsg)
					else:
						timeout += 1
						continue

				time.sleep(3)
				if handle:
					handle.close()

			if fs == 'ntfs':
				self.setNTFSPartitionStartSector(partition)
				if progressSubject:
					progressSubject.setMessage(u"Resizing filesystem to partition size")
				self.resizeFilesystem(partition, fs=u'ntfs')

			if self.ldPreload:
				os.unsetenv("LD_PRELOAD")

		except Exception as e:
			for hook in hooks:
				hook.error_Harddisk_restoreImage(self, partition, imageFile, progressSubject, e)
			raise

		for hook in hooks:
			hook.post_Harddisk_restoreImage(self, partition, imageFile, progressSubject)


def isSLES():
	"""
	Returns `True` if this is running on Suse Linux Enterprise Server.
	Returns `False` if otherwise.
	"""

	try:
		f = os.popen('lsb_release -d 2>/dev/null')
		distribution = f.read().split(':')[1].strip()
		f.close()

		logger.debug("Got as distribution: {0!r}".format(distribution))
		return bool('suse linux enterprise server' in distribution.lower())
	except Exception as error:
		logger.debug("Failed to read lsb_release: {0}".format(error))
		return False


def isRHEL():
	"""
	Returns `True` if this is running on Red Hat Enterprise Linux.
	Returns `False` if otherwise.
	"""

	try:
		sysinfo = SysInfo()
		return 'Red Hat Enterprise Linux' in sysinfo.distribution
	except Exception as error:
		logger.debug("Failed to check for RHEL: {0}".format(error))
		return False


def isCentOS():
	"""
	Returns `True` if this is running on CentOS.
	Returns `False` if otherwise.
	"""
	try:
		sysinfo = SysInfo()
		return 'CentOS' in sysinfo.distribution
	except Exception as error:
		logger.debug("Failed to check for CentOS: {0}".format(error))
		return False


class Distribution(object):

	def __init__(self, distribution_information=None):
		if distribution_information is None:
			distribution_information = linux_distribution()

		self.distribution, self._version, self.id = distribution_information
		self.distribution = self.distribution.strip()

		osType, self.hostname, self.kernel, self.detailedVersion, self.arch, processor = platform.uname()

		self.distributor = self._getDistributor()

	@property
	def version(self):
		if 'errata' in self._version:
			version = self._version.strip('"').split("-")[0]
			return tuple([int(x) for x in version.split('.')])
		else:
			return tuple([int(x) for x in self._version.split(".")])

	@staticmethod
	def _getDistributor():
		"""
		Get information about the distributor.

		Returns an empty string if no information can be obtained.
		"""
		try:
			lsbReleaseOutput = execute('lsb_release -i')
			distributor = lsbReleaseOutput[0].split(':')[1].strip()
		except Exception:
			distributor = ''

		return distributor

	def __str__(self):
		return ("%s %s %s" % (self.distribution, self._version, self.id)).strip()

	def __unicode__(self):
		return unicode(self.__str__())

	def __repr__(self):
		return (u"Distribution(distribution_information=({distro!r}, "
				"{version!r}, {id!r}))".format(
					distro=self.distribution,
					version=self._version,
					id=self.id
					)
				)


class SysInfo(object):

	def __init__(self):
		self.dist = Distribution()

	@property
	def hostname(self):
		return forceHostname(socket.gethostname().split(".")[0])

	@property
	def fqdn(self):
		return forceUnicodeLower(socket.getfqdn())

	@property
	def domainname(self):
		return forceDomain(".".join(self.fqdn.split(".")[1:]))

	@property
	def distribution(self):
		return self.dist.distribution

	@property
	def sysVersion(self):
		return self.dist.version

	@property
	def distributionId(self):
		return self.dist.id

	@property
	def ipAddress(self):
		return forceIPAddress(socket.gethostbyname(self.hostname))

	@property
	def hardwareAddress(self):
		for device in getEthernetDevices():
			devconf = getNetworkDeviceConfig(device)
			if devconf['ipAddress'] and not devconf['ipAddress'].startswith(('127', '169')):
				if self.ipAddress == devconf['ipAddress']:
					return forceHardwareAddress(devconf['hardwareAddress'])
		return None

	@property
	def netmask(self):
		for device in getEthernetDevices():
			devconf = getNetworkDeviceConfig(device)
			if devconf['ipAddress'] and not devconf['ipAddress'].startswith(('127', '169')):
				if self.ipAddress == devconf['ipAddress']:
					return forceNetmask(devconf['netmask'])
		return u'255.255.255.0'

	@property
	def broadcast(self):
		return u".".join(u"%d" % (int(self.ipAddress.split(u'.')[i]) | int(self.netmask.split(u'.')[i]) ^255) for i in range(len(self.ipAddress.split('.'))))

	@property
	def subnet(self):
		return u".".join(u"%d" % (int(self.ipAddress.split(u'.')[i]) & int(self.netmask.split(u'.')[i])) for i in range(len(self.ipAddress.split('.'))))

	@property
	def opsiVersion(self):
		try:
			with open("/etc/opsi/version") as versionFile:
				version = versionFile.read()

			return version.strip()
		except Exception:
			raise OpsiVersionError("Unable to determine opsi version")


# - - - - - - - - - - - - - - - - - - - - - - - - - - - - - - - - - - - - - - - - - - - - - - - - - - -
# -                                       HARDWARE INVENTORY                                          -
# - - - - - - - - - - - - - - - - - - - - - - - - - - - - - - - - - - - - - - - - - - - - - - - - - - -
def auditHardware(config, hostId, progressSubject=None):
	for hook in hooks:
		(config, hostId, progressSubject) = hook.pre_auditHardware(config, hostId, progressSubject)

	try:
		hostId = forceHostId(hostId)

		AuditHardwareOnHost.setHardwareConfig(config)
		auditHardwareOnHosts = []

		info = hardwareInventory(config)
		info = hardwareExtendedInventory(config, info)
		for (hardwareClass, devices) in info.items():
			if hardwareClass == 'SCANPROPERTIES':
				continue
			for device in devices:
				data = {'hardwareClass': hardwareClass}
				for (attribute, value) in device.items():
					data[str(attribute)] = value
				data['hostId'] = hostId
				auditHardwareOnHosts.append(AuditHardwareOnHost.fromHash(data))
	except Exception as e:
		for hook in hooks:
			hook.error_auditHardware(config, hostId, progressSubject, e)
		raise

	for hook in hooks:
		auditHardwareOnHosts = hook.post_auditHardware(config, hostId, auditHardwareOnHosts)

	return auditHardwareOnHosts


def hardwareExtendedInventory(config, opsiValues={}, progressSubject=None):
	if not config:
		logger.error(u"hardwareInventory: no config given")
		return {}

	for hwClass in config:
		if not hwClass.get('Class') or not hwClass['Class'].get('Opsi'):
			continue

		opsiName = hwClass['Class']['Opsi']

		logger.debug(u"Processing class '%s'" % (opsiName))

		valuesregex = re.compile("(.*)#(.*)#")
		for item in hwClass['Values']:
			pythonline = item.get('Python')
			if not pythonline:
				continue
			condition = item.get("Condition")
			if condition:
				val = condition.split("=")[0]
				r = condition.split("=")[1]
				if val and r:
					conditionregex = re.compile(r)
					conditionmatch = None

					logger.info("Condition found, try to check the Condition")
					for i in range(len(opsiValues[opsiName])):
						value = opsiValues[opsiName][i].get(val, "")
						if value:
							conditionmatch = re.search(conditionregex, value)
							break

					if not value:
						logger.warning("The Value of your condition '%s' doesn't exists, please check your opsihwaudit.conf." % condition)

					if not conditionmatch:
						continue
				match = re.search(valuesregex, pythonline)
				if match:
					result = None
					srcfields = match.group(2)
					fieldsdict = eval(srcfields)
					attr = ''
					for (key, value) in fieldsdict.items():
						for i in range(len(opsiValues.get(key, []))):
							attr = opsiValues.get(key)[i].get(value, '')
						if attr:
							break
					if attr:
						pythonline = pythonline.replace("#%s#" % srcfields, "'%s'" % attr)
						result = eval(pythonline)

					if isinstance(result, unicode):
						result = result.encode('utf-8')
					if not opsiName in opsiValues:
						opsiValues[opsiName].append({})
					for i in range(len(opsiValues[opsiName])):
						opsiValues[opsiName][i][item['Opsi']] = result

	return opsiValues


def hardwareInventory(config, progressSubject=None):
	import xml.dom.minidom

	if not config:
		logger.error(u"hardwareInventory: no config given")
		return {}

	opsiValues = {}

	def getAttribute(dom, tagname, attrname):
		nodelist = dom.getElementsByTagName(tagname)
		if nodelist:
			return nodelist[0].getAttribute(attrname).strip()
		else:
			return u""

	def getElementsByAttributeValue(dom, tagName, attributeName, attributeValue):
		return [element for element in dom.getElementsByTagName(tagName) if re.search(attributeValue, element.getAttribute(attributeName))]

	# Read output from lshw
	xmlOut = u'\n'.join(execute(u"%s -xml 2>/dev/null" % which("lshw")))
	xmlOut = re.sub('[%c%c%c%c%c%c%c%c%c%c%c%c%c]' % (0x00, 0x01, 0x02, 0x03, 0x04, 0x05, 0x06, 0x07, 0x08, 0xbd, 0xbf, 0xef, 0xdd), u'.', xmlOut)
	dom = xml.dom.minidom.parseString(xmlOut.encode('utf-8'))

	# Read output from lspci
	lspci = {}
	busId = None
	devRegex = re.compile('([\d\.:a-f]+)\s+([\da-f]+):\s+([\da-f]+):([\da-f]+)\s*(\(rev ([^\)]+)\)|)')
	subRegex = re.compile('\s*Subsystem:\s+([\da-f]+):([\da-f]+)\s*')
	for line in execute(u"%s -vn" % which("lspci")):
		if not line.strip():
			continue
		match = re.search(devRegex, line)
		if match:
			busId = match.group(1)
			lspci[busId] = {
				'vendorId': forceHardwareVendorId(match.group(3)),
				'deviceId': forceHardwareDeviceId(match.group(4)),
				'subsystemVendorId': '',
				'subsystemDeviceId': '',
				'revision': match.group(6) or ''
			}
			continue
		match = re.search(subRegex, line)
		if match:
			lspci[busId]['subsystemVendorId'] = forceHardwareVendorId(match.group(1))
			lspci[busId]['subsystemDeviceId'] = forceHardwareDeviceId(match.group(2))
	logger.debug2(u"Parsed lspci info:")
	logger.debug2(objectToBeautifiedText(lspci))

	# Read hdaudio information from alsa
	hdaudio = {}
	if os.path.exists('/proc/asound'):
		for card in os.listdir('/proc/asound'):
			if not re.search('^card\d$', card):
				continue
			logger.debug(u"Found hdaudio card '%s'" % card)
			for codec in os.listdir('/proc/asound/' + card):
				if not re.search('^codec#\d$', codec):
					continue
				if not os.path.isfile('/proc/asound/' + card + '/' + codec):
					continue
				with open('/proc/asound/' + card + '/' + codec) as f:
					logger.debug(u"   Found hdaudio codec '%s'" % codec)
					hdaudioId = card + codec
					hdaudio[hdaudioId] = {}
					for line in f:
						if line.startswith(u'Codec:'):
							hdaudio[hdaudioId]['codec'] = line.split(':', 1)[1].strip()
						elif line.startswith(u'Address:'):
							hdaudio[hdaudioId]['address'] = line.split(':', 1)[1].strip()
						elif line.startswith(u'Vendor Id:'):
							vid = line.split('x', 1)[1].strip()
							hdaudio[hdaudioId]['vendorId'] = forceHardwareVendorId(vid[0:4])
							hdaudio[hdaudioId]['deviceId'] = forceHardwareDeviceId(vid[4:8])
						elif line.startswith(u'Subsystem Id:'):
							sid = line.split('x', 1)[1].strip()
							hdaudio[hdaudioId]['subsystemVendorId'] = forceHardwareVendorId(sid[0:4])
							hdaudio[hdaudioId]['subsystemDeviceId'] = forceHardwareDeviceId(sid[4:8])
						elif line.startswith(u'Revision Id:'):
							hdaudio[hdaudioId]['revision'] = line.split('x', 1)[1].strip()
				logger.debug(u"      Codec info: '%s'" % hdaudio[hdaudioId])

	# Read output from lsusb
	lsusb = {}
	busId = None
	devId = None
	indent = -1
	currentKey = None
	status = False

	devRegex = re.compile('^Bus\s+(\d+)\s+Device\s+(\d+)\:\s+ID\s+([\da-fA-F]{4})\:([\da-fA-F]{4})\s*(.*)$')
	descriptorRegex = re.compile('^(\s*)(.*)\s+Descriptor\:\s*$')
	deviceStatusRegex = re.compile('^(\s*)Device\s+Status\:\s+(\S+)\s*$')
	deviceQualifierRegex = re.compile('^(\s*)Device\s+Qualifier\s+.*\:\s*$')
	keyRegex = re.compile('^(\s*)([^\:]+)\:\s*$')
	keyValueRegex = re.compile('^(\s*)(\S+)\s+(.*)$')

	try:
		for line in execute(u"%s -v" % which("lsusb")):
			if not line.strip() or (line.find(u'** UNAVAILABLE **') != -1):
				continue
			# line = line.decode('ISO-8859-15', 'replace').encode('utf-8', 'replace')
			match = re.search(devRegex, line)
			if match:
				busId = str(match.group(1))
				devId = str(match.group(2))
				descriptor = None
				indent = -1
				currentKey = None
				status = False
				logger.debug(u"Device: %s:%s" % (busId, devId))
				# TODO: better key building.
				lsusb[busId + ":" + devId] = {
					'device': {},
					'configuration': {},
					'interface': {},
					'endpoint': [],
					'hid device': {},
					'hub': {},
					'qualifier': {},
					'status': {}
				}
				continue

			if status:
				lsusb[busId + ":" + devId]['status'].append(line.strip())
				continue

			match = re.search(deviceStatusRegex, line)
			if match:
				status = True
				lsusb[busId + ":" + devId]['status'] = [match.group(2)]
				continue

			match = re.search(deviceQualifierRegex, line)
			if match:
				descriptor = 'qualifier'
				logger.debug(u"Qualifier")
				currentKey = None
				indent = -1
				continue

			match = re.search(descriptorRegex, line)
			if match:
				descriptor = match.group(2).strip().lower()
				logger.debug(u"Descriptor: %s" % descriptor)
				if isinstance(lsusb[busId + ":" + devId][descriptor], list):
					lsusb[busId + ":" + devId][descriptor].append({})
				currentKey = None
				indent = -1
				continue

			if not descriptor:
				logger.error(u"No descriptor")
				continue

			if descriptor not in lsusb[busId + ":" + devId]:
				logger.error(u"Unknown descriptor '%s'" % descriptor)
				continue

			(key, value) = ('', '')
			match = re.search(keyRegex, line)
			if match:
				key = match.group(2)
				indent = len(match.group(1))
			else:
				match = re.search(keyValueRegex, line)
				if match:
					if indent >= 0 and len(match.group(1)) > indent:
						key = currentKey
						value = match.group(0).strip()
					else:
						(key, value) = (match.group(2), match.group(3).strip())
						indent = len(match.group(1))

			logger.debug(u"key: '%s', value: '%s'" % (key, value))

			if not key or not value:
				continue

			currentKey = key
			if isinstance(lsusb[busId + ":" + devId][descriptor], list):
				if key not in lsusb[busId + ":" + devId][descriptor][-1]:
					lsusb[busId + ":" + devId][descriptor][-1][key] = []
				lsusb[busId + ":" + devId][descriptor][-1][key].append(value)
			else:
				if key not in lsusb[busId + ":" + devId][descriptor]:
					lsusb[busId + ":" + devId][descriptor][key] = []
				lsusb[busId + ":" + devId][descriptor][key].append(value)

		logger.debug2(u"Parsed lsusb info:")
		logger.debug2(objectToBeautifiedText(lsusb))
	except Exception as e:
		logger.error(e)

	# Read output from dmidecode
	dmidecode = {}
	dmiType = None
	header = True
	option = None
	optRegex = re.compile('(\s+)([^:]+):(.*)')
	for line in execute(which("dmidecode")):
		try:
			if not line.strip():
				continue
			if line.startswith(u'Handle'):
				dmiType = None
				header = False
				option = None
				continue
			if header:
				continue
			if not dmiType:
				dmiType = line.strip()
				if dmiType.lower() == u'end of table':
					break
				if dmiType not in dmidecode:
					dmidecode[dmiType] = []
				dmidecode[dmiType].append({})
			else:
				match = re.search(optRegex, line)
				if match:
					option = match.group(2).strip()
					value = match.group(3).strip()
					dmidecode[dmiType][-1][option] = removeUnit(value)
				elif option:
					if not isinstance(dmidecode[dmiType][-1][option], list):
						if dmidecode[dmiType][-1][option]:
							dmidecode[dmiType][-1][option] = [dmidecode[dmiType][-1][option]]
						else:
							dmidecode[dmiType][-1][option] = []
					dmidecode[dmiType][-1][option].append(removeUnit(line.strip()))
		except Exception as e:
			logger.error(u"Error while parsing dmidecode output '%s': %s" % (line.strip(), e))
	logger.debug2(u"Parsed dmidecode info:")
	logger.debug2(objectToBeautifiedText(dmidecode))

	# Build hw info structure
	for hwClass in config:
		if not hwClass.get('Class') or not hwClass['Class'].get('Opsi') or not hwClass['Class'].get('Linux'):
			continue

		opsiClass = hwClass['Class']['Opsi']
		linuxClass = hwClass['Class']['Linux']

		logger.debug(u"Processing class '%s' : '%s'" % (opsiClass, linuxClass))

		if linuxClass.startswith('[lshw]'):
			# Get matching xml nodes
			devices = []
			for hwclass in linuxClass[6:].split('|'):
				hwid = ''
				filter = None
				if ':' in hwclass:
					(hwclass, hwid) = hwclass.split(':', 1)
					if ':' in hwid:
						(hwid, filter) = hwid.split(':', 1)

				logger.debug(u"Class is '%s', id is '%s', filter is: %s" % (hwClass, hwid, filter))

				devs = getElementsByAttributeValue(dom, 'node', 'class', hwclass)
				for dev in devs:
					if dev.hasChildNodes():
						for child in dev.childNodes:
							if child.nodeName == "businfo":
								busInfo = child.firstChild.data.strip()
								if busInfo.startswith('pci@'):
									logger.debug(u"Getting pci bus info for '%s'" % busInfo)
									pciBusId = busInfo.split('@')[1]
									if pciBusId.startswith('0000:'):
										pciBusId = pciBusId[5:]
									pciInfo = lspci.get(pciBusId, {})
									for (key, value) in pciInfo.items():
										elem = dom.createElement(key)
										elem.childNodes.append(dom.createTextNode(value))
										dev.childNodes.append(elem)
								break
				if hwid:
					filtered = []
					for dev in devs:
						if re.search(hwid, dev.getAttribute('id')):
							if not filter:
								filtered.append(dev)
							else:
								(attr, method) = filter.split('.', 1)
								if dev.getAttribute(attr):
									if eval("dev.getAttribute(attr).%s" % method):
										filtered.append(dev)
								elif dev.hasChildNodes():
									for child in dev.childNodes:
										if (child.nodeName == attr) and child.hasChildNodes():
											if eval("child.firstChild.data.strip().%s" % method):
												filtered.append(dev)
												break
										try:
											if child.hasAttributes() and child.getAttribute(attr):
												if eval("child.getAttribute(attr).%s" % method):
													filtered.append(dev)
													break
										except Exception:
											pass
					devs = filtered

				logger.debug2("Found matching devices: %s" % devs)
				devices.extend(devs)

			# Process matching xml nodes
			for i in range(len(devices)):
				if opsiClass not in opsiValues:
					opsiValues[opsiClass] = []
				opsiValues[opsiClass].append({})

				if not hwClass.get('Values'):
					break

				for attribute in hwClass['Values']:
					elements = [devices[i]]
					if not attribute.get('Opsi') or not attribute.get('Linux'):
						continue

					logger.debug2(u"Processing attribute '%s' : '%s'" % (attribute['Linux'], attribute['Opsi']))
					for attr in attribute['Linux'].split('||'):
						attr = attr.strip()
						method = None
						data = None
						for part in attr.split('/'):
							if '.' in part:
								(part, method) = part.split('.', 1)
							nextElements = []
							for element in elements:
								for child in element.childNodes:
									try:
										if child.nodeName == part:
											nextElements.append(child)
										elif child.hasAttributes() and (child.getAttribute('class') == part or child.getAttribute('id').split(':')[0] == part):
											nextElements.append(child)
									except Exception:
										pass
							if not nextElements:
								logger.warning(u"Attribute part '%s' not found" % part)
								break
							elements = nextElements

						if not data:
							if not elements:
								opsiValues[opsiClass][i][attribute['Opsi']] = ''
								logger.warning(u"No data found for attribute '%s' : '%s'" % (attribute['Linux'], attribute['Opsi']))
								continue

							for element in elements:
								if element.getAttribute(attr):
									data = element.getAttribute(attr).strip()
								elif element.getAttribute('value'):
									data = element.getAttribute('value').strip()
								elif element.hasChildNodes():
									data = element.firstChild.data.strip()
						if method and data:
							try:
								logger.debug(u"Eval: %s.%s" % (data, method))
								data = eval("data.%s" % method)
							except Exception as e:
								logger.error(u"Failed to excecute '%s.%s': %s" % (data, method, e))
						logger.debug2(u"Data: %s" % data)
						opsiValues[opsiClass][i][attribute['Opsi']] = data
						if data:
							break

		# Get hw info from dmidecode
		elif linuxClass.startswith('[dmidecode]'):
			opsiValues[opsiClass] = []
			for hwclass in linuxClass[11:].split('|'):
				(filterAttr, filterExp) = (None, None)
				if ':' in hwclass:
					(hwclass, filter) = hwclass.split(':', 1)
					if '.' in filter:
						(filterAttr, filterExp) = filter.split('.', 1)

				for dev in dmidecode.get(hwclass, []):
					if filterAttr and dev.get(filterAttr) and not eval("str(dev.get(filterAttr)).%s" % filterExp):
						continue
					device = {}
					for attribute in hwClass['Values']:
						if not attribute.get('Linux'):
							continue

						for aname in attribute['Linux'].split('||'):
							aname = aname.strip()
							method = None
							if '.' in aname:
								(aname, method) = aname.split('.', 1)
							if method:
								try:
									logger.debug(u"Eval: %s.%s" % (dev.get(aname, ''), method))
									device[attribute['Opsi']] = eval("dev.get(aname, '').%s" % method)
								except Exception as e:
									device[attribute['Opsi']] = u''
									logger.error(u"Failed to excecute '%s.%s': %s" % (dev.get(aname, ''), method, e))
							else:
								device[attribute['Opsi']] = dev.get(aname)
							if device[attribute['Opsi']]:
								break
					opsiValues[hwClass['Class']['Opsi']].append(device)

		# Get hw info from alsa hdaudio info
		elif linuxClass.startswith('[hdaudio]'):
			opsiValues[opsiClass] = []
			for (hdaudioId, dev) in hdaudio.items():
				device = {}
				for attribute in hwClass['Values']:
					if not attribute.get('Linux') or not dev.has_key(attribute['Linux']):
						continue

					try:
						device[attribute['Opsi']] = dev[attribute['Linux']]
					except Exception as e:
						logger.warning(e)
						device[attribute['Opsi']] = u''
				opsiValues[opsiClass].append(device)

		# Get hw info from lsusb
		elif linuxClass.startswith('[lsusb]'):
			opsiValues[opsiClass] = []
			for (busId, dev) in lsusb.items():
				device = {}
				for attribute in hwClass['Values']:
					if not attribute.get('Linux'):
						continue

					try:
						value = pycopy.deepcopy(dev)
						for key in attribute['Linux'].split('/'):
							method = None
							if '.' in key:
								(key, method) = key.split('.', 1)
							if not isinstance(value, dict) or not value.has_key(key):
								logger.error(u"Key '%s' not found" % key)
								value = u''
								break
							value = value[key]
							if isinstance(value, list):
								value = u', '.join(value)
							if method:
								value = eval("value.%s" % method)

						device[attribute['Opsi']] = value
					except Exception as e:
						logger.warning(e)
						device[attribute['Opsi']] = u''
				opsiValues[opsiClass].append(device)

	opsiValues['SCANPROPERTIES'] = [{"scantime": time.strftime("%Y-%m-%d %H:%M:%S")}]
	logger.debug(u"Result of hardware inventory:\n" + objectToBeautifiedText(opsiValues))
	return opsiValues


def daemonize():
	# Fork to allow the shell to return and to call setsid
	try:
		pid = os.fork()
		if pid > 0:
			# Parent exits
			sys.exit(0)
	except OSError as e:
		raise Exception(u"First fork failed: %e" % e)

	# Do not hinder umounts
	os.chdir("/")
	# Create a new session
	os.setsid()

	# Fork a second time to not remain session leader
	try:
		pid = os.fork()
		if pid > 0:
			sys.exit(0)
	except OSError as e:
		raise Exception(u"Second fork failed: %e" % e)

	logger.setConsoleLevel(LOG_NONE)

	# Close standard output and standard error.
	os.close(0)
	os.close(1)
	os.close(2)

	# Open standard input (0)
	if hasattr(os, "devnull"):
		os.open(os.devnull, os.O_RDWR)
	else:
		os.open("/dev/null", os.O_RDWR)

	# Duplicate standard input to standard output and standard error.
	os.dup2(0, 1)
	os.dup2(0, 2)
	sys.stdout = logger.getStdout()
	sys.stderr = logger.getStderr()


def locateDHCPDConfig(default=None):
	locations = (
		u"/etc/dhcpd.conf",  # suse / redhat / centos
		u"/etc/dhcp/dhcpd.conf",  # newer debian / ubuntu
		u"/etc/dhcp3/dhcpd.conf"  # older debian / ubuntu
	)

	for filename in locations:
		if os.path.exists(filename):
			return filename

	if default is not None:
		return default

	raise RuntimeError(u"Could not locate dhcpd.conf.")


def locateDHCPDInit(default=None):
	"""
	Returns the init command for the DHCPD.

	It will try to get the init script from ``/etc/init.d``.
	If no init commands are found and `default` is given it will return
	the	default.
	If no default is given it will throw an :py:exc:`RuntimeError`.

	:param default: If no init script is found fall back to this \
instead of throwing an error.
	:returntype: str
	"""
	locations = (
		u"/etc/init.d/dhcpd",  # suse / redhat / centos
		u"/etc/init.d/isc-dhcp-server",  # newer debian / ubuntu
		u"/etc/init.d/dhcp3-server"  # older debian / ubuntu
	)

	for filename in locations:
		if os.path.exists(filename):
			return filename

	if default is not None:
		return default

	raise RuntimeError(u"Could not locate dhcpd init file.")


def getDHCPDRestartCommand(default=None):
	"""
	Returns a command that can be used to restart the used DHCPD.

	The command will include the full path to tools used, i.e. service.

	If no command can be automatically determined and `default` is given
	this will be returned. If `default` is not given an ``RuntimeError``
	will be risen.
	"""
	serviceName = getDHCPServiceName()
	if serviceName:
		try:
			return u"{service} {name} restart".format(
				name=serviceName,
				service=which('service')
			)
		except Exception as err:
			logger.debug(
				"Ooops, getting the path to service failed: {0}".format(err)
			)

	locations = (
		u"/etc/init.d/dhcpd",  # suse / redhat / centos
		u"/etc/init.d/isc-dhcp-server",  # newer debian / ubuntu
		u"/etc/init.d/dhcp3-server"  # older debian / ubuntu
	)

	for filename in locations:
		if os.path.exists(filename):
			return u"{initscript} restart".format(initscript=filename)

	if default is not None:
		logger.debug(
			u"Could not find dhcpd restart command but default is given. "
			u"Making use of default: {0}".format(default)
		)
		return default

	raise RuntimeError(u"Could not find DHCPD restart command.")


def getDHCPServiceName():
	"""
	Tries to read the name of the used dhcpd.
	Returns `None` if no known service was detected.
	"""
	knownServices = (
		u"dhcpd", u"univention-dhcp", u"isc-dhcp-server", u"dhcp3-server"
	)

	try:
		for servicename in getServiceNames():
			if servicename in knownServices:
				return servicename
	except Exception:
		pass


def getSambaServiceName(default=None, staticFallback=True):
	"""
	Get the name for the samba service.

	:param default: If not value was detected use this as default.
	:type default: str
	:param staticFallback: If this is ``True`` it will use a static \
lookup to determine what value needs to be returned in case no \
service name was detected by the automatic approach.
	:type staticFallback: bool
	"""
	def getFixServiceName():
		distroName = distro.distribution.strip().lower()
		if distroName == u'debian':
			if distro.version[0] == 6:
				return "samba"
			else:
				return "smbd"
		elif distroName == u'ubuntu':
			return "smbd"
		elif distroName in (u'opensuse', u'centos', u'red hat enterprise linux server'):
			return "smb"

	distro = Distribution()
	if distro.distribution.strip() == u'SUSE Linux Enterprise Server':
		return u"smb"

	possibleNames = (u"samba", u"smb", u"smbd")

	for servicename in getServiceNames():
		if servicename in possibleNames:
			return servicename

	if staticFallback:
		servicename = getFixServiceName()
		if servicename is not None:
			return servicename

	if default is not None:
		return default

	raise RuntimeError(u"Could not get samba service name.")


def getServiceNames(_serviceStatusOutput=None):
	"""
	Get the names of services on the system.

	This script tries to pull the information from ``systemctl`` if
	present. If ``systemctl`` is not present it will fall back to use
	``service``.

	:param _serviceStatusOutput: The output of `service --status-all`.\
Used for testing.
	:type _serviceStatusOutput: [str, ]
	:returntype: set

	.. versionadded:: 4.0.5.11


	.. note:

	  RHEL / CentOS 7 will display insufficent information when using
	  the ``service``-command and we work around this preferring ``systemctl``.


	.. note::

	  Does not work on Suse Linux Enterprise Server (SLES) 11SP3.
	"""
	if not _serviceStatusOutput:
		try:
			_serviceStatusOutput = execute(u"{0} list-unit-files".format(which("systemctl")))
		except Exception:
			_serviceStatusOutput = execute(u"{0} --status-all".format(which("service")))

	patterns = [
		'\[.*\]\s+(?P<servicename>.+)',  # Debian
		'(?P<servicename>.+) \(PID',  # RHEL 6
		'(?P<servicename>.+) w',  # RHEL 6, part 2
		r'(?P<servicename>([\w-]|@)+)\.service',  # systemd-based
		'Checking the status of (?P<servicename>.+)\s+',  # opensuse 12.1
	]
	patterns = [re.compile(pattern) for pattern in patterns]

	services = set()

	for line in _serviceStatusOutput:
		for pattern in patterns:
			match = pattern.search(line.strip())
			if match:
				services.add(match.group('servicename').strip())
				break

	logger.debug(u"Found the following services: {0}".format(services))
	return services


def getActiveSessionIds(winApiBugCommand=None, data=None):
	"""
	Getting the IDs of the currently active sessions.

	.. versionadded:: 4.0.5
	:param data: Prefetched data to read information from.
	:type data: [str, ]
	:returntype: [int, ]

	"""
	if data is None:
		data = execute(u"who -p -u")

	sessionIds = []
	for line in data:
		parts = re.split('\s+', line)
		if len(parts) == 7:
			sessionIds.append(int(parts[-2]))
		elif len(parts) == 6:
			sessionIds.append(int(parts[-1]))
		else:
			raise ValueError("Can't get session ID from line: {0}".format(line))

	return sessionIds


def getActiveSessionId():
	"""
	Returns the currently active session ID.

	.. versionadded:: 4.0.5
	:returntype: int

	"""
	ownPid = os.getpid()
	return os.getsid(ownPid)


def getActiveConsoleSessionId():
	"""
	Get the currently used console session id.

	.. warning::

	   This is currently only faked to have the function available for
	   the opsi-linux-client-agent!

	"""
	# TODO: real implementation possible?
	return 0


def runCommandInSession(command, sessionId=None, desktop=None, duplicateFrom=None, waitForProcessEnding=True, timeoutSeconds=0):
	"""
	Run an command.

	The arguments `sessionId`, `desktop` and `duplicateFrom` currently
	do not have any effect and are only provided to have a method
	signature matching the one from the corresponding Windows module.

	.. versionadded:: 4.0.5.2


	:param waitForProcessEnding: If this is `False` the command will be \
started and we will not wait for it to finish.
	:type waitForProcessEnding: bool
	:param timeoutSeconds: If this is set we will wait this many seconds \
until the execution of the process is terminated.
	:returntype: (subprocess.Popen, None, int, None) if \
`waitForProcessEnding` is False, otherwise (None, None, None, None)
	"""
	sleepDuration = 0.1

	command = forceUnicode(command)
	waitForProcessEnding = forceBool(waitForProcessEnding)
	timeoutSeconds = forceInt(timeoutSeconds)

	logger.notice(u"Executing: '{0}'".format(command))
	process = subprocess.Popen(command, shell=True, stdin=subprocess.PIPE, stdout=subprocess.PIPE, stderr=subprocess.STDOUT)

	logger.info(u"Process started, pid: {0}".format(process.pid))
	if not waitForProcessEnding:
		return (process, None, process.pid, None)

	logger.info(u"Waiting for process ending: {0} (timeout: {1} seconds)".format(process.pid, timeoutSeconds))
	timeRunning = 0.0
	while process.poll() is None:
		if timeoutSeconds:
			if timeRunning >= timeoutSeconds:
				_terminateProcess(process)
				raise Exception(u"Timed out after {0} seconds while waiting for process {1}".format(timeRunning, process.pid))

			timeRunning += sleepDuration
		time.sleep(sleepDuration)

	exitCode = process.returncode
	logger.notice(u"Process {0} ended with exit code {1}".format(process.pid, exitCode))
	return (None, None, None, None)<|MERGE_RESOLUTION|>--- conflicted
+++ resolved
@@ -1428,13 +1428,8 @@
 					pass
 
 			logger.info(u"Size of disk '%s': %s Byte / %s MB" % (self.device, self.size, (self.size/(1024*1024))))
-<<<<<<< HEAD
-			if getSfdiskVersion():
+			if isXenialSfdiskVersion():
 				result = execute(u"{sfdisk} --no-reread -l {device}".format(sfdisk=which('sfdisk'), device=self.device), ignoreExitCode=[1])
-=======
-			if isXenialSfdiskVersion():
-				result = execute(u"{sfdisk} --no-reread - l {device}".format(sfdisk=which('sfdisk'), device=self.device), ignoreExitCode=[1])
->>>>>>> 4b368b04
 			else:
 				result = execute(u"{sfdisk} -L --no-reread -l {device}".format(sfdisk=which('sfdisk'), device=self.device), ignoreExitCode=[1])
 			partTablefound = None
@@ -1450,7 +1445,7 @@
 				else:
 					execute('{echo} -e "0,0\n\n\n\n" | {sfdisk} -L --no-reread -D {device}'.format(echo=which('echo'), sfdisk=which('sfdisk'), device=self.device), ignoreExitCode=[1])
 					result = execute("{sfdisk} -L --no-reread -l {device}".format(sfdisk=which('sfdisk'), device=self.device), ignoreExitCode=[1])
-				
+
 			self._parsePartitionTable(result)
 
 			if isXenialSfdiskVersion():
@@ -1477,13 +1472,13 @@
 		:param sfdiskListingOutput: The output from ``sfdisk -l /dev/foo``
 		:type sfdiskListingOutput: [str, ]
 		"""
-		
+
 		for line in sfdiskListingOutput:
 			line = line.strip()
-	
+
 			if line.lower().startswith('disk'):
 				if isXenialSfdiskVersion():
-					
+
 					geometryOutput = execute(u"{sfdisk} -g {device}".format(sfdisk=which('sfdisk'), device=self.device))
 					for line in geometryOutput:
 						match = re.search('\s+(\d+)\s+cylinders,\s+(\d+)\s+heads,\s+(\d+)\s+sectors', line)
@@ -1506,10 +1501,10 @@
 			elif line.lower().startswith(u'units'):
 				if isXenialSfdiskVersion():
 					match = re.search('sectors\s+of\s+\d\s+.\s+\d+\s+.\s+(\d+)\s+bytes', line)
-					
+
 				else:
 					match = re.search('cylinders\s+of\s+(\d+)\s+bytes', line)
-	
+
 				if not match:
 					raise Exception(u"Unable to get bytes/cylinder for disk '%s'" % self.device)
 				self.bytesPerCylinder = forceInt(match.group(1))
@@ -1517,9 +1512,9 @@
 				logger.info(u"Total cylinders of disk '%s': %d, %d bytes per cylinder" % (self.device, self.totalCylinders, self.bytesPerCylinder))
 
 			elif line.startswith(self.device):
-				if isXenialSfdiskVersion():					
+				if isXenialSfdiskVersion():
 					match = re.search('(%sp*)(\d+)\s+(\**)\s*(\d+)[\+\-]*\s+(\d*)[\+\-]*\s+(\d+)[\+\-]*\s+(\d+)[\+\-]*.?\d*\S+\s+(\S+)\s*(.*)' % self.device, line)
-					
+
 					if not match:
 						raise Exception(u"Unable to read partition table of disk '%s'" % self.device)
 				else:
@@ -1539,7 +1534,7 @@
 						fs = u'fat32'
 					elif fsType in (u"hpfs/ntfs/exfat", u"hfps/ntfs", u"7"):
 						fs = u'ntfs'
-					
+
 					deviceName = forceFilename(match.group(1) + match.group(2))
 					try:
 						logger.debug("Trying using Blkid")
@@ -1640,7 +1635,7 @@
 			elif line.lower().startswith('units'):
 				if isXenialSfdiskVersion():
 					match = re.search('sectors\s+of\s+\d\s+.\s+\d+\s+.\s+(\d+)\s+bytes', line)
-					
+
 				else:
 					match = re.search('sectors\s+of\s+(\d+)\s+bytes', line)
 				if not match:
