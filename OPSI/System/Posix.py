--- conflicted
+++ resolved
@@ -56,7 +56,6 @@
 from OPSI.Object import *
 from OPSI.Util import objectToBeautifiedText, removeUnit
 
-<<<<<<< HEAD
 __version__ = '4.1.1'
 __all__ = [
 	'Distribution', 'Harddisk', 'NetworkPerformanceCounter', 'SysInfo',
@@ -74,9 +73,6 @@
 	'locateDHCPDInit', 'mount', 'reboot', 'removeSystemHook',
 	'runCommandInSession', 'setLocalSystemTime', 'shutdown', 'umount', 'which'
 ]
-=======
-__version__ = '4.0.7.23'
->>>>>>> 812d1262
 
 logger = Logger()
 
