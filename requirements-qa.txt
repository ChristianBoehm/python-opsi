--- conflicted
+++ resolved
@@ -1,9 +1,5 @@
 -r requirements-dev.txt
-<<<<<<< HEAD
-pytest > 2.4
-=======
 pytest >= 2.4
->>>>>>> 66c5accc
 pytest-cov
 astroid<1.3
 pylint<1.4
