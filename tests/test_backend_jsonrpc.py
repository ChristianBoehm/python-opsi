# -*- coding: utf-8 -*-

# This file is part of python-opsi.
# Copyright (C) 2015-2019 uib GmbH <info@uib.de>

# This program is free software: you can redistribute it and/or modify
# it under the terms of the GNU Affero General Public License as
# published by the Free Software Foundation, either version 3 of the
# License, or (at your option) any later version.

# This program is distributed in the hope that it will be useful,
# but WITHOUT ANY WARRANTY; without even the implied warranty of
# MERCHANTABILITY or FITNESS FOR A PARTICULAR PURPOSE.  See the
# GNU Affero General Public License for more details.

# You should have received a copy of the GNU Affero General Public License
# along with this program.  If not, see <http://www.gnu.org/licenses/>.
"""
Testing the JSON-RPC backend.

:author: Niko Wenselowski <n.wenselowski@uib.de>
:license: GNU Affero General Public License version 3
"""
import pytest

from OPSI.Backend.JSONRPC import _GZIP_COMPRESSION
from OPSI.Backend.JSONRPC import JSONRPCBackend
from OPSI.Util.HTTP import deflateEncode, gzipEncode
from OPSI.Util import randomString


class FakeResponse(object):
    def __init__(self, header=None, data=None):
        self._header = header or {}
        self.data = data

    def getheader(self, field, default=None):
        return self._header.get(field, default)


@pytest.fixture
def jsonRpcBackend():
    yield JSONRPCBackend("localhost", connectoninit=False)


def testProcessingEmptyResponse(jsonRpcBackend):
    """
    Test processing an empty response
    """
    result = jsonRpcBackend._processResponse(FakeResponse())

    assert result is None


@pytest.fixture
def text():
    return randomString(24)


@pytest.mark.parametrize("contentEncoding, encodingFunction", [
    ('deflate', deflateEncode),
    ('gzip', gzipEncode),
])
def testProcessingResponseWithEncodedContent(jsonRpcBackend, encodingFunction, contentEncoding, text):
    response = FakeResponse(
        data=encodingFunction(text),
        header={'Content-Encoding': contentEncoding}
    )

    assert text == jsonRpcBackend._processResponse(response)


@pytest.mark.parametrize("compressionOptions, expectedCompression", [
    ({"deflate": False}, False),
    ({"deflate": True}, True),
    ({"compression": False}, False),
    ({"compression": True}, True),
<<<<<<< HEAD
    ({"compression": 'deflate'}, False),
    ({"compression": 'DEFLATE'}, False),
=======
    ({"compression": 'deflate'}, True),
    ({"compression": 'DEFLATE'}, True),
    ({"compression": 'gzip'}, True),
>>>>>>> 89d8e7ec
])
def testCreatinBackendWithCompression(compressionOptions, expectedCompression):
    backend = JSONRPCBackend("localhost", connectoninit=False, **compressionOptions)

    assert backend.isCompressionUsed() == expectedCompression


@pytest.mark.parametrize("value, expectedResult", [
    (False, False),
    (True, True),
    ("no", False),
    ("true", True),
    ('deflate', False),  # deprecated
    ('  DEFLATE  ', False),  # deprecated
    ('GZIP   ', _GZIP_COMPRESSION),
    ('gzip', _GZIP_COMPRESSION),
])
def testParsingCompressionValue(value, expectedResult):
    assert JSONRPCBackend._parseCompressionValue(value) == expectedResult<|MERGE_RESOLUTION|>--- conflicted
+++ resolved
@@ -75,14 +75,9 @@
     ({"deflate": True}, True),
     ({"compression": False}, False),
     ({"compression": True}, True),
-<<<<<<< HEAD
     ({"compression": 'deflate'}, False),
     ({"compression": 'DEFLATE'}, False),
-=======
-    ({"compression": 'deflate'}, True),
-    ({"compression": 'DEFLATE'}, True),
     ({"compression": 'gzip'}, True),
->>>>>>> 89d8e7ec
 ])
 def testCreatinBackendWithCompression(compressionOptions, expectedCompression):
     backend = JSONRPCBackend("localhost", connectoninit=False, **compressionOptions)
