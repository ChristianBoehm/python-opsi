--- conflicted
+++ resolved
@@ -153,7 +153,6 @@
 		)
 
 
-<<<<<<< HEAD
 def testProductControlFileWithoutVersionUsesDefaults():
 	filename = os.path.join(
 		os.path.dirname(__file__),
@@ -165,7 +164,8 @@
 
 	assert '1' == product.packageVersion
 	assert '1.0' == product.productVersion
-=======
+
+
 def testPackageControlFileCreation():
 	with workInTemporaryDirectory() as anotherDirectory:
 		with workInTemporaryDirectory() as tempDir:
@@ -268,5 +268,4 @@
 		os.symlink(os.path.join(directory, *source), os.path.join(directory, *name))
 		content[os.path.join(*name)] = 'l'
 
-	return content
->>>>>>> 90f92247
+	return content