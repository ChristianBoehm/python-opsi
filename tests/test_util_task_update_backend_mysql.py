# -*- coding: utf-8 -*-

# This file is part of python-opsi.
<<<<<<< HEAD
# Copyright (C) 2016-2017 uib GmbH <info@uib.de>
=======
# Copyright (C) 2016-2018 uib GmbH <info@uib.de>
>>>>>>> fbd49a3d

# This program is free software: you can redistribute it and/or modify
# it under the terms of the GNU Affero General Public License as
# published by the Free Software Foundation, either version 3 of the
# License, or (at your option) any later version.

# This program is distributed in the hope that it will be useful,
# but WITHOUT ANY WARRANTY; without even the implied warranty of
# MERCHANTABILITY or FITNESS FOR A PARTICULAR PURPOSE.  See the
# GNU Affero General Public License for more details.

# You should have received a copy of the GNU Affero General Public License
# along with this program.  If not, see <http://www.gnu.org/licenses/>.
"""
Testing the update of the MySQL backend from an older version.

:author: Niko Wenselowski <n.wenselowski@uib.de>
:license: GNU Affero General Public License version 3
"""

from __future__ import absolute_import

import os

<<<<<<< HEAD
from contextlib import contextmanager

from OPSI.Backend.MySQL import MySQL, MySQLBackend
from OPSI.Backend.SQL import DATABASE_SCHEMA_VERSION, createSchemaVersionTable
from OPSI.Util.Task.UpdateBackend.MySQL import (
    DatabaseMigrationUnfinishedError,
    disableForeignKeyChecks, getTableColumns, readSchemaVersion,
    updateMySQLBackend, updateSchemaVersion)
from OPSI.Util.Task.ConfigureBackend import updateConfigFile

from .Backends.MySQL import MySQLconfiguration
=======
from OPSI.Backend.MySQL import MySQL
from OPSI.Util.Task.UpdateBackend.MySQL import getTableColumns, updateMySQLBackend
from OPSI.Util.Task.ConfigureBackend import updateConfigFile

from .Backends.MySQL import MySQLconfiguration, getTableNames, cleanDatabase
from .helpers import workInTemporaryDirectory
>>>>>>> fbd49a3d

import pytest


<<<<<<< HEAD
@contextmanager
def cleanDatabase(database):
    def dropAllTables():
        with disableForeignKeyChecks(database):
            tablesToDropAgain = set()
            for tableName in getTableNames(database):
                try:
                    database.execute(u'DROP TABLE `{0}`;'.format(tableName))
                except Exception as error:
                    print("Failed to drop {0}: {1}".format(tableName, error))
                    tablesToDropAgain.add(tableName)

            for tableName in tablesToDropAgain:
                try:
                    database.execute(u'DROP TABLE `{0}`;'.format(tableName))
                except Exception as error:
                    print("Failed to drop {0} a second time: {1}".format(tableName, error))
                    raise error

    dropAllTables()
    try:
        yield database
    finally:
        dropAllTables()


=======
>>>>>>> fbd49a3d
@pytest.fixture
def mysqlBackendConfig():
    if not MySQLconfiguration:
        pytest.skip("Missing configuration for MySQL.")

    return MySQLconfiguration


@pytest.fixture
def mySQLBackendConfigFile(mysqlBackendConfig, tempDir):
    configFile = os.path.join(tempDir, 'asdf')
    with open(configFile, 'w'):
        pass

    updateConfigFile(configFile, mysqlBackendConfig)

    yield configFile


def getColumnLength(columnType):
    _, currentLength = columnType.split('(')
    currentLength = int(currentLength[:-1])

    return currentLength


def testCorrectingLicenseOnClientLicenseKeyLength(mysqlBackendConfig, mySQLBackendConfigFile):
    """
    Test if the license key length is correctly set.

    An backend updated from an older version has the field 'licenseKey'
    on the LICENSE_ON_CLIENT table as VARCHAR(100).
    A fresh backend has the length of 1024.
    The size should be the same.
    """
    with cleanDatabase(MySQL(**mysqlBackendConfig)) as db:
        createRequiredTables(db)

        updateMySQLBackend(backendConfigFile=mySQLBackendConfigFile)

        for tableName in ('LICENSE_ON_CLIENT', 'SOFTWARE_CONFIG', 'SOFTWARE_LICENSE_TO_LICENSE_POOL'):
            print("Checking {0}...".format(tableName))

            assert tableName in getTableNames(db)

            assertColumnIsVarchar(db, tableName, 'licenseKey', 1024)


def testCorrectingProductIdLength(mysqlBackendConfig, mySQLBackendConfigFile):
    """
    Test if the product id length is correctly set.
    """
    with cleanDatabase(MySQL(**mysqlBackendConfig)) as db:
        createRequiredTables(db)

        updateMySQLBackend(backendConfigFile=mySQLBackendConfigFile)

        for tableName in ('PRODUCT_PROPERTY', ):
            print("Checking {0}...".format(tableName))

            assert tableName in getTableNames(db)

            assertColumnIsVarchar(db, tableName, 'productId', 255)


def testDropTableBootConfiguration(mysqlBackendConfig, mySQLBackendConfigFile):
    """
    Test if the BOOT_CONFIGURATION table gets dropped with an update.
    """
    with cleanDatabase(MySQL(**mysqlBackendConfig)) as db:
        createRequiredTables(db)

        updateMySQLBackend(backendConfigFile=mySQLBackendConfigFile)

        assert 'BOOT_CONFIGURATION' not in getTableNames(db)


def createRequiredTables(database):
    table = u'''CREATE TABLE `LICENSE_POOL` (
            `licensePoolId` VARCHAR(100) NOT NULL,
            `type` varchar(30) NOT NULL,
            `description` varchar(200),
            PRIMARY KEY (`licensePoolId`)
        ) %s;
        ''' % database.getTableCreationOptions('LICENSE_POOL')
    database.execute(table)
    database.execute('CREATE INDEX `index_license_pool_type` on `LICENSE_POOL` (`type`);')

    table = u'''CREATE TABLE `LICENSE_CONTRACT` (
            `licenseContractId` VARCHAR(100) NOT NULL,
            `type` varchar(30) NOT NULL,
            `description` varchar(100),
            `notes` varchar(1000),
            `partner` varchar(100),
            `conclusionDate` TIMESTAMP NOT NULL DEFAULT '0000-00-00 00:00:00',
            `notificationDate` TIMESTAMP NOT NULL DEFAULT '0000-00-00 00:00:00',
            `expirationDate` TIMESTAMP NOT NULL DEFAULT '0000-00-00 00:00:00',
            PRIMARY KEY (`licenseContractId`)
        ) %s;
        ''' % database.getTableCreationOptions('LICENSE_CONTRACT')
    database.execute(table)
    database.execute('CREATE INDEX `index_license_contract_type` on `LICENSE_CONTRACT` (`type`);')

    table = u'''CREATE TABLE `SOFTWARE_LICENSE` (
            `softwareLicenseId` VARCHAR(100) NOT NULL,
            `licenseContractId` VARCHAR(100) NOT NULL,
            `type` varchar(30) NOT NULL,
            `boundToHost` varchar(255),
            `maxInstallations` integer,
            `expirationDate` TIMESTAMP NOT NULL DEFAULT '0000-00-00 00:00:00',
            PRIMARY KEY (`softwareLicenseId`),
            FOREIGN KEY (`licenseContractId`) REFERENCES `LICENSE_CONTRACT` (`licenseContractId`)
        ) %s;
        ''' % database.getTableCreationOptions('SOFTWARE_LICENSE')
    database.execute(table)
    database.execute('CREATE INDEX `index_software_license_type` on `SOFTWARE_LICENSE` (`type`);')
    database.execute('CREATE INDEX `index_software_license_boundToHost` on `SOFTWARE_LICENSE` (`boundToHost`);')

    database.execute("""CREATE TABLE `PRODUCT_PROPERTY` (
        `productId` varchar(128) NOT NULL,
        `productVersion` varchar(32) NOT NULL,
        `packageVersion` varchar(16) NOT NULL,
        `propertyId` varchar(200) NOT NULL,
        `type` varchar(30) NOT NULL,
        `description` TEXT,
        `multiValue` bool NOT NULL,
        `editable` bool NOT NULL,
        PRIMARY KEY (`productId`, `productVersion`, `packageVersion`, `propertyId`)
    ) ENGINE=InnoDB DEFAULT CHARSET utf8 COLLATE utf8_general_ci """)

    database.execute("""CREATE TABLE `BOOT_CONFIGURATION` (
        `name` varchar(64) NOT NULL,
        `clientId` varchar(255) NOT NULL,
        `priority` integer DEFAULT 0,
        `description` TEXT,
        `netbootProductId` varchar(255),
        `pxeTemplate` varchar(255),
        `options` varchar(255),
        `disk` integer,
        `partition` integer,
        `active` bool,
        `deleteAfter` integer,
        `deactivateAfter` integer,
        `accessCount` integer,
        `osName` varchar(128),
        PRIMARY KEY (`name`, `clientId`)
    ) ENGINE=InnoDB DEFAULT CHARSET utf8 COLLATE utf8_general_ci """)

    database.execute(u'''CREATE TABLE `SOFTWARE_LICENSE_TO_LICENSE_POOL` (
        `softwareLicenseId` VARCHAR(100) NOT NULL,
        `licensePoolId` VARCHAR(100) NOT NULL,
        `licenseKey` VARCHAR(100),
        PRIMARY KEY (`softwareLicenseId`, `licensePoolId`),
        FOREIGN KEY (`softwareLicenseId`) REFERENCES `SOFTWARE_LICENSE` (`softwareLicenseId`),
        FOREIGN KEY (`licensePoolId`) REFERENCES `LICENSE_POOL` (`licensePoolId`)
    ) %s;''' % database.getTableCreationOptions('SOFTWARE_LICENSE_TO_LICENSE_POOL'))

    database.execute("""CREATE TABLE `LICENSE_USED_BY_HOST` (
        `softwareLicenseId` VARCHAR(100) NOT NULL,
        `licensePoolId` VARCHAR(100) NOT NULL,
        `hostId` varchar(255),
        `licenseKey` VARCHAR(100),
        `notes` VARCHAR(1024)
    ) ENGINE=InnoDB DEFAULT CHARSET utf8 COLLATE utf8_general_ci """)

    database.execute(u'''CREATE TABLE `SOFTWARE_CONFIG` (
        `config_id` integer NOT NULL AUTO_INCREMENT,
        `clientId` varchar(255) NOT NULL,
        `name` varchar(100) NOT NULL,
        `version` varchar(100) NOT NULL,
        `subVersion` varchar(100) NOT NULL,
        `language` varchar(10) NOT NULL,
        `architecture` varchar(3) NOT NULL,
        `uninstallString` varchar(200),
        `binaryName` varchar(100),
        `firstseen` TIMESTAMP NOT NULL DEFAULT '0000-00-00 00:00:00',
        `lastseen` TIMESTAMP NOT NULL DEFAULT '0000-00-00 00:00:00',
        `state` TINYINT NOT NULL,
        `usageFrequency` integer NOT NULL DEFAULT -1,
        `lastUsed` TIMESTAMP NOT NULL DEFAULT '0000-00-00 00:00:00',
        `licenseKey` VARCHAR(100),
        PRIMARY KEY (`config_id`)
    ) %s;
    ''' % database.getTableCreationOptions('SOFTWARE_CONFIG'))

    database.execute(u'''CREATE TABLE `PRODUCT` (
            `productId` varchar(255) NOT NULL,
            `productVersion` varchar(32) NOT NULL,
            `packageVersion` varchar(16) NOT NULL,
            `type` varchar(32) NOT NULL,
            `name` varchar(128) NOT NULL,
            `licenseRequired` varchar(50),
            `setupScript` varchar(50),
            `uninstallScript` varchar(50),
            `updateScript` varchar(50),
            `alwaysScript` varchar(50),
            `onceScript` varchar(50),
            `customScript` varchar(50),
            `userLoginScript` varchar(50),
            `priority` integer,
            `description` TEXT,
            `advice` TEXT,
            `pxeConfigTemplate` varchar(50),
            `changelog` TEXT,
            PRIMARY KEY (`productId`, `productVersion`, `packageVersion`)
        ) %s;
        ''' % database.getTableCreationOptions('PRODUCT'))
    database.execute('CREATE INDEX `index_product_type` on `PRODUCT` (`type`);')

    database.execute(u'''CREATE TABLE `PRODUCT_PROPERTY_VALUE` (
        `product_property_id` integer NOT NULL ''' + database.AUTOINCREMENT + ''',
        `productId` varchar(255) NOT NULL,
        `productVersion` varchar(32) NOT NULL,
        `packageVersion` varchar(16) NOT NULL,
        `propertyId` varchar(200) NOT NULL,
        `value` text,
        `isDefault` bool,
        PRIMARY KEY (`product_property_id`),
        FOREIGN KEY (`productId`, `productVersion`, `packageVersion`, `propertyId`) REFERENCES `PRODUCT_PROPERTY` (`productId`, `productVersion`, `packageVersion`, `propertyId`)
    ) %s; ''' % database.getTableCreationOptions('PRODUCT_PROPERTY_VALUE'))

    createOpsi40HostTable(database)


def createOpsi40HostTable(database):
    "Creates a table for hosts as seen in opsi 4.0."

    query = u'''CREATE TABLE `HOST` (
        `hostId` varchar(255) NOT NULL,
        `type` varchar(30),
        `description` varchar(100),
        `notes` varchar(500),
        `hardwareAddress` varchar(17),
        `ipAddress` varchar(15),
        `inventoryNumber` varchar(30),
        `created` TIMESTAMP DEFAULT CURRENT_TIMESTAMP,
        `lastSeen` TIMESTAMP,
        `opsiHostKey` varchar(32),
        `oneTimePassword` varchar(32),
        `maxBandwidth` integer,
        `depotLocalUrl` varchar(128),
        `depotRemoteUrl` varchar(255),
        `depotWebdavUrl` varchar(255),
        `repositoryLocalUrl` varchar(128),
        `repositoryRemoteUrl` varchar(255),
        `networkAddress` varchar(31),
        `isMasterDepot` bool,
        `masterDepotId` varchar(255),
        PRIMARY KEY (`hostId`)
    ) %s;''' % database.getTableCreationOptions('HOST')
    database.execute(query)


def assertColumnIsVarchar(database, tableName, columnName, length):
    for column in getTableColumns(database, tableName):
        if column.name.lower() == columnName.lower():
            assert column.type.lower().startswith('varchar(')
            assert getColumnLength(column.type) == length
            break
    else:
        raise ValueError("Missing column '{1}' in table {0!r}".format(tableName, columnName))


def testInsertingSchemaNumber(mysqlBackendConfig, mySQLBackendConfigFile):
    with cleanDatabase(MySQL(**mysqlBackendConfig)) as db:
        createRequiredTables(db)

        updateMySQLBackend(backendConfigFile=mySQLBackendConfigFile)

        assert 'OPSI_SCHEMA' in getTableNames(db)

        for column in getTableColumns(db, 'OPSI_SCHEMA'):
            name = column.name
            if name == 'version':
                assert column.type.lower().startswith('int')
            elif name == 'updateStarted':
                assert column.type.lower().startswith('timestamp')
            elif name == 'updateEnded':
                assert column.type.lower().startswith('timestamp')
            else:
                raise Exception("Unexpected column!")


def testReadingSchemaVersionIfTableIsMissing(mysqlBackendConfig, mySQLBackendConfigFile):
    with cleanDatabase(MySQL(**mysqlBackendConfig)) as db:
        assert readSchemaVersion(db) is None


def testReadingSchemaVersionFromEmptyTable(mysqlBackendConfig, mySQLBackendConfigFile):
    with cleanDatabase(MySQL(**mysqlBackendConfig)) as db:
        createSchemaVersionTable(db)

        assert readSchemaVersion(db) is None


def testUpdatingSchemaVersion(mysqlBackendConfig, mySQLBackendConfigFile):
    with cleanDatabase(MySQL(**mysqlBackendConfig)) as db:
        createSchemaVersionTable(db)

        version = readSchemaVersion(db)
        assert version is None

        with updateSchemaVersion(db, version=2):
            pass  # NOOP

        version = readSchemaVersion(db)
        assert version == 2


def testReadingSchemaVersionOnlyReturnsNewestValue(mysqlBackendConfig, mySQLBackendConfigFile):
    with cleanDatabase(MySQL(**mysqlBackendConfig)) as db:
        createSchemaVersionTable(db)

        with updateSchemaVersion(db, version=1):
            pass

        with updateSchemaVersion(db, version=15):
            pass

        for number in range(1, 4):
            with updateSchemaVersion(db, version=number * 2):
                pass

        with updateSchemaVersion(db, version=3):
            pass

        assert readSchemaVersion(db) == 15


def testReadingSchemaVersionFailsOnUnfinishedUpdate(mysqlBackendConfig, mySQLBackendConfigFile):
    with cleanDatabase(MySQL(**mysqlBackendConfig)) as db:
        createSchemaVersionTable(db)

        try:
            with updateSchemaVersion(db, version=1):
                raise RuntimeError("For testing.")
        except RuntimeError:
            pass

        with pytest.raises(DatabaseMigrationUnfinishedError):
            readSchemaVersion(db)


def testUpdatingCurrentBackendDoesBreakNothing(mysqlBackendConfig, mySQLBackendConfigFile):
    with cleanDatabase(MySQL(**mysqlBackendConfig)):
        with MySQLBackend(**mysqlBackendConfig) as freshBackend:
            freshBackend.backend_createBase()

        updateMySQLBackend(backendConfigFile=mySQLBackendConfigFile)
        # Updating again. Should break nothing.
        updateMySQLBackend(backendConfigFile=mySQLBackendConfigFile)

        with MySQLBackend(**mysqlBackendConfig) as anotherBackend:
            # We want to have the latest schema version
            assert DATABASE_SCHEMA_VERSION == readSchemaVersion(anotherBackend._sql)


def testCreatingBackendSetsTheLatestSchemaVersion(mysqlBackendConfig, mySQLBackendConfigFile):
    with cleanDatabase(MySQL(**mysqlBackendConfig)) as db:
        with MySQLBackend(**mysqlBackendConfig) as freshBackend:
            freshBackend.backend_createBase()
            assert readSchemaVersion(db) == DATABASE_SCHEMA_VERSION


def testAddingIndexToProductPropertyValues(mysqlBackendConfig, mySQLBackendConfigFile):
    with cleanDatabase(MySQL(**mysqlBackendConfig)) as db:
        createRequiredTables(db)

        updateMySQLBackend(backendConfigFile=mySQLBackendConfigFile)
        # Just making sure nothing breaks because checking if the right
        # index exists in mysql comes near totally senseless torture.

        # Calling the update procedure a second time must not fail.
        updateMySQLBackend(backendConfigFile=mySQLBackendConfigFile)


def testAddingWorkbenchAttributesToHost(mysqlBackendConfig, mySQLBackendConfigFile):
    with cleanDatabase(MySQL(**mysqlBackendConfig)) as db:
        createRequiredTables(db)

        updateMySQLBackend(backendConfigFile=mySQLBackendConfigFile)

        changesFound = 0
        for column in getTableColumns(db, 'HOST'):
            if column.name == 'workbenchLocalUrl':
                assert column.type.lower().startswith('varchar(')
                assert getColumnLength(column.type) == 128
                changesFound += 1
            elif column.name == 'workbenchRemoteUrl':
                assert column.type.lower().startswith('varchar(')
                assert getColumnLength(column.type) == 255
                changesFound += 1

            if changesFound == 2:
                break

        assert changesFound == 2<|MERGE_RESOLUTION|>--- conflicted
+++ resolved
@@ -1,11 +1,7 @@
 # -*- coding: utf-8 -*-
 
 # This file is part of python-opsi.
-<<<<<<< HEAD
-# Copyright (C) 2016-2017 uib GmbH <info@uib.de>
-=======
 # Copyright (C) 2016-2018 uib GmbH <info@uib.de>
->>>>>>> fbd49a3d
 
 # This program is free software: you can redistribute it and/or modify
 # it under the terms of the GNU Affero General Public License as
@@ -30,59 +26,18 @@
 
 import os
 
-<<<<<<< HEAD
-from contextlib import contextmanager
-
 from OPSI.Backend.MySQL import MySQL, MySQLBackend
 from OPSI.Backend.SQL import DATABASE_SCHEMA_VERSION, createSchemaVersionTable
 from OPSI.Util.Task.UpdateBackend.MySQL import (
     DatabaseMigrationUnfinishedError,
-    disableForeignKeyChecks, getTableColumns, readSchemaVersion,
-    updateMySQLBackend, updateSchemaVersion)
+    getTableColumns, readSchemaVersion, updateMySQLBackend, updateSchemaVersion)
 from OPSI.Util.Task.ConfigureBackend import updateConfigFile
 
-from .Backends.MySQL import MySQLconfiguration
-=======
-from OPSI.Backend.MySQL import MySQL
-from OPSI.Util.Task.UpdateBackend.MySQL import getTableColumns, updateMySQLBackend
-from OPSI.Util.Task.ConfigureBackend import updateConfigFile
-
 from .Backends.MySQL import MySQLconfiguration, getTableNames, cleanDatabase
-from .helpers import workInTemporaryDirectory
->>>>>>> fbd49a3d
 
 import pytest
 
 
-<<<<<<< HEAD
-@contextmanager
-def cleanDatabase(database):
-    def dropAllTables():
-        with disableForeignKeyChecks(database):
-            tablesToDropAgain = set()
-            for tableName in getTableNames(database):
-                try:
-                    database.execute(u'DROP TABLE `{0}`;'.format(tableName))
-                except Exception as error:
-                    print("Failed to drop {0}: {1}".format(tableName, error))
-                    tablesToDropAgain.add(tableName)
-
-            for tableName in tablesToDropAgain:
-                try:
-                    database.execute(u'DROP TABLE `{0}`;'.format(tableName))
-                except Exception as error:
-                    print("Failed to drop {0} a second time: {1}".format(tableName, error))
-                    raise error
-
-    dropAllTables()
-    try:
-        yield database
-    finally:
-        dropAllTables()
-
-
-=======
->>>>>>> fbd49a3d
 @pytest.fixture
 def mysqlBackendConfig():
     if not MySQLconfiguration:
