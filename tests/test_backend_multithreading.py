# -*- coding: utf-8 -*-

# This file is part of python-opsi.
# Copyright (C) 2016-2018 uib GmbH <info@uib.de>

# This program is free software: you can redistribute it and/or modify
# it under the terms of the GNU Affero General Public License as
# published by the Free Software Foundation, either version 3 of the
# License, or (at your option) any later version.

# This program is distributed in the hope that it will be useful,
# but WITHOUT ANY WARRANTY; without even the implied warranty of
# MERCHANTABILITY or FITNESS FOR A PARTICULAR PURPOSE.  See the
# GNU Affero General Public License for more details.

# You should have received a copy of the GNU Affero General Public License
# along with this program.  If not, see <http://www.gnu.org/licenses/>.
"""
Testing backend multithreading behaviour.

:author: Niko Wenselowski <n.wenselowski@uib.de>
:license: GNU Affero General Public License version 3
"""

import threading
import time

import pytest

from OPSI.Backend.Backend import ExtendedConfigDataBackend
from .test_groups import fillBackendWithObjectToGroups


@pytest.mark.parametrize("numberOfThreads", [50])
def testMultiThreadingBackend(multithreadingBackend, numberOfThreads):
    backend = ExtendedConfigDataBackend(multithreadingBackend)

    MySQLdb = pytest.importorskip("MySQLdb")
    IntegrityError = MySQLdb.IntegrityError
    errorConstants = pytest.importorskip("MySQLdb.constants.ER")
    DUP_ENTRY = errorConstants.DUP_ENTRY

    o2g, _, clients = fillBackendWithObjectToGroups(backend)

    class MultiThreadTester(threading.Thread):
        def __init__(self, backend, clients, objectToGroups):
            threading.Thread.__init__(self)

            self.exitCode = 0
            self.errorMessage = None

            self.backend = backend
            self.clients = clients
            self.objectToGroups = objectToGroups

        def run(self):
            self.client1 = clients[0]
            self.client2 = clients[1]
            self.objectToGroup1 = o2g[0]
            self.objectToGroup2 = o2g[1]

            try:
                print(u"Thread %s started" % self)
                time.sleep(1)
                self.backend.host_getObjects()
                self.backend.host_deleteObjects(self.client1)

                self.backend.host_getObjects()
                self.backend.host_deleteObjects(self.client2)

                self.backend.host_createObjects(self.client2)
                self.backend.host_createObjects(self.client1)
                self.backend.objectToGroup_createObjects(self.objectToGroup1)
                self.backend.objectToGroup_createObjects(self.objectToGroup2)

                self.backend.host_getObjects()
                self.backend.host_createObjects(self.client1)
                self.backend.host_deleteObjects(self.client2)
                self.backend.host_createObjects(self.client1)
                self.backend.host_getObjects()
            except IntegrityError as e:
                if e.args[0] != DUP_ENTRY:
                    self.errorMessage = e.msg
                    self.exitCode = 2
            except Exception as e:
                self.errorMessage = e
                self.exitCode = 1
            finally:
                print(u"Thread %s done" % self)

    mtts = [MultiThreadTester(backend, clients, o2g) for i in range(numberOfThreads)]
    for mtt in mtts:
        mtt.start()

    for mtt in mtts:
        mtt.join()

    client1 = clients[0]
    backend.host_createObjects(client1)

    while mtts:
        mtt = mtts.pop(0)
<<<<<<< HEAD
        if not mtt.isAlive():
            assert 0 == mtt.exitCode, u"Multithreading test failed: Exit Code {0.exitCode}: {0.errorMessage}".format(mtt)
=======
        if not mtt.is_alive():
            if mtt.exitCode != 0:
                assert 0 == mtt.exitCode, (u"Multithreading test failed: Exit Code {0}: {1}".format(mtt.exitCode, mtt.errorMessage))
>>>>>>> 2cf8ad93
        else:
            mtts.append(mtt)<|MERGE_RESOLUTION|>--- conflicted
+++ resolved
@@ -1,7 +1,7 @@
 # -*- coding: utf-8 -*-
 
 # This file is part of python-opsi.
-# Copyright (C) 2016-2018 uib GmbH <info@uib.de>
+# Copyright (C) 2016-2019 uib GmbH <info@uib.de>
 
 # This program is free software: you can redistribute it and/or modify
 # it under the terms of the GNU Affero General Public License as
@@ -100,13 +100,7 @@
 
     while mtts:
         mtt = mtts.pop(0)
-<<<<<<< HEAD
-        if not mtt.isAlive():
+        if not mtt.is_alive():
             assert 0 == mtt.exitCode, u"Multithreading test failed: Exit Code {0.exitCode}: {0.errorMessage}".format(mtt)
-=======
-        if not mtt.is_alive():
-            if mtt.exitCode != 0:
-                assert 0 == mtt.exitCode, (u"Multithreading test failed: Exit Code {0}: {1}".format(mtt.exitCode, mtt.errorMessage))
->>>>>>> 2cf8ad93
         else:
             mtts.append(mtt)