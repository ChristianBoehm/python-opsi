<<<<<<< HEAD
python-opsi (4.1.1.46-1) stable; urgency=medium

  * OPSI.Backend.File: Fix reading extended attributes of LocalbootProduct and
    NetbootProduct.

 -- Niko Wenselowski <n.wenselowski@uib.de>  Tue, 11 Sep 2018 14:59:21 +0200

python-opsi (4.1.1.45-1) testing; urgency=medium

  * Added OPSI.Util.Task.UpdatePackages. This makes parts of
    opsi-package-updater reusable.

 -- Niko Wenselowski <n.wenselowski@uib.de>  Tue, 04 Sep 2018 13:56:55 +0200

python-opsi (4.1.1.44-1) stable; urgency=medium

  * OPSI.Backend.Depotserver: Small internal refactorings.
  * OPSI.Backend.Depotserver: depot_installPackage: Log messages show exactly
    what product / depot is involved.
  * OPSI.Backend.HostControl: Refactored lookup for custom opsiclientd port.
  * OPSI.Backend.HostControlSafe: Added support for custom opsiclientd port.
  * OPSI.Backend.OpsiPXEConfd: Added support for connection to a different
    external opsi server.

 -- Niko Wenselowski <n.wenselowski@uib.de>  Mon, 03 Sep 2018 13:34:03 +0200

python-opsi (4.1.1.43-1) testing; urgency=medium

  * OPSI.Backend.Depotserver: only unlock productOnDepot after successful
    installation.

 -- Niko Wenselowski <n.wenselowski@uib.de>  Mon, 20 Aug 2018 17:15:26 +0200

python-opsi (4.1.1.42-4) stable; urgency=medium

  * Debian: Reverted changes from -3 and -2.

 -- Niko Wenselowski <n.wenselowski@uib.de>  Tue, 15 Aug 2018 13:08:28 +0200

python-opsi (4.1.1.42-3) stable; urgency=medium

  * Alter dependency from 4.1.1.42-2: Depend on python-twisted <= 17.9.

 -- Niko Wenselowski <n.wenselowski@uib.de>  Tue, 15 Aug 2018 11:46:48 +0200

python-opsi (4.1.1.42-2) stable; urgency=medium

  * Do not use conch 18.4 or newer because this will currently break things

 -- Niko Wenselowski <n.wenselowski@uib.de>  Tue, 14 Aug 2018 17:06:37 +0200

python-opsi (4.1.1.42-1) testing; urgency=medium

  * Various small internal refactorings.
  * OPSI.Backend.Depotserver: Refactored handling in installPackage.
  * OPSI.Backend.MySQL: Refactored productProperty_updateObject and
    productProperty_insertObject.
  * OPSI.System.Windows.getArchitecture: correctly returns the default 'x86'
    in case of an error.
  * OPSI.Util.File.Archive: Make use of longopts in all commands.
  * OPSI.Util.File.Archive.CpioArchive: Extract with --no-preserve-owner.
  * OPSI.Util.Task.Backup.OpsiBackup: added method 'list' to show what is
    contained in a backup.
  * OPSI.Util.Task.Backup.OpsiBackup: restore will warn if restoring an
    currently unused backend is attempted.
  * OPSI.Util.Task.Backup.OpsiBackup: restore will fail if an restore attempt
    would lead to doing nothing.

 -- Niko Wenselowski <n.wenselowski@uib.de>  Tue, 07 Aug 2018 09:09:07 +0200

python-opsi (4.1.1.41-1) stable; urgency=medium

  * Based on python-opsi 4.0.7.68.

 -- Niko Wenselowski <n.wenselowski@uib.de>  Thu, 26 Jul 2018 15:10:44 +0200

python-opsi (4.1.1.40-2) stable; urgency=medium

  * Postinst: Making sure that /etc/opsi/server_commands_default.conf exists.

 -- Niko Wenselowski <n.wenselowski@uib.de>  Tue, 16 Jul 2018 12:18:52 +0200

python-opsi (4.1.1.40-1) testing; urgency=medium

  * OpsiPXEConfd backend: improve performance by precollecting the
    required data that then can be used by opsipxeconfd.

 -- Niko Wenselowski <n.wenselowski@uib.de>  Tue, 19 Jun 2018 14:38:25 +0200

python-opsi (4.1.1.39-1) stable; urgency=medium

  * SQL-based backends: Increased length of inventoryNumber of a host to 64
    characters.
  * OPSI.Backend.Backend.ModificationTrackingBackend: small speedup.
  * Various small internal refactorings.

 -- Niko Wenselowski <n.wenselowski@uib.de>  Mon, 11 Jun 2018 11:44:15 +0200

python-opsi (4.1.1.38-1) stable; urgency=medium

  * Based on python-opsi 4.0.7.66.

 -- Niko Wenselowski <n.wenselowski@uib.de>  Thu, 07 Jun 2018 22:35:19 +0200

python-opsi (4.1.1.37-1) stable; urgency=medium

  * Based on python-opsi 4.0.7.65.

 -- Niko Wenselowski <n.wenselowski@uib.de>  Tue, 29 May 2018 13:23:17 +0200

python-opsi (4.1.1.36-1) testing; urgency=medium

  * OPSI.Util.Message has received an __all__.
  * OPSI.Backend.SQL: The length of column `groupId` in table `OBJECT_TO_GROUP`
    is now the same as defined in the table `GROUP`.
  * Refactored processing of backend migrations for MySQL backend.
  * OPSI.SharedAlgorithm: Changed classification of many log messages to
    have fewer log entries in non-debug levels.
  * OPSI.Backend.Backend: added new method 'describeInterface' to describe
    the public interface of an instance.
  * OPSI.Service.JsonRpc: Only one lookup of the method name during execution.
  * 10_opsi.conf: setProductActionRequestWithDependencies will relay
    requests for a netboot product to setProductActionRequest.

 -- Niko Wenselowski <n.wenselowski@uib.de>  Tue, 22 May 2018 15:10:02 +0200

python-opsi (4.1.1.35-2) testing; urgency=medium

  * Debian: depend on iproute or iproute2.

 -- Niko Wenselowski <n.wenselowski@uib.de>  Fri, 04 May 2018 14:26:40 +0200

python-opsi (4.1.1.35-1) testing; urgency=medium

  * Based on python-opsi 4.0.7.63.

 -- Niko Wenselowski <n.wenselowski@uib.de>  Wed, 02 May 2018 17:45:26 +0200

python-opsi (4.1.1.34-1) testing; urgency=medium

  * OpsiPXEConfdBackend.configState_deleteObjects: Make sure that only one
    update of the PXE config is triggered per host.

 -- Niko Wenselowski <n.wenselowski@uib.de>  Tue, 24 Apr 2018 18:15:31 +0200

python-opsi (4.1.1.33-1) experimental; urgency=medium

  * Changed loglevel for execution of a package script (preinst / postinst).
  * Small internal refactorings.
  * OPSI.Util.HTTP: Removed unfinished pycurl experiments.

 -- Niko Wenselowski <n.wenselowski@uib.de>  Fri, 13 Apr 2018 11:07:17 +0200

python-opsi (4.1.1.32-1) stable; urgency=medium

  * BackendManager logs easier to spot warning if loading the configuration
    for HostControlBackend or HostControlSafeBackend fails.

 -- Niko Wenselowski <n.wenselowski@uib.de>  Mon, 09 Apr 2018 10:03:28 +0200

python-opsi (4.1.1.31-1) testing; urgency=medium

  * Creating /var/lib/opsi/server_commands_custom.conf if missing and
    setting the appropriate access rights during postinst.

 -- Niko Wenselowski <n.wenselowski@uib.de>  Wed, 21 Mar 2018 15:22:50 +0100

python-opsi (4.1.1.30-1) testing; urgency=medium

  * Based on python-opsi 4.0.7.58.

 -- Niko Wenselowski <n.wenselowski@uib.de>  Tue, 20 Mar 2018 16:07:34 +0100

python-opsi (4.1.1.29-1) stable; urgency=medium

  * OPSI.Util.Task.Certificate: use os.urandom instead of OpenSSL.rand
    because OpenSSL.rand has been removed in current versions.

 -- Niko Wenselowski <n.wenselowski@uib.de>  Fri, 09 Mar 2018 15:40:23 +0100

python-opsi (4.1.1.28-1) stable; urgency=medium

  * Based on python-opsi 4.0.7.57-1.

 -- Niko Wenselowski <n.wenselowski@uib.de>  Fri, 23 Feb 2018 13:26:52 +0100

python-opsi (4.1.1.27-1) stable; urgency=medium

  * 45_deprecated.conf: Added methods createOpsiBase, createServer,
    deleteClient, deleteDepot, deleteGroup, deleteProductDependency,
    deleteServer, setHostLastSeen. These methods are deprecated.

 -- Niko Wenselowski <n.wenselowski@uib.de>  Thu, 22 Feb 2018 13:48:10 +0100

python-opsi (4.1.1.26-1) stable; urgency=medium

  * Based on python-opsi 4.0.7.56-1.

 -- Niko Wenselowski <n.wenselowski@uib.de>  Tue, 20 Feb 2018 14:13:35 +0100

python-opsi (4.1.1.25-1) stable; urgency=medium

  * Move targetfile to the name of link if dispatch.conf and acl.conf
    are symbolic links
  * dispatch.conf.default renamed to dispatch.conf.example
  * acl.conf.default renamed to acl.conf.example
  * RPM & debian: Added preinst

 -- Erol Ueluekmen <e.ueluekmen@uib.de>  Thu, 08 Feb 2018 00:39:05 +0100

python-opsi (4.1.1.24-1) stable; urgency=medium

  * dispatch.conf.default: Removed dhcpd from backends because this is
    an optional backend.

 -- Niko Wenselowski <n.wenselowski@uib.de>  Mon, 05 Feb 2018 12:59:08 +0100

python-opsi (4.1.1.23-1) stable; urgency=medium

  * OPSI.Backend.OpsiPXEConfd: The error marker is now a constant.

 -- Niko Wenselowski <n.wenselowski@uib.de>  Thu, 01 Feb 2018 16:19:32 +0100

python-opsi (4.1.1.22-1) testing; urgency=medium

  * Based on python-opsi 4.0.7.53-1.

 -- Niko Wenselowski <n.wenselowski@uib.de>  Thu, 04 Jan 2018 15:37:42 +0100

python-opsi (4.1.1.21-1) stable; urgency=medium

  * Fix problem when updating hardware audit data.

 -- Niko Wenselowski <n.wenselowski@uib.de>  Mon, 27 Nov 2017 18:02:31 +0100

python-opsi (4.1.1.20-2) stable; urgency=medium

  * Creating empty directory /etc/opsi/modules.d/

 -- Niko Wenselowski <n.wenselowski@uib.de>  Wed, 22 Nov 2017 13:04:26 +0100

python-opsi (4.1.1.20-1) stable; urgency=medium

  * Moved function getGlobalConfig from OPSI.Util to OPSI.Util.Config.
  * Calling OPSI.Util.getfqdn without explicit parameter as this resembles
    the default behaviour.

 -- Niko Wenselowski <n.wenselowski@uib.de>  Mon, 06 Nov 2017 15:02:03 +0100

python-opsi (4.1.1.19-1) stable; urgency=medium

  * spec: added python-setuptools workaround for sles12 + Leap

 -- Mathias Radtke <m.radtke@uib.de>  Fri, 13 Oct 2017 13:53:02 +0200

python-opsi (4.1.1.18-1) stable; urgency=medium

  * 45_deprecated.conf: Removed methods isLegacyOpsi, isOpsi35 and isOpsi4
    since there is no need for them.

 -- Niko Wenselowski <n.wenselowski@uib.de>  Wed, 27 Sep 2017 16:20:25 +0200

python-opsi (4.1.1.17-1) stable; urgency=medium

  * Added logging to host_renameOpsiClient.
  * host_renameOpsiDepotserver will now also change the workbenchRemoteUrl.
  * Added logging to host_renameOpsiDepotserver.
  * Internal refactorings in host_renameOpsiDepotserver.
  * OPSI.Backend.ConfigDataBackend: Added new method
    backend_getSystemConfiguration.

 -- Niko Wenselowski <n.wenselowski@uib.de>  Wed, 30 Aug 2017 13:05:56 +0200

python-opsi (4.1.1.16-1) stable; urgency=medium

  * OPSI.System.Posix: Added CommandNotFoundException to __all__.

 -- Niko Wenselowski <n.wenselowski@uib.de>  Mon, 31 Jul 2017 11:44:27 +0200

python-opsi (4.1.1.15-1) testing; urgency=medium

  * Improved rpm packaging.
  * Refactored OPSI.Util.compareVersions.
  * Refactored OPSI.Util.File.Opsi.HostKeyFile for faster writing.
  * OPSI.Util.File.Opsi.HostKeyFile: Do not crash when reading file with
    invalid format.

 -- Niko Wenselowski <n.wenselowski@uib.de>  Fri, 28 Jul 2017 15:20:43 +0200

python-opsi (4.1.1.14-3) testing; urgency=medium

  * Listing 45_deprecated.conf for rollout.
  * Debian: Removed leftovers from the pre-systemd-era.
  * postinst: Another change at removing /etc/opsi/version to make SLES
    happy.

 -- Niko Wenselowski <n.wenselowski@uib.de>  Thu, 13 Jul 2017 16:03:00 +0200

python-opsi (4.1.1.14-2) testing; urgency=medium

  * RPM: Removed leftovers from the pre-systemd-era.
  * postinst: Making sure that a failed attempt at removing /etc/opsi/version
    does not crash the postinst.

 -- Niko Wenselowski <n.wenselowski@uib.de>  Thu, 13 Jul 2017 15:47:25 +0200

python-opsi (4.1.1.14-1) testing; urgency=medium

  * OPSI.Util.File.Opsi.PackageContentFile.generate has been refactored to
    be easier to maintain.
  * OPSI.Backend.Backend: backend_info will log informations about a
    possibly missing modules file as info instead of warning.
  * postinst: only remove /etc/opsi/version if this file exists
  * Debian packaging: Remove leftover from python-support.

 -- Niko Wenselowski <n.wenselowski@uib.de>  Thu, 13 Jul 2017 15:17:49 +0200

python-opsi (4.1.1.13-1) testing; urgency=medium

  * OpsiBackup: Fix a bug where an attempt may be made to compare
    uncomparable types.

 -- Niko Wenselowski <n.wenselowski@uib.de>  Mon, 10 Jul 2017 17:57:43 +0200

python-opsi (4.1.1.12-1) testing; urgency=medium

  * OpsiBackup: Fix bug where differences between the archive and the current
    system are detected but there are none.

 -- Niko Wenselowski <n.wenselowski@uib.de>  Mon, 10 Jul 2017 13:53:23 +0200

python-opsi (4.1.1.11-2) testing; urgency=medium

  * dispatch.conf.default now uses a default setup that makes use of file
    for all data except for audit data which is stored in MySQL.

 -- Niko Wenselowski <n.wenselowski@uib.de>  Tue, 04 Jul 2017 16:15:53 +0200

python-opsi (4.1.1.11-1) testing; urgency=medium

  * OPSI.Util.Task.UpdateBackend.ConfigurationData.getServerAddress is
    now a public function.

 -- Niko Wenselowski <n.wenselowski@uib.de>  Fri, 30 Jun 2017 16:06:00 +0200

python-opsi (4.1.1.10-1) testing; urgency=medium

  * acl.conf.default: restricted the access to user_getCredentials and
    user_setCredentials.
  * New extension: 45_deprecated.conf. Methods in that extension will issue a
    warning when called. Calls to these functions should be replaced in the used clients as these functions will be removed in the future.
    Currently containing the functions isLegacyOpsi, isOpsi35 and isOpsi4.
  * Make it possible to configure the location of the workbench on
    OpsiDepotserver.
  * New module OPSI.Util.Task.InitializeBackend for backend setup.
  * New module OPSI.Util.Task.UpdateBackend.ConfigurationData for updating
    the configuration data in an existing backend.
  * New module OPSI.Config.
  * initializeBackends will set up new servers with remote URLs using IP
    except for UCS where FQDN is used by default.

 -- Niko Wenselowski <n.wenselowski@uib.de>  Fri, 30 Jun 2017 12:01:29 +0200

python-opsi (4.1.1.9-1) testing; urgency=medium

  * Remove obsolete reference to /etc/opsi/version when restoring a backup.
  * dhcpd.conf: Make the current Debian/Ubuntu dhcp settings the default.

 -- Niko Wenselowski <n.wenselowski@uib.de>  Tue, 27 Jun 2017 15:02:52 +0200

python-opsi (4.1.1.8-1) testing; urgency=medium

  * Fix a bug in OPSI.Util.objectToBash leading to an AttributeError.
  * Fix a bug in OPSI.Util.objectToBash where the reference to an result
    was incomplete.

 -- Niko Wenselowski <n.wenselowski@uib.de>  Thu, 22 Jun 2017 16:06:21 +0200

python-opsi (4.1.1.7-1) testing; urgency=medium

  * Exceptions have been moved from OPSI.Types to OPSI.Exceptions.
  * Remove leftover for Scientific Linux support.
  * Re-classified log-messages regarding the (un)installation of packages.
  * Post-installation /etc/opsi/version will be removed.
  * SQL backend: speed up retrieval of ProductProperty objects.
  * Various refactorings regarding (de)serialization.

 -- Niko Wenselowski <n.wenselowski@uib.de>  Wed, 21 Jun 2017 15:48:26 +0200

python-opsi (4.1.1.6-1) testing; urgency=medium

  * 20_legacy.conf: Various refactorings to make it easier to maintain.
  * 20_legacy.conf: Removed method deleteGroup. Use group_delete instead.
  * 20_legacy.conf: Removed method createServer.
  * 20_legacy.conf: Removed method deleteClient. Use host_delete instead.
  * 20_legacy.conf: Removed method deleteDepot. Use host_delete instead.
  * 20_legacy.conf: Removed method setHostLastSeen.
  * 20_legacy.conf: Removed method deleteProductDependency.
  * 20_legacy.conf: Removed method deleteOpsiBase.
  * 20_legacy.conf: Removed method createOpsiBase.
  * 30_kiosk.conf: Relying on dict comprehensions.
  * Debian packaging: Remove workarounds for Debian 7 and Ubuntu 12.04.
  * Method backend_info will now use the version from OPSI.__version__.
  * Certificates created with OPSI.Util.Task.createCertificate will use
    sha512 instead of sha1.
  * acl.conf.default: Limit access to getData / getRawData to administrative
    users.
  * Remove support for RHEL / CentOS 6.
  * Remove modules for obsolete opsiconfd supervisor.
  * New module OPSI.Util.Task.UpdateBackend.File.
  * OPSI.Util.Task.UpdateBackend: Added check for the used schema version
    of the backend.
  * Removed usage of the file /etc/opsi/version. It is safer to read the
    version from OPSI.__version__.

 -- Niko Wenselowski <n.wenselowski@uib.de>  Tue, 30 May 2017 13:58:35 +0200

python-opsi (4.1.1.5-1) testing; urgency=medium

  * OPSI.Util.objectToBash: refactored function.
  * ConfigDataBackend: log_read and log_write now accept logType 'winpe'.
  * Removed deprecated method backend_getSharedAlgorithm.
  * OPSI.Util.getfqdn: small internal refactoring.
  * OPSI.Service.Session: SessionHandler.getSessions now always returns
    a dict.
  * Refactored configState_getClientToDepotserver to work faster.
  * Improved speed of OPSI.Object.decodeIdent if the hash contains no
    key 'ident'.
  * 10_opsi.conf: Dropped the deprecated 'force' parameter from
    setProductActionRequestWithDependencies.
  * Instead of a plain Exception we now raise more specific exceptions in
    many places.
  * OPSI.Util.File.Opsi.PackageControlFile now supports product properties
    with empty lists as default or possible values. Regenerating a control
    file will not drop that empty lists anymore.
  * The ports used for Wake-on-LAN in the HostControl(Safe) backend can now
    be configured on a per-broadcast-addresse-basis in hostcontrol.conf.
  * Refactorings in OPSI.Util.Message.

 -- Niko Wenselowski <n.wenselowski@uib.de>  Wed, 10 May 2017 14:32:20 +0200

python-opsi (4.1.1.4-1) testing; urgency=medium

  * OPSI.Backend.MySQL: Providing known error codes as constants.
  * OPSI.Backend.MySQL: Refactored MySQL.connect.
  * OPSI.Backend.JSONRPC.JSONRPCBackend: Removed check for working deflate
    that was required because of possibly invalid HTTP headers in old
    OPSI versions.
  * OPSI.System.Posix: no direct import of posix module.

 -- Niko Wenselowski <n.wenselowski@uib.de>  Mon, 24 Apr 2017 14:11:55 +0200

python-opsi (4.1.1.3-1) testing; urgency=medium

  * Small refactorings in SQL backend.
  * Cleaned up OPSI.Util.Repository.
  * 20_legacy.conf: Various cleanups and adaption of code style.
  * The user pcpatch is created with /bin/false as default shell.
  * Builds for debian-based systems do not depend on python-support anymore.
  * acl.conf.default and dispatch.conf.default will be copied instead of
    linked.
  * Implemented __all__ with tuples.
  * JSONRPCBackend: removed methods isLegacyOpsi, isOpsi35 and isOpsi4.
    If you need to know the version of the connected backend call the
    method 'backend_info' instead.
  * Internal refactorings.

 -- Niko Wenselowski <n.wenselowski@uib.de>  Fri, 17 Mar 2017 16:10:09 +0100

python-opsi (4.1.1.2-1) experimental; urgency=medium

  * OPSI.Backend.Backend got new context manager temporaryBackendOptions.
  * Removed various obsolete modules.
  * OPSI.Util.Task.Rights: removed opsi-deploy-client-agent-default and
    opsi-deploy-client-agent-old from the list of known executables.
  * PackageControlFile: no more support for opsi3 compatible packages.
  * Removed support for incremental packages.
  * Minimum required Python version is now 2.7.
  * 70_dynamic_depot.conf: Removed unused getBytes.
  * Removed 30_configed.conf.
  * 20_legacy.conf: Removed various methods only returning a
    NotImplementedError: setNetworkConfigValue, deleteNetworkConfig,
    setPXEBootConfiguration, unsetPXEBootConfiguration,
    softwareInformationToProductInstallationStatus,
    filterHostsByHardwareInformation, generateOpsiHostKey,
    createServerProduct, getServerProductIds_list,
    getUninstalledProductIds_list, getDefaultNetBootProductId,
    deleteProductProperty, deleteProductProperties
  * 20_legacy.conf: getHostId now raises a ValueError if no hostname
    is given.
  * 20_legacy.conf: getOpsiHostKey now raises a ValueError if no hostId
    is given.
  * Remove unused BootConfiguration objects and SQL tables. If the table
    'BOOT_CONFIGURATION' exists updateMySQLBackend will drop that table.
  * BackendDispatchConfigFile.parse will now return a list of tuples.

 -- Niko Wenselowski <n.wenselowski@uib.de>  Fri, 27 Jan 2017 15:42:15 +0100

python-opsi (4.1.1.1-1) experimental; urgency=medium

  * OPSI.Logger, OPSI.Object, OPSI.System.Posix, OPSI.System.Windows,
    OPSI.Util and the modules in OPSI.Backend now provide __all__.
  * JSONRPCBackend: Avoid using "async" as name for a variable because
    this will become a keyword with Python 3.5.
  * ConfigurationData.initializeConfigs now creates entries for
    opsiclientd.event_user_login.active and
    opsiclientd.event_user_login.action_processor_command by default.
  * Removed parts of an old message bus implementation.
  * Replacing the deprecated module 'new' with 'types'.
  * SQLBackend: Filter creation is done through generators.
  * OPSI.Util.objectToBeautifiedText now uses the json module instead of
    a custom implementation.
  * Removed unsupported backends: Cache, Multiplex, LDAP.
  * ThreadPool: removed functions __createWorker & __deleteWorker.
  * Removed unused function OPSI.Util.flattenSequence.
  * OPSI.Backend.Backend implemented the protocol for being used as a
    context manager.
  * setup.py will patch the first version found in debian/changelog
    into OPSI/__init__.py to always show the current version.

 -- Niko Wenselowski <n.wenselowski@uib.de>  Tue, 04 Oct 2016 16:15:11 +0200
=======
python-opsi (4.0.7.69-1) stable; urgency=medium

  * OPSI.Util.File.Opsi.parseFilename now works with absolute and relative
    paths.

 -- Niko Wenselowski <n.wenselowski@uib.de>  Thu, 13 Sep 2018 14:19:24 +0200
>>>>>>> 4ddc0c44

python-opsi (4.0.7.68-1) stable; urgency=medium

  * OpsiBackup: Internal refactorings for restore handling.
  * OpsiBackup: Fix restore when backends are "auto" and the backup
    does not contain data for a backend.

 -- Niko Wenselowski <n.wenselowski@uib.de>  Thu, 26 Jul 2018 14:25:19 +0200

python-opsi (4.0.7.67-1) stable; urgency=medium

  * OpsiBackup: File backend: improve handling of hostkeys file.
    Most noticable the restore will restore the file to the path
    configured in the backup.

 -- Niko Wenselowski <n.wenselowski@uib.de>  Mon, 11 Jun 2018 09:51:42 +0200

python-opsi (4.0.7.66-1) stable; urgency=medium

  * MySQL-Backend: Improve handling of very large changelogs containing
    unicode characters.

 -- Niko Wenselowski <n.wenselowski@uib.de>  Thu, 07 Jun 2018 22:07:32 +0200

python-opsi (4.0.7.65-1) stable; urgency=medium

  * Reverted changes made in 4.0.7.63.
    This means all updates will be relayed to the depot again regardless
    of the set action request.

 -- Niko Wenselowski <n.wenselowski@uib.de>  Tue, 29 May 2018 12:56:42 +0200

python-opsi (4.0.7.64-1) testing; urgency=medium

  * 10_opsi.conf: setProductActionRequestWithDependencies will relay
    requests for a netboot product to setProductActionRequest.

 -- Niko Wenselowski <n.wenselowski@uib.de>  Tue, 22 May 2018 15:32:58 +0200

python-opsi (4.0.7.63-1) testing; urgency=medium

  * OpsiPXEConfd: Only relay updates to the depot if the action request is
    setup, always or once.

 -- Niko Wenselowski <n.wenselowski@uib.de>  Wed, 02 May 2018 16:40:36 +0200

python-opsi (4.0.7.62-1) testing; urgency=medium

  * JSONRPCBackend: Block again when retrieving connections.
  * JSONRPCBackend: Default connection pool size is 2.

 -- Niko Wenselowski <n.wenselowski@uib.de>  Wed, 18 Apr 2018 10:35:24 +0200

python-opsi (4.0.7.61-1) testing; urgency=medium

  * OpsiPXEConfd backend: Reliably close socket.
  * OpsiPXEConfd backend: small refactorings.

 -- Niko Wenselowski <n.wenselowski@uib.de>  Thu, 12 Apr 2018 14:15:17 +0200

python-opsi (4.0.7.60-1) experimental; urgency=medium

  * JSONRPCBackend: Do not block when retrieving connections.

 -- Niko Wenselowski <n.wenselowski@uib.de>  Thu, 12 Apr 2018 12:12:15 +0200

python-opsi (4.0.7.59-1) testing; urgency=medium

  * 10_wim.conf: updateWIMConfig checks for install.wim and install.esd.

 -- Niko Wenselowski <n.wenselowski@uib.de>  Wed, 21 Mar 2018 15:16:25 +0100

python-opsi (4.0.7.58-1) testing; urgency=medium

  * 20_legacy.conf: setProductProperty does not make a string out of lists
    anymore.
  * 20_legacy.conf: setProductProperty does not have the side-effect of
    changing out-of-scope properties anymore.
  * 20_legacy.conf: Refactored setProductProperties.
    This will now raise BackendMissingDataError in case non-existing
    product or property should be changed.
    This will raise an ValueError if an attempt is made to set multiple
    values on a non-multivalue ProductProperty.

 -- Niko Wenselowski <n.wenselowski@uib.de>  Tue, 20 Mar 2018 15:10:37 +0100

python-opsi (4.0.7.57-1) testing; urgency=medium

  * OPSI.Backend.MySQL: In case the MySQL server goes away during the
    execution of a query the retry will not deadlock.

 -- Niko Wenselowski <n.wenselowski@uib.de>  Fri, 23 Feb 2018 12:58:25 +0100

python-opsi (4.0.7.56-1) testing; urgency=medium

  * OPSI.Backend.MySQL: Creation of connection pool will wait for the lock
    in a non-blocking fashion.

 -- Niko Wenselowski <n.wenselowski@uib.de>  Tue, 20 Feb 2018 13:34:45 +0100

python-opsi (4.0.7.55-1) stable; urgency=medium

  * OPSI.Backend.Backend: configState_insertObject and configState_updateObject
    do not fail anymore when called with a dict as parameter.

 -- Niko Wenselowski <n.wenselowski@uib.de>  Fri, 02 Feb 2018 14:32:28 +0100

python-opsi (4.0.7.54-1) stable; urgency=medium

  * OPSI.Backend.MySQL: Avoid possible deadlock situation.

 -- Niko Wenselowski <n.wenselowski@uib.de>  Thu, 01 Feb 2018 15:27:03 +0100

python-opsi (4.0.7.53-1) testing; urgency=medium

  * OPSI.Backend.MySQL: Fix a bug in the handling of the connection pool
    that would lead to opening too many connections to the mysql server.
  * OPSI.Backend.MySQL: Correctly defining a special version of
    productProperty_updateObject.

 -- Niko Wenselowski <n.wenselowski@uib.de>  Thu, 04 Jan 2018 15:05:09 +0100

python-opsi (4.0.7.52-1) stable; urgency=medium

  * OPSI.Util.Task.Samba: _writeConfig does not reload Samba. This is
    now a separate function _reloadSamba.
  * 30_kiosk.conf: Fix bug in getKioskProductInfosForClient where product
    missing on depot will result in a KeyError.
    This limits the available products to those present on the depot of
    the client.

 -- Niko Wenselowski <n.wenselowski@uib.de>  Fri, 15 Dec 2017 10:13:19 +0100

python-opsi (4.0.7.51-1) stable; urgency=medium

  * Fixed typo in documentation.
  * Updated documentation of log_read / log_write.
  * Refactored reading of the used algorithm to make sure algorithm1 is used
    whenever an invalid value is encountered.

 -- Niko Wenselowski <n.wenselowski@uib.de>  Mon, 11 Dec 2017 16:47:58 +0100

python-opsi (4.0.7.50-1) experimental; urgency=medium

  * Corrected failing Samba tests

 -- Mathias Radtke <m.radtke@uib.de>  Fri, 22 Sep 2017 12:22:40 +0200

python-opsi (4.0.7.49-1) experimental; urgency=medium

  * fixed OpenSUSE Leap opsi_workbench share directory
  * Catching missing server_commands_custom.conf error

 -- Mathias Radtke <m.radtke@uib.de>  Fri, 22 Sep 2017 10:54:06 +0200

python-opsi (4.0.7.48-1) stable; urgency=medium

  * System.Windows.getActiveSessionIds fix for nt6
  * hostControl: Implementation for modified opsiclientd controlserver port over configState

 -- Erol Ueluekmen <e.ueluekmen@uib.de>  Mon, 21 Aug 2017 16:07:09 +0200

python-opsi (4.0.7.47-1) stable; urgency=medium

  * Changed OPSI.Util.File.Opsi.parseFilename to be able to handle files
    not ending in .opsi.

 -- Niko Wenselowski <n.wenselowski@uib.de>  Fri, 18 Aug 2017 17:06:35 +0200

python-opsi (4.0.7.46-1) stable; urgency=medium

  * Added function OPSI.Util.File.Opsi.parseFilename.
  * OPSI.Util.Repository.FileRepository: Fix bug where instead of appending
    a file it was newly written.
  * OPSI.Backend.BackendManager.BackendAccessControl: Added logmessages
    to make it easier to follow PAM authentication.

 -- Niko Wenselowski <n.wenselowski@uib.de>  Thu, 17 Aug 2017 12:28:47 +0200

python-opsi (4.0.7.45-3) stable; urgency=medium

  * openSuse 42.3: We depend on python-setuptools because python-cryptography
    requires it during runtime but the package from the openSuse repos
    misses that requirement.
    See https://bugzilla.opensuse.org/show_bug.cgi?id=1052927

 -- Niko Wenselowski <n.wenselowski@uib.de>  Wed, 09 Aug 2017 10:35:06 +0200

python-opsi (4.0.7.45-2) stable; urgency=medium

  * Updated Spanish and Russian translation.
  * Added Dutch translation.
  * Updated Russian hwaudit translation.
  * Added Dutch hwaudit translation.

 -- Niko Wenselowski <n.wenselowski@uib.de>  Mon, 07 Aug 2017 14:17:14 +0200

python-opsi (4.0.7.45-1) stable; urgency=medium

  * 10_opsi.conf: setProductActionRequestWithDependencies will relay a call
    with actionRequest = 'none' to setProductActionRequest.
  * OPSI.Backend.Backend.ConfigDataBackend: improved log truncation when
    processing unicode characters that use more than one byte.

 -- Niko Wenselowski <n.wenselowski@uib.de>  Thu, 27 Jul 2017 14:02:39 +0200

python-opsi (4.0.7.44-1) experimental; urgency=medium

  * OPSI.Util.Task.Certificate: replaced gendh with dhparam
  * OPSI.Util.Task.Rights: Default access rights for workbench set to 664.

 -- Mathias Radtke <m.radtke@uib.de>  Tue, 25 Jul 2017 14:28:31 +0200

python-opsi (4.0.7.43-2) stable; urgency=medium

  * Debian packaging: Depending on net-tools for ifconfig.

 -- Niko Wenselowski <n.wenselowski@uib.de>  Tue, 25 Jul 2017 09:19:10 +0200

python-opsi (4.0.7.43-1) stable; urgency=medium

  * opsihwaudit.conf: Memory clock speed is now handled as a bigint.

 -- Niko Wenselowski <n.wenselowski@uib.de>  Mon, 17 Jul 2017 17:35:54 +0200

python-opsi (4.0.7.42-1) stable; urgency=medium

  * Fixed a bug in the package content file generation where a link that
    linked to a destination outside of the client data directory did not
    have the hash of the link destination included.

 -- Niko Wenselowski <n.wenselowski@uib.de>  Wed, 12 Jul 2017 10:55:49 +0200

python-opsi (4.0.7.41-1) stable; urgency=medium

  * 30_kiosk.conf: Improved speed of getKioskProductInfosForClient.

 -- Niko Wenselowski <n.wenselowski@uib.de>  Wed, 24 May 2017 16:02:20 +0200

python-opsi (4.0.7.40-1) stable; urgency=medium

  * 30_kiosk.conf: getKioskProductInfosForClient does only return a product
    once even if they are in multiple groups.

 -- Niko Wenselowski <n.wenselowski@uib.de>  Wed, 03 May 2017 14:18:09 +0200

python-opsi (4.0.7.39-1) stable; urgency=medium

  * Added 30_kiosk.conf for the new kiosk client.
  * 30_sshcommands.conf: Internal refactoring.
  * 30_sshcommands.conf: Removed getSSHCommand.
    Use SSHCommand_getObject instead.
  * 30_sshcommands.conf: Removed getSSHCommands.
    Use SSHCommand_getObjects instead.
  * 30_sshcommands.conf: Removed createSSHCommands.
    Use SSHCommand_createObjects instead.
  * 30_sshcommands.conf: Removed createSSHCommand.
    Use SSHCommand_createObject instead.
  * 30_sshcommands.conf: Removed updateSSHCommand.
    Use SSHCommand_updateObject instead.
  * 30_sshcommands.conf: Removed updateSSHCommands.
    Use SSHCommand_updateObjects instead.
  * 30_sshcommands.conf: Removed deleteSSHCommands.
    Use SSHCommand_deleteObjects instead.
  * 30_sshcommands.conf: Removed deleteSSHCommand.
    Use SSHCommand_deleteObject instead.
  * 40_admin_tasks.conf: Updated docstring of getClientsWithOutdatedProduct.

 -- Niko Wenselowski <n.wenselowski@uib.de>  Mon, 24 Apr 2017 17:46:09 +0200

python-opsi (4.0.7.38-4) stable; urgency=medium

  * Drop creating the custom ssh command file in the postinst.

 -- Niko Wenselowski <n.wenselowski@uib.de>  Thu, 20 Apr 2017 19:29:11 +0200

python-opsi (4.0.7.38-3) stable; urgency=medium

  * Do not deploy empty file for custom ssh command config but instead
    create that file in the postinst if not existing.

 -- Niko Wenselowski <n.wenselowski@uib.de>  Thu, 20 Apr 2017 17:09:02 +0200

python-opsi (4.0.7.38-2) stable; urgency=medium

  * Reverted the prevention of creating users on UCS.
  * SSH extension: emptied file with default commands for safety reasons.

 -- Niko Wenselowski <n.wenselowski@uib.de>  Thu, 20 Apr 2017 12:52:51 +0200

python-opsi (4.0.7.38-1) stable; urgency=medium

  * 10_opsi.conf: Do not pass invalid parameter in deleteProductDependency.
  * Added SSH extension.
  * OPSI.Logger: Show no message if unlinking a non-existing file fails.
  * OPSI.Util.File.Opsi.PackageControlFile: if no version for package or
    product are given assume defaults.

 -- Niko Wenselowski <n.wenselowski@uib.de>  Thu, 30 Mar 2017 10:47:13 +0200

python-opsi (4.0.7.37-1) stable; urgency=medium

  * 20_legacy.conf: Removed methods getPcpatchRSAPrivateKey and
    setPcpatchPassword. Please use the opsi-admin task setPcpatchPassword
    for setting the password instead.

 -- Niko Wenselowski <n.wenselowski@uib.de>  Thu, 02 Mar 2017 11:23:49 +0100

python-opsi (4.0.7.36-1) stable; urgency=medium

  * OPSI.Util: the methods for blowfish encryption / decryption now raise
    a BlowfishError if things fail.

 -- Niko Wenselowski <n.wenselowski@uib.de>  Thu, 16 Feb 2017 15:11:25 +0100

python-opsi (4.0.7.35-1) stable; urgency=medium

  * 10_opsi.conf: setProductActionRequestWithDependencies fix.

 -- Erol Ueluekmen <e.ueluekmen@uib.de>  Fri, 10 Feb 2017 16:01:16 +0100

python-opsi (4.0.7.34-3) experimental; urgency=medium

  * Negate check for UCS to make it work as intended.

 -- Niko Wenselowski <n.wenselowski@uib.de>  Thu, 02 Feb 2017 14:11:32 +0100

python-opsi (4.0.7.34-2) experimental; urgency=medium

  * Do not add users on UCS.

 -- Niko Wenselowski <n.wenselowski@uib.de>  Wed, 01 Feb 2017 16:12:25 +0100

python-opsi (4.0.7.34-1) stable; urgency=medium

  * 40_admin_tasks.conf: New method setupWhereFailed.
  * 40_admin_tasks.conf: setupWhereFailed and setupWhereInstalled do not
    alter the actionResult anymore.

 -- Niko Wenselowski <n.wenselowski@uib.de>  Fri, 27 Jan 2017 10:30:16 +0100

python-opsi (4.0.7.33-1) experimental; urgency=medium

  * OPSI.Service.SSLContext: new parameter acceptedCiphers to limit the
    ciphers a context accepts.

 -- Niko Wenselowski <n.wenselowski@uib.de>  Wed, 11 Jan 2017 15:05:07 +0100

python-opsi (4.0.7.32-1) experimental; urgency=medium

  * DepotserverBackend: the function depot_installPackage has a new parameter
    suppressPackageContentFileGeneration that can be used to avoid the
    generation of package content file during installation.
  * OPSI.Util: Backported md5sum from opsi 4.1.

 -- Niko Wenselowski <n.wenselowski@uib.de>  Mon, 02 Jan 2017 17:14:58 +0100

python-opsi (4.0.7.31-1) stable; urgency=medium

  [ Mathias Radtke ]
  * OPSI.System.Posix: Reboot scheduled after 1 minute of reboot() call

  [ Niko Wenselowski ]
  * OPSI.Util.Task.UpdateBackend.MySQL: Disable foreign key checks when
    changing length of productId column.

 -- Niko Wenselowski <n.wenselowski@uib.de>  Mon, 02 Jan 2017 10:52:42 +0100

python-opsi (4.0.7.30-1) stable; urgency=medium

  * OPSI.Util.Task.Samba.isSamba4: fix possible reference to unitialised
    variable.

 -- Niko Wenselowski <n.wenselowski@uib.de>  Thu, 15 Dec 2016 12:27:59 +0100

python-opsi (4.0.7.29-1) testing; urgency=medium

  * OPSI.Util.Task.ConfigureBackend.MySQL: allow creation of users containing
    a minus in their name.

 -- Niko Wenselowski <n.wenselowski@uib.de>  Fri, 09 Dec 2016 17:28:45 +0100

python-opsi (4.0.7.28-5) stable; urgency=medium

  * Updated acl.conf to restrict backend deletion to administrators.

 -- Niko Wenselowski <n.wenselowski@uib.de>  Fri, 13 Jan 2017 09:48:38 +0100

python-opsi (4.0.7.28-4) stable; urgency=medium

  * Updated acl.conf to restrict access to hostControl(Safe)-methods.

 -- Niko Wenselowski <n.wenselowski@uib.de>  Thu, 12 Jan 2017 11:21:53 +0100

python-opsi (4.0.7.28-3) stable; urgency=medium

  * Updated translations for hwaudit.

 -- Niko Wenselowski <n.wenselowski@uib.de>  Thu, 08 Dec 2016 15:17:30 +0100

python-opsi (4.0.7.28-2) stable; urgency=medium

  * Updated translations.

 -- Niko Wenselowski <n.wenselowski@uib.de>  Thu, 08 Dec 2016 14:11:42 +0100

python-opsi (4.0.7.28-1) stable; urgency=medium

  * OPSI.Backend.Backend.Backend.backend_setOptions now logs whenever a value
    is skipped because of the type differs from the expected one.
  * OPSI.Backend.JSONRPC.JSONRPCBackend: corrected indentation.

 -- Niko Wenselowski <n.wenselowski@uib.de>  Tue, 22 Nov 2016 14:12:48 +0100

python-opsi (4.0.7.27-1) experimental; urgency=medium

  * Improved __repr__ of Group, ProductProperty, ProductPropertyState and
    their subclasses.
  * OpsiBackupArchive does not fail anymore if an added file does not exist.

 -- Niko Wenselowski <n.wenselowski@uib.de>  Tue, 25 Oct 2016 11:29:56 +0200

python-opsi (4.0.7.26-1) experimental; urgency=medium

  * SQLite backend: Fix syntax error that may occur during an ALTER TABLE
    if more than one column should be altered.

 -- Niko Wenselowski <n.wenselowski@uib.de>  Mon, 10 Oct 2016 17:54:42 +0200

python-opsi (4.0.7.25-1) testing; urgency=medium

  * DepotserverBackend: Fix problem with package installation.

 -- Niko Wenselowski <n.wenselowski@uib.de>  Thu, 29 Sep 2016 18:16:54 +0200

python-opsi (4.0.7.24-1) stable; urgency=medium

  * ConfigurationData: On UCS we preferably read the domain from UCR.
    If this fails we resort to the Samba config file.

 -- Niko Wenselowski <n.wenselowski@uib.de>  Tue, 27 Sep 2016 12:37:43 +0200

python-opsi (4.0.7.23-2) stable; urgency=medium

  * Correct entry in changelog.

 -- Niko Wenselowski <n.wenselowski@uib.de>  Mon, 26 Sep 2016 15:29:35 +0200

python-opsi (4.0.7.23-1) stable; urgency=medium

  * OPSI.System.Posix: added missing 'datetime' import.
  * OPSI.System.Posix: fix wrong reference in getBlockDeviceBusType

 -- Niko Wenselowski <n.wenselowski@uib.de>  Mon, 26 Sep 2016 13:18:20 +0200

python-opsi (4.0.7.22-1) testing; urgency=medium

  * DepotserverBackend: function depot_installPackage now has parameter
    'forceProductId' to force a specific product id when installing a
     product. The installation will be made into the corresponding directory
     of the given product id.
  * OPSI.Util.File.Archive.getFileType now follows symlinks.

 -- Niko Wenselowski <n.wenselowski@uib.de>  Fri, 23 Sep 2016 14:15:56 +0200

python-opsi (4.0.7.21-1) stable; urgency=medium

  * New BackendMethod changeWANConfig
  * OPSI.System.Posix: added enx network device support
  * small fix in Repository-Handling

 -- Erol Ueluekmen <e.ueluekmen@uib.de>  Wed, 21 Sep 2016 01:22:59 +0200

python-opsi (4.0.7.20-1) stable; urgency=medium

  * Various internal refactorings.
  * OPSI.System.Posix.which now throws CommandNotFoundException instead of
    a basic Exception to make catching errors easier.

 -- Niko Wenselowski <n.wenselowski@uib.de>  Tue, 13 Sep 2016 09:39:56 +0200

python-opsi (4.0.7.19-1) testing; urgency=medium

  * OPSI.Util.Task.UpdateBackend.MySQL: temporary disable foreign key checks
    when altering the depotId / hostId.

 -- Niko Wenselowski <n.wenselowski@uib.de>  Tue, 06 Sep 2016 14:11:02 +0200

python-opsi (4.0.7.18-1) stable; urgency=medium

  * OPSI.System.Posix: added sleep function when using ms-sys to write partition
    boot record
  * Corrected some typos.
  * Make header verify_server_cert work with current Python 2.7.
  * OPSI.Util.Task.Samba.configureSamba: warn if oplocks are present in
    Samba configuration.
  * OPSI.System.Posix: Wait a few seconds before running ms-sys to avoid
    timing problems on systems with NVME storage.

 -- Niko Wenselowski <n.wenselowski@uib.de>  Wed, 24 Aug 2016 17:08:55 +0200

python-opsi (4.0.7.17-1) stable; urgency=medium

  * OPSI.Util: Refactored encryptWithPublicKeyFromX509CertificatePEMFile
    and decryptWithPrivateKeyFromPEMFile.

 -- Niko Wenselowski <n.wenselowski@uib.de>  Thu, 18 Aug 2016 10:10:53 +0200

python-opsi (4.0.7.16-1) testing; urgency=medium

  * OPSI.System.Posix: new function isOpenSUSELeap.
  * OPSI.Util.Task.Rights: Improved support for openSUSE Leap.

 -- Niko Wenselowski <n.wenselowski@uib.de>  Mon, 15 Aug 2016 16:53:24 +0200

python-opsi (4.0.7.15-1) stable; urgency=medium

  * corrected opsi-set-rights for openSUSE

 -- Mathias Radtke <m.radtke@uib.de>  Wed, 10 Aug 2016 13:44:48 +0200

python-opsi (4.0.7.14-1) stable; urgency=medium

  * OPSI.Util.Task.Rights: Corrected path for UCS.

 -- Niko Wenselowski <n.wenselowski@uib.de>  Fri, 05 Aug 2016 15:56:55 +0200

python-opsi (4.0.7.13-1) testing; urgency=medium

  * OPSI.Util.Task.Rights: Corrected path for SLES 11.

 -- Niko Wenselowski <n.wenselowski@uib.de>  Wed, 27 Jul 2016 17:11:57 +0200

python-opsi (4.0.7.12-1) stable; urgency=medium

  * Correct indentation in some places.
  * Use future-proof octal values.
  * Correct version in OPSI.Util.Task.Rights and OPSI.Backend.JSONRPC.

 -- Niko Wenselowski <n.wenselowski@uib.de>  Mon, 25 Jul 2016 14:39:25 +0200

python-opsi (4.0.7.11-1) testing; urgency=medium

  * OPSI.Util.Task.Rights: Better support for different SLES versions.

 -- Niko Wenselowski <n.wenselowski@uib.de>  Mon, 25 Jul 2016 13:13:55 +0200

python-opsi (4.0.7.10-1) testing; urgency=medium

  * OPSI.Util.Task.Rights: Do not fail if MySQL backend is configured but
    not yet set up.

 -- Niko Wenselowski <n.wenselowski@uib.de>  Fri, 22 Jul 2016 11:17:24 +0200

python-opsi (4.0.7.9-1) testing; urgency=medium

  * OPSI.System.Posix: new functions: isDebian, isOpenSuse, isUbuntu, isUCS.
  * OPSI.Util.Task.Rights: Refactored module.
  * OPSI.Util.Task.Rights: setRights will try to set rights on the webserver
    directory as installed by the package opsi-linux-support.
  * 40_admin_tasks.conf: Bugfix for setupWhereNotInstalled

 -- Niko Wenselowski <n.wenselowski@uib.de>  Thu, 21 Jul 2016 16:22:58 +0200

python-opsi (4.0.7.8-1) stable; urgency=low

  * OPSI.System.Windows:
    - getOpsiHotfixName supports now Windows 10
    - fixed Syncing Time function with service
  * Proxysupport for HTTP-Connections
  * Fix for setActionRequestWithDependencies
  * do not add obsolete config software-on-demand.show-details
  * ConfigDataBackend: internal refactoring in log_read and log_write

 -- Erol Ueluekmen <e.ueluekmen@uib.de>  Tue, 19 Jul 2016 15:36:42 +0200

python-opsi (4.0.7.7-1) stable; urgency=low

  * WindowsDrivers byAudit sku fallback fixed.

 -- Erol Ueluekmen <e.ueluekmen@uib.de>  Tue, 05 Jul 2016 15:29:36 +0200

python-opsi (4.0.7.6-1) stable; urgency=medium

  * Changed formatting in Logger to not expose parts of confidential strings
    under special circumstances.
  * OPSI.Util.Task.ConfigureBackend.MySQL: fixed error on hostname with dash

 -- Niko Wenselowski <n.wenselowski@uib.de>  Mon, 04 Jul 2016 17:49:17 +0200

python-opsi (4.0.7.5-1) testing; urgency=medium

  * JSONRPC backend has received small refactorings.
  * 10_opsi.conf: Refactored setProductActionRequestWithDependencies.
    With this change the 'force' parameter is deprecated and does not have
    any effect. It may be removed in future releases.

 -- Niko Wenselowski <n.wenselowski@uib.de>  Thu, 30 Jun 2016 15:39:29 +0200

python-opsi (4.0.7.4-1) testing; urgency=medium

  * OPSI.Util.Task.UpdateBackend.MySQL: Also correct license key column in
    table SOFTWARE_CONFIG.
  * ACL: Pre-compiling patterns
  * ACL: Changed log output for easier debugging.
  * Various small improvements in OPSI.Backend.BackendManager.
  * OPSI.Util.Task.Samba: Removed oplocks from share definition.
    This will only affect new share configurations.
  * OPSI.System.Posix: Improved detection for predictable network interfaces.
  * Configuration of MySQL backends warns if strict mode seems to be
    enabled.

 -- Niko Wenselowski <n.wenselowski@uib.de>  Fri, 24 Jun 2016 14:28:26 +0200

python-opsi (4.0.7.3-1) testing; urgency=medium

  * Repaired sort algorithm 1.

 -- Niko Wenselowski <n.wenselowski@uib.de>  Fri, 10 Jun 2016 13:36:41 +0200

python-opsi (4.0.7.2-1) testing; urgency=medium

  * OPSI.Util.Task.UpdateBackend.MySQL: making sure that columns for license
    keys are 1024 characters long.
  * HostControl: If resolveHostAddress is set to True we fall back to
    using the specified in case of a lookup failure.
  * Various small changes.

 -- Niko Wenselowski <n.wenselowski@uib.de>  Thu, 09 Jun 2016 15:34:59 +0200

python-opsi (4.0.7.1-1) testing; urgency=medium

  * forceObjectClass got a faster check to see if we are processing JSON.
  * OPSI.System.Posix: fixed typo: init -6 -> init 6.
  * OPSI.Backend.Backend: _testFilterAndAttributes is faster if attributes
    and filter are missing.
  * OPSI.Backend.Backend: _objectHashMatches now avoids temporary variable.
  * Improved iteration in many parts to be more efficient.
  * OPSI.Logger: Faster lookup for output color / level name.
  * Changed some log outputs to make use of the formatting during logging.
  * Updated hwaudit.conf: Now showing the number of physical and logical
    cores.
  * OPSI.Util.Task.ConfigureBackend.DHCP: only retrieve and show system
    information once.
  * 20_legacy.conf: Refactored setGeneralConfig.

 -- Niko Wenselowski <n.wenselowski@uib.de>  Fri, 20 May 2016 15:44:59 +0200

python-opsi (4.0.6.50-1) experimental; urgency=medium

  * OPSI.Logger.Logger now is able to do formatting in the style of
    str.format. To format a message use the appropriate placeholders and
    then supply args / kwargs as needed.
    Formatting will only be applied if the message will actually be logged.
  * Improved logging during HTTP Connection.

 -- Niko Wenselowski <n.wenselowski@uib.de>  Tue, 07 Jun 2016 10:47:44 +0200

python-opsi (4.0.6.49-1) stable; urgency=medium

  * OPSI.Util.Task.Samba: removed oplocks from opsi_depot share
  * OPSI.Util.Product: Added debug output to show when tasks end.

 -- Niko Wenselowski <n.wenselowski@uib.de>  Fri, 6 May 2016 07:32:28 +0200

python-opsi (4.0.6.48-1) stable; urgency=medium

  * OPSI.Types.forceOct avoids using a temporary variable.
  * OPSI.Util.Task.Rights.setRights: avoid processing the same path
    twice.
  * OPSI.Logger and OPSI.Service.JsonRpc now use the 'traceback' module
    to get the tracebacks.
  * OPSI.Backend.Replicator: Show the renaming of the server as a single
    step for better user feedback.

 -- Niko Wenselowski <n.wenselowski@uib.de>  Wed, 27 Apr 2016 12:35:39 +0200

python-opsi (4.0.6.47-1) stable; urgency=medium

  * Not using bare "except:" - at least catching Exception.
  * OPSI.Util.Task.Samba: notify the user that he may need to restart the Samba
    daemon.
  * Fix typo in error message if the filter was referencing an attribute not
    present at the used object type.
  * OPSI.Backend.Replicator: Check if the used backend can rename the server
    before trying to do so. If the check fails fall back to using an
    ExtendedBackend.
  * OPSI.Backend.SQL: Limit the length of inserted changelogs to be lower than
    65535 to avoid problems with the limited size of columns of type TEXT.

 -- Niko Wenselowski <n.wenselowski@uib.de>  Thu, 21 Apr 2016 13:18:16 +0200

python-opsi (4.0.6.46.1-1) stable; urgency=medium

  * Using the new-style base64 Python interface to avoid breaking with
    combinations of username and password that exceed 72 characters and
    lead to newlines in the base64-encoded authentication header.
    This is in response to CVE-2016-5699 / Python bug 22928 as these
    patched Python versions may lead to breaks on some systems.

 -- Niko Wenselowski <n.wenselowski@uib.de>  Wed, 22 Jun 2016 17:28:31 +0200

python-opsi (4.0.6.46-1) stable; urgency=medium

  * File backend: Correctly read/write the locked attribute on ProductOnDepot.

 -- Niko Wenselowski <n.wenselowski@uib.de>  Thu, 07 Apr 2016 11:07:15 +0200

python-opsi (4.0.6.45-1) experimental; urgency=medium

  * 40_admin_tasks.conf: added method setupWhereInstalled.
  * 40_admin_tasks.conf: added method getClientsWithOutdatedProduct.
  * 40_admin_tasks.conf: added method
    setActionRequestWhereOutdatedWithDependencies.
  * Updated French translation for hwaudit.
  * OPSI.System.Posix: bypassed startsector 0 in Xenial Sfdisk

 -- Niko Wenselowski <n.wenselowski@uib.de>  Mon, 07 Mar 2016 17:12:50 +0100

python-opsi (4.0.6.44-1) experimental; urgency=medium

  * .spec: Naming all known config files.
  * Small improvements around the creation of AuditHardwareOnHosts.
  * OPSI.Types.forceOpsiTimestamp has received improved handling of
    datetime.datetime objects.
  * OPSI.Types.forceTime can now handle datetime.datetime objects.
  * OPSI.Object.mandatoryConstructorArgs has been refactored.
  * Moved the methods "uninstallWhereInstalled",
    "updateWhereInstalled", "setupWhereNotInstalled" and
    "setActionRequestWhereOutdated" into the new backend extension
    "40_admin_tasks.conf".
  * Method "setActionRequestWhereOutdated" ignores products on client
    with installation-status 'unknown'.
  * Added polish translation. Thanks to Jerzy Włudarczylk!
  * OPSI.System.Posix: corrected typo in sfdisk call
  * OPSI.System.Posix: added more reboot calls in reboot() function
  * OPSI.System.Posix: refactored sfdisk compatability from 4.0.6.41-1
  * OPSI.System.Posix: added new function setLocalSystemTime.

 -- Niko Wenselowski <n.wenselowski@uib.de>  Thu, 03 Mar 2016 13:58:55 +0100

python-opsi (4.0.6.43-1) experimental; urgency=medium

  * Small bugfix in 10_wim.conf.
  * OPSI.Util.WIM got a new function getImageInformation.

 -- Niko Wenselowski <n.wenselowski@uib.de>  Tue, 23 Feb 2016 13:32:33 +0100

python-opsi (4.0.6.42-1) experimental; urgency=medium

  * 20_legacy.conf: Added new methods "uninstallWhereInstalled",
    "updateWhereInstalled", "setupWhereNotInstalled" and
    "setActionRequestWhereOutdated".
  * New module: OPSI.Util.WIM.
  * New file: 10_wim.conf with methods "updateWIMConfigFromPath" and
    "updateWIMConfig".
  * OPSI.Util.File.Opsi.PackageControlFile does not add empty line after
    changelog anymore.
  * Improved error messages during creation of an object from a dict if that
    dict does miss an argument required by the constructor.

 -- Niko Wenselowski <n.wenselowski@uib.de>  Mon, 22 Feb 2016 17:29:04 +0100

python-opsi (4.0.6.41-1) experimental; urgency=medium

  [ Mathias Radtke ]
  * OPSI.System.Posix.py: Added sfdisk (2.26) compatability on HP Smart-Array
  * OPSI.System.Posix.py: Added 'enp' device in getEthernetDevices()

  [ Niko Wenselowski ]
  * OPSI.Util.flattenSequence is now handles generators by consuming them.
  * OPSI.Util.formatFileSize now handles terrabyte sized data.
  * 20_legacy.conf: new function setActionRequestWhereOutdated.
  * Show what sort algorithm get's called.

 -- Niko Wenselowski <n.wenselowski@uib.de>  Fri, 12 Feb 2016 14:45:33 +0100

python-opsi (4.0.6.40-1) experimental; urgency=medium

  [ Mathias Radtke ]
  * OPSI.System.Posix.py: fixed bug in HP Smart Array Disk handling
  * OPSI.System.Posix.py: added simple sfdisk 2.26 (wily) compatability

  [ Niko Wenselowski ]
  * 70_wan.conf: Added docstring for changeWANConfig.
  * 70_wan.conf: The 'enabled' parameter now will be converted to bool internally.
  * Rights.py: added 'windows-image-detector.py' to known executables.
  * JSONRPC-Backend: Changed method to use when checking for deflate support.

 -- Niko Wenselowski <n.wenselowski@uib.de>  Mon, 18 Jan 2016 14:27:19 +0100

python-opsi (4.0.6.39-2) experimental; urgency=medium

  * gettext.python-opsi_en: copied from python-opsi.pot instead of linking because of placeholder Variables

 -- Mathias Radtke <m.radtke@uib.de>  Wed, 06 Jan 2016 08:05:00 +0100

python-opsi (4.0.6.39-1) experimental; urgency=medium

  [Mathias Radtke]
  * gettext: added faked english 'translation'

  [ Niko Wenselowski]
  * Replacing many try/finally-constructs with contextmanagers.
  * OPSI.Util.Repository: Removed wildcard imports.
  * OPSI.Util.Repository: some small refactorings.
  * OPSI.Backend.BackendManager now uses a default configuration if no
    keyword arguments are supplied to the constructor.
  * openSuse: do not alter the path of filename in dhcpd.conf.

 -- Niko Wenselowski <n.wenselowski@uib.de>  Tue, 05 Jan 2016 15:10:27 +0100

python-opsi (4.0.6.38-1) experimental; urgency=medium

  * Reverting changes to
    OPSI.SharedAlgorithm.generateProductOnClientSequence_algorithm1

 -- Niko Wenselowski <n.wenselowski@uib.de>  Tue, 15 Dec 2015 13:43:42 +0100

python-opsi (4.0.6.37-1) experimental; urgency=medium

  * OPSI.SharedAlgorithm.generateProductOnClientSequence_algorithm1
    should now return the products in the expected order.
  * OPSI.Util.HTTP: new function closeConnection.
  * OPSI.Util.HTTP: new context manager closingConnection.

 -- Niko Wenselowski <n.wenselowski@uib.de>  Tue, 08 Dec 2015 15:12:00 +0100

python-opsi (4.0.6.36-1) experimental; urgency=medium

  * OPSI.Util.HTTP: Added log statements for easier debugging.
  * OPSI.Util.HTTP: Refactorings in hybi10Encode & hybi10Decode
  * OPSI.Backend.JSONRPC: Better readable debug output with loglevel 8.
  * OPSI.Logger: do not fail if calling setLogFile with None.
  * OPSI.Backend.ExtendedBackend: calling backend_info without backend
    set will not fail anymore.

 -- Niko Wenselowski <n.wenselowski@uib.de>  Thu, 03 Dec 2015 10:10:43 +0100

python-opsi (4.0.6.35-1) experimental; urgency=medium

  * OPSI.Backend.JSONRPC: Enrich debug information for method creation.
  * OPSI.Types: if forceOct fails show at what number it failed.
  * OPSI.Types: small refactoring in forceBool.
  * HostControl.RpcThread: specify "application/json" as content-type.
  * New module: OPSI.Util.Task.ConfigureBackend.DHCPD
  * New functions in OPSI.System.Posix: isCentOS, isSLES & isRHEL
  * OPSI.Backend.Backend: Small refactorings and improved debug output.
  * OPSI.Backend.ManagerBackend: Small refactorings and improved debug output.
  * configureDHCPD now also patches the DHCPD backend config to use the
    right service restart command.
  * OPSI.Object.AuditHardware: improve __repr__
  * OPSI.Logger: always use the absolute path when setting a logfile.
  * OPSI.Object.Product: __repr__ now shows version of product and package
  * OPSI.Object.BaseObject now creates a __repr__ out of the attributes
    that make an object unique.

 -- Niko Wenselowski <n.wenselowski@uib.de>  Fri, 27 Nov 2015 10:47:19 +0100

python-opsi (4.0.6.34-1) experimental; urgency=medium

  * ConfigDataBackend: the argument 'maxSize' for log_read must be positive.
  * ConfigDataBackend: refactored the log_write method.

 -- Niko Wenselowski <n.wenselowski@uib.de>  Thu, 12 Nov 2015 15:16:28 +0100

python-opsi (4.0.6.33-1) experimental; urgency=medium

  * OPSI.Service.Session.Session gained a __repr__.
  * OPSI.Backend.BackendManager.BackendDispatcher gained a __repr__.
  * OPSI.Backend.HostControl.HostControlBackend gained a __repr__.
  * OPSI.Backend.HostControlSafe.HostControlSafeBackend gained a __repr__.
  * ConfigDataBackend: fixed an edge case where the amount of data written
    would exceed the limit.
  * opsihwaudit.conf: Re-introduce the missing SKU.

 -- Niko Wenselowski <n.wenselowski@uib.de>  Fri, 06 Nov 2015 10:37:12 +0100

python-opsi (4.0.6.32-1) experimental; urgency=medium

  * OPSI.SharedAlgorithm: less log output.
  * OPSI.Backend.JSONRPC: small refactorings in JSONRPC.
  * OPSI.Backend.BackendManager: Log if dispatching a method is done.
  * OPSI.Backend.SQL.timeQuery: log duration even in case of failure.

 -- Niko Wenselowski <n.wenselowski@uib.de>  Fri, 30 Oct 2015 12:28:12 +0100

python-opsi (4.0.6.31-1) experimental; urgency=medium

  * OPSI.Backend.JSONRPC: Added some debug output.
  * OPSI.Service.Session: Show what session is in use before deletion.
  * OPSI.Util.HTTP.HTTPConnectionPool.urlopen: Log errors instead of ignoring
  * OPSI.Util.HTTP.HTTPConnectionPool.urlopen: slightly increased the delay
    between retries to not bomb a busy server with even more requests.

 -- Niko Wenselowski <n.wenselowski@uib.de>  Thu, 29 Oct 2015 14:31:33 +0100

python-opsi (4.0.6.30-1) experimental; urgency=medium

  * OPSI.Service.Session: SessionHandler.sessionExpired does more frequently
    checks if session is still in use or timeout occurred.
  * 20_legacy.conf & 30_configed.conf: getDomain: Fix NameError caused by
    implicit import.
  * 10_opsi.conf & 30_configed.conf: getProductOrdering: Fix NameError caused
    by implicit import.

 -- Niko Wenselowski <n.wenselowski@uib.de>  Wed, 28 Oct 2015 12:05:45 +0100

python-opsi (4.0.6.29-1) experimental; urgency=medium

  * Implementing type checks via isinstance instead of using type.
  * Removed wildcard import in various modules in OPSI.Backend.
  * 20_legacy.conf: Removed librsyncPatchFile because it never worked.
  * OpsiConfFile.parse now raises ValueError if invalid sections are
    found or configuration happens outside sections.
  * objectToHtml now works more efficient with large results.
  * OPSI.Util.Task.Samba: Fix typo in share opsi_repository that lead
    to referencing the wrong path.
  * toJson now handles generators by consuming them.
    The output resembles that of a list.
  * objectToBeautifiedText, objectToBash and objectToHtml are now able
    to handle sets - they interpret it like a list.
  * OPSI.Service.Worker.WorkerOpsiJsonRpc: improved backwards compatible
    handling of queries without any specific encoding. This should make
    any call with a plain encoding work as expected.

 -- Niko Wenselowski <n.wenselowski@uib.de>  Tue, 27 Oct 2015 17:38:16 +0100

python-opsi (4.0.6.28-1) testing; urgency=medium

  * OPSI.SharedAlgorithm: OpsiProductOrderingErrors now show what products
    cause the problem.
  * OPSI.Util.Task.CleanupBackend: Reference correct key.

 -- Niko Wenselowski <n.wenselowski@uib.de>  Thu, 08 Oct 2015 14:37:45 +0200

python-opsi (4.0.6.27-1) experimental; urgency=medium

  * OPSI.Util.flattenSequence now can handle sets.
  * OPSI.Backend.ConfigDataBackend.host_deleteObjects does not fail if
    no license management module is present.
  * OPSI.Backend.MySQL.SQLBackend: softwareLicense_getObjects and
    licenseContract_getObjects now return an empty list instead of None.
  * addDynamicDepotDriveSelection now only adds the new value and does
    not change the default.
  * The config for 'clientconfig.depot.drive' now also has the drives 'a:'
    and 'b:' present if it is created anew.

 -- Niko Wenselowski <n.wenselowski@uib.de>  Wed, 07 Oct 2015 16:40:29 +0200

python-opsi (4.0.6.26-1) testing; urgency=medium

  * toJSON: correctly handle sets.

 -- Niko Wenselowski <n.wenselowski@uib.de>  Wed, 07 Oct 2015 10:15:13 +0200

python-opsi (4.0.6.25-1) stable; urgency=medium

  * added proper sles12 version check

 -- Mathias Radtke <m.radtke@uib.de>  Fri, 02 Oct 2015 11:47:21 +0200

python-opsi (4.0.6.24-1) experimental; urgency=medium

  * OPSI.Util.Task.Rights: set +x on known executables in /opt/pcbin/install
  * OPSI.Util.Task.Rights: disabled the removal of duplicate folders to avoid
    problems with wrong rights in the depot.

 -- Niko Wenselowski <n.wenselowski@uib.de>  Thu, 01 Oct 2015 17:27:07 +0200

python-opsi (4.0.6.23-2) testing; urgency=medium

  * Added Danish translation for hwaudit.

 -- Niko Wenselowski <n.wenselowski@uib.de>  Fri, 25 Sep 2015 15:23:11 +0200

python-opsi (4.0.6.23-1) experimental; urgency=medium

  * Copy the following methods to 30_configed.conf: getDomain,
    getOpsiHWAuditConf, getPossibleMethods_listOfHashes, getServerIds_list
  * OPSI.Backend.Backend: Reading the default maximum logfile size from
    /etc/opsi/opsiconfd.conf.

 -- Niko Wenselowski <n.wenselowski@uib.de>  Wed, 16 Sep 2015 11:59:33 +0200

python-opsi (4.0.6.22-1) experimental; urgency=medium

  * log_read: Removed append-feature for rotated logs.

 -- Niko Wenselowski <n.wenselowski@uib.de>  Tue, 15 Sep 2015 14:23:46 +0200

python-opsi (4.0.6.21-1) experimental; urgency=medium

  * ExtendedConfigBackend: repr now works also with subclasses.
  * ConfigDataBackend: log_write does correctly limit the logsize.

 -- Niko Wenselowski <n.wenselowski@uib.de>  Tue, 15 Sep 2015 12:38:36 +0200

python-opsi (4.0.6.20-1) experimental; urgency=medium

  * OPSI.Service.Worker: header parsing errors are now logged
    with loglevel 8.
  * Re-introduce 30_configed.conf

 -- Niko Wenselowski <n.wenselowski@uib.de>  Wed, 09 Sep 2015 09:15:14 +0200

python-opsi (4.0.6.19-2) experimental; urgency=medium

  * Translations updated and translations for es, it & ru added.

 -- Niko Wenselowski <n.wenselowski@uib.de>  Thu, 03 Sep 2015 11:04:01 +0200

python-opsi (4.0.6.19-1) experimental; urgency=medium

  * OPSI.Backend.JSONRPC: refuse to enable deflate if we are talking to an
    old version of the service to avoid problems.

 -- Niko Wenselowski <n.wenselowski@uib.de>  Thu, 03 Sep 2015 10:30:30 +0200

python-opsi (4.0.6.18-1) experimental; urgency=medium

  * OPSI.Backend.BackendManager: showing the used ACL only on log level debug
    or higher.
  * OPSI.SharedAlgorithm: small refactorings regarding iteration of lists
  * OPSI.Backend.JSONRPC: more reliable fix for working with deflate against
    older webservice versions. This works by disabling deflate to ensure
    proper encoding / decoding.
  * OPSI.Backend.JSONRPC: type check via isinstance instead of type.

 -- Niko Wenselowski <n.wenselowski@uib.de>  Wed, 02 Sep 2015 16:34:26 +0200

python-opsi (4.0.6.17-1) experimental; urgency=medium

  * removed cpatureStderr=False fom execute of 'lsb-release -i' command

 -- Mathias Radtke <m.radtke@uib.de>  Wed, 02 Sep 2015 11:54:51 +0200

python-opsi (4.0.6.16-1) experimental; urgency=medium

  * OPSI.Backend.BackendManager: redirected lsb_release stderr and stdout output to /dev/null

 -- Mathias Radtke <m.radtke@uib.de>  Wed, 02 Sep 2015 09:33:16 +0200

python-opsi (4.0.6.15-1) experimental; urgency=medium

  * OPSI.Util.Task.Samba: add newline when adding repository.
  * RPM: Made the license machine-parseable.
  * OPSI.Util.WindowsDrivers: do not fail if Vendor or Model are None.
  * Create user / groups without explicit uid / gid.

 -- Niko Wenselowski <n.wenselowski@uib.de>  Tue, 25 Aug 2015 11:02:44 +0200

python-opsi (4.0.6.14-1) experimental; urgency=medium

  [ Mathias Radtke ]
  * OPSI.System.Posix: removed unneded captureStderr flag

  [ Anna Sucher ]
  * OPSI.Util.Task.Rights: added opsi-deploy-client-agent-default to
    files that are made executable

  [ Niko Wenselowski ]
  * JSONRPCBackend: Better handling of JSON-RPC-response from an old service.

 -- Niko Wenselowski <n.wenselowski@uib.de>  Tue, 11 Aug 2015 15:27:10 +0200

python-opsi (4.0.6.13-1) experimental; urgency=medium

  * Provide OPSI.System.Posix.shutdown.
  * Added function OPSI.Util.chunk.
  * OPSI.Util.Task.CleanupBackend: added chunking on mass-operations.
  * OPSI.Util.Task.CleanupBackend: Improving speed of operations.
  * OPSI.Backend.Replicator: Speed up membership test for productsOnDepot.
  * OPSI.System.Posix.execute now accepts list, set or tuple for ignoreExitCode
  * Debian: Remove dependency on python-support.
  * OPSI.System.Posix: removed unneded captureStderr flags from sfdisk calls

 -- Niko Wenselowski <n.wenselowski@uib.de>  Mon, 10 Aug 2015 15:22:38 +0200

python-opsi (4.0.6.12-1) experimental; urgency=medium

  [ Niko Wenselowski ]
  * Improving Python 3 compatibility.
  * hwaudit: Added translations for COMPUTER_SYSTEM.sku
  * tests: rename the domain of test objects from uib.local to test.invalid
  * OPSI.Service.Worker.WorkerOpsiJsonRpc: The header handling introduced
    with 4.0.6.8-1 must now be explicitely enabled by creating the file:
    /etc/opsi/opsi.header.fix.enable
    This makes sure that components get the same behaviour as before unless
    an change is done by an administrator.
  * 10_opsi.conf: Reintroduce setRights from the now remove 30_configed.conf
  * OPSI.Util.HTTP: the functions to decode/encode gzip/deflate now work
    better with unicode input and always return unicode.
  * OPSI.Service.Worker.WorkerOpsi: properly decode requests that have their
    content-encoding header set to "deflate".
  * log_read now also reads rotated logs.
  * OPSI.Util.Task.Rights: chown now correctly sets uid/gid on links.

  [ Mathias Radtke ]
  * new module OPSI Util task Samba
  * wrote tests for new module

 -- Niko Wenselowski <n.wenselowski@uib.de>  Wed, 29 Jul 2015 16:04:38 +0200

python-opsi (4.0.6.11-4) experimental; urgency=medium

  * Packaging fixes for Debian 8.

 -- Niko Wenselowski <n.wenselowski@uib.de>  Mon, 29 Jun 2015 16:23:22 +0200

python-opsi (4.0.6.11-3) experimental; urgency=medium

  * RPM: do not link removed file.

 -- Niko Wenselowski <n.wenselowski@uib.de>  Mon, 29 Jun 2015 16:11:06 +0200

python-opsi (4.0.6.11-2) experimental; urgency=medium

  * Removing remaining occurances of 30_configed.conf.

 -- Niko Wenselowski <n.wenselowski@uib.de>  Mon, 29 Jun 2015 16:06:51 +0200

python-opsi (4.0.6.11-1) experimental; urgency=medium

  * Debian: Moving lintian-overrides into debian/source
  * 20_legacy.conf: Small refactoring of getClients_listOfHashes
  * 20_legacy.conf: Refactored getLicenseStatistics_hash
  * OPSI.Types: better error message if forceObjectClass fails because of an
    argument that is missing for the constructor
  * OPSI.Types: better error message if forceObjectClass fails because of an
    invalid type
  * 20_legacy.conf: some small bugfixes.
  * OPSI.Object: repr for ConfigState now includes values.
  * Moving getProductOrdering from 30_configed.conf to 10_opsi.conf.
  * Removing 30_configed.conf.
  * Removing the link from etc/opsi/backendManager/extend.d/20_legacy.conf to
    etc/opsi/backendManager/extend.d/configed/20_legacy.conf.

 -- Niko Wenselowski <n.wenselowski@uib.de>  Mon, 29 Jun 2015 15:58:47 +0200

python-opsi (4.0.6.10-3) experimental; urgency=medium

  * Debian: Setting the package format to 1.0
  * RPM: creating folder for systemd templates before installation

 -- Niko Wenselowski <n.wenselowski@uib.de>  Tue, 16 Jun 2015 12:27:05 +0200

python-opsi (4.0.6.10-2) experimental; urgency=medium

  * RPM: supply %prep and %debug_package
  * Remove references to opsi-distutils

 -- Niko Wenselowski <n.wenselowski@uib.de>  Tue, 16 Jun 2015 10:57:43 +0200

python-opsi (4.0.6.10-1) experimental; urgency=medium

  * Added __repr__ for Backend and JSONRPCBackend.
  * OPSI.Backend.Replicator: Inserting objects should be a little faster.
  * OPSI.Backend: Only do a lookup for returnObjectsOnUpdateAndCreate once
    per method execution.
  * objectToBash, objectToHtml and objectToBeautifiedText now also correctly
    format subclasses of the lists / dicts.
  * 20_legacy.conf: Speed up _getProductStates_hash
  * FileBackend: Do not double the mapping list of LocalbootProduct and NetbootProduct.
  * FileBackend: allow products having ProductPropertyStates that are the same as the id of a product.
  * Some small refactorings to OPSI.Backend.SQL and OPSI.Backend.MySQL.
  * Supply new folder /etc/opsi/systemdTemplates

 -- Niko Wenselowski <n.wenselowski@uib.de>  Tue, 16 Jun 2015 10:45:21 +0200

python-opsi (4.0.6.9-1) experimental; urgency=medium

  * OPSI.Util.Task.Rights: reuse an existing depot URL if we found one before.

 -- Niko Wenselowski <n.wenselowski@uib.de>  Wed, 10 Jun 2015 10:20:56 +0200

python-opsi (4.0.6.8-1) experimental; urgency=low

  * 20_legacy.conf: createLicenseContract now returns the complete
    license contract id instead of just the first character.
  * OPSI.Util.File: Avoid bloating dhcpd.conf with '%s'
  * OPSI.Util.Task.Rights: added 'service_setup.sh' to KNOWN_EXECUTABLES
  * OPSI.Util.Task.Rights: Fix setting rights on KNOWN_EXECUTABLES in
    the depot folder.
  * Refactored worker for the interface page.
  * OPSI.Backend.File: Convert errors to unicode before logging them.
  * 40_groupActions.conf: create method to rename groups: updateGroupname
  * __repr__ now gives even better results.
  * 20_legacy.conf: new method setHostInventoryNumber
  * 20_legacy.conf: refactored getAndAssignSoftwareLicenseKey
  * debian/format: removed
  * OPSI.Types: checking for classes is now implemented via isinstance and
    therefore also subclasses will be accepted.
  * OPSI.Util.Task.Certificate: Fix certificate creation on Debian 8.
  * OPSI.Util.HTTP: Workarround for Python versions that implement PEP0476
  * OPSI.Service.Worker.WorkerOpsiJsonRpc: now correctly stating the HTTP
    header field "content-type" if the content is compressed via deflate or
    gzip. To stay backwards compatible we return in the old style if the
    header field "Accept" of the request starts with "gzip-application".
  * OPSI.Util.HTTP: new functions deflateEncode, deflateDecode, gzipEncode
    and gzipDecode
  * OPSI.Backend.JSONRPC: various refactorings
  * OPSI.Backend.JSONRPC.JSONRPCBackend: correctly handle responses that are
    compressed via deflate or gzip. To stay backwards compatible it deflates
    the data if the HTTP header field "content-type" starts with "gzip".
  * The users opsiconfd / pcpatch are now added to the file admin group
    based on the groupname and not on the gid. This avoids adding these users
    to the wrong group if a group with gid 992 already exists.
  * RPM: if a group with gid 992 is already existing add the file admin group
    without giving a specific gid.

 -- Niko Wenselowski <n.wenselowski@uib.de>  Tue, 09 Jun 2015 16:34:33 +0200

python-opsi (4.0.6.7-2) experimental; urgency=low

  * RHEL / CentOS 7: No indent to avoid confusing rpm.

 -- Niko Wenselowski <n.wenselowski@uib.de>  Fri, 10 Apr 2015 14:23:46 +0200

python-opsi (4.0.6.7-1) experimental; urgency=low

  * Fix encoding problems in new __repr__.

 -- Niko Wenselowski <n.wenselowski@uib.de>  Fri, 10 Apr 2015 13:40:21 +0200

python-opsi (4.0.6.6-1) experimental; urgency=low

  * OPSI.Util.Task.Rights: better ignoring of subfolders.
  * OPSI.Logger: some small refactorings.
  * OPSI.Util.Task.Sudoers: Do not duplicate existing entries.
  * OPSI.Logger.logWarnings: only log to the opsi-Logger.
  * CentOS / RHEL 7: depend on net-tools for ifconfig.
  * Added OPSI.System.Posix.getActiveConsoleSessionId

 -- Niko Wenselowski <n.wenselowski@uib.de>  Fri, 10 Apr 2015 10:31:29 +0200

python-opsi (4.0.6.5-1) experimental; urgency=low

  * Fix problem when working mit DHCP files.

 -- Niko Wenselowski <n.wenselowski@uib.de>  Tue, 31 Mar 2015 11:38:41 +0200

python-opsi (4.0.6.4-1) experimental; urgency=low

  * OPSI.System.Posix.execute now accepts keyword arguments 'shell' and
    'waitForEnding' to have the same keyword arguments as on Windows.

 -- Niko Wenselowski <n.wenselowski@uib.de>  Mon, 30 Mar 2015 15:38:39 +0200

python-opsi (4.0.6.3-1) experimental; urgency=low

  * OPSI.Util.Task.Rights: avoid duplicate path processing.
  * OPSI.Backend.MySQL.ConnectionPool: lower log-level for messages.
  * OPSI.Util.Task.Rights.setRights: show what path is given.
  * Fix various problems in OPSI.Backend.Replicator.
  * OPSI.Util.Task.Sudoers: Retrieve path to 'service' from the OS.
  * OPSI.Util.Task.Sudoers: Add single entry if missing.
  * Small changes in OPSI.Util.File.
  * Less wildcard imports.
  * Refactoring in OPSI.Util.Task.Rights
  * OPSI.Util.Task.Rights will fail without raising an error if chown
    is not possible.
  * OPSI.Backend.BackendManager: refactored reading groups of user to be
    faster for large environments.
  * Many objects now have proper representations.
  * OPSI.Util.Task.ConfigureBackend.ConfigurationData: Adding WAN
    configuration defaults if they are missing.
  * New extension 70_wan.conf for easy disabling/enabling of WAN configuration
  * 70_dynamic_depot.conf: getDepotSelectionAlgorithmByNetworkAddress
    makes use of OPSI.Util.ipAddressInNetwork instead of copying code.
  * OPSI.Util.Task.Rights: chown will only supply an uid if euid is 0 to
    avoid failures.

 -- Niko Wenselowski <n.wenselowski@uib.de>  Mon, 30 Mar 2015 11:44:00 +0200

python-opsi (4.0.6.2-1) experimental; urgency=low

  * OPSI.Backend.MySQL: If connecting to DB fails during creation of the
    connection pool we wait 5 seconds before retrying to connect.
  * OPSI.Logger: Easier and faster check if syslog is present.
  * OPSI.Backend.Replicator: small refactorings.
  * OPSI.Backend.BackendManager: _dispatchMethod creats no more temp. list.
  * OPSI.Util.Task.Certificate: do not set the same serial number for
    every certificate.

 -- Niko Wenselowski <n.wenselowski@uib.de>  Mon, 09 Mar 2015 10:56:28 +0100

python-opsi (4.0.6.1-1) experimental; urgency=low

  * OPSI.Util.Repository: correctly set number of retries for dynamic bandwidth
  * setup.py: Exclude test folders.
  * objectToBeautifiedText: indent with only four spaces
  * OPSI/Object.py overhauled module
  * Added OPSI.System.Posix.runCommandInSession to have access to this
    function not only when running Windows.
  * OPSI.Backend.File: Various refactorings, not only to avoid unnecessary
    creation of temporary objects.
  * Backends: speed up option parsing during initalisation.
  * Make excessive use of List Comprehensions for faster processing.
  * OPSI.Backend.HostControl: Using the timeout-parameter available on
    httplib.HTTP(S)Connection in RpcThread and ConnectionThread
  * Improve speed of configState_getClientToDepotserver
  * OPSI.Backend.SQL: Refactored working with the hardware audit
  * Speed up OPSI.Backend.Backend.log_read
  * The size limit of log_write can now be controlled through
    opsiconfd.conf and the value of "max log size" in the section "global".
  * New module: OPSI.Util.Task.Rights
  * OPSI.System.Windows: function "mount" accepts "dynamic" as mountpoint to
    enable the automatic search for a free mountpoint on the system.
    Thanks to Markus Kötter for the initial patch!
  * OPSI.Util.Task.ConfigureBackend.ConfigurationData: add the possibility
    to enable the dynamic mountpoint selection.
  * OPSI.Backend.SQL: the columns referencing hostId are now of the same size
  * New module OPSI.Util.Task.UpdateBackend.MySQL
  * OPSI.Util.Task.UpdateBackend.MySQL: Fix too small hostId columns
  * OPSI.Backend.SQL: replacing duplicate code
  * Removed LDAP schema files and backend configuration.
  * OPSI.Backend.SQL: Functions getData and getRawData only allow SELECT
  * Making method backend_getSharedAlgorithm nonfunctional.
  * OPSI.SharedAlgorithm: No more working with code-as-text and evaluation
    of the text to get objects to work with. Now there are only the objects.
  * WindowsDrivers: Fallback if directories ends with "." or with whitespace.
  * OPSI.Types.forceList is now able to handle sets and generators
  * New function OPSI.System.Posix.getDHCPDRestartCommand
  * OPSI.SharedAlgorithm: Raising an error when a circular dependecy is
    detected between products.
  * OPSI.System.Posix.getNetworkDeviceConfig is now able to parse output
    from newer ifconfig versions like on CentOS 7.
  * OPSI.Backend.SQLite refactored query creation.

 -- Niko Wenselowski <n.wenselowski@uib.de>  Thu, 05 Feb 2015 09:46:50 +0100

python-opsi (4.0.5.17-1) testing; urgency=medium

  * Small bugfix in ConfigureBackend Task.

 -- Erol Ueluekmen <e.ueluekmen@uib.de>  Wed, 25 Feb 2015 14:33:25 +0100

python-opsi (4.0.5.16-1) stable; urgency=low

  * JSONRPCBackend: Fix build long authorization headers.

 -- Erol Ueluekmen <e.ueluekmen@uib.de>  Thu, 19 Feb 2015 13:23:19 +0100

python-opsi (4.0.5.15-1) stable; urgency=low

  * Patching sudoers: allow using service when no TTY present

 -- Niko Wenselowski <n.wenselowski@uib.de>  Wed, 22 Oct 2014 14:30:24 +0200

python-opsi (4.0.5.14-1) experimental; urgency=low

  * 10_opsi.conf: New methods getHardwareAuditDataCount and
    getSoftwareAuditDataCount
  * DHCPD backend: Fix logging problem caused by string / unicode mixup.
  * OPSI.System.Posix.getServiceNames: Prefer "systemctl" over "service"
    to have a solution that flawlessly works on CentOS 7.
  * OPSI.System.Posix.locateDHCPDInit: Added search via getServiceNames

 -- Niko Wenselowski <n.wenselowski@uib.de>  Wed, 22 Oct 2014 12:23:35 +0200

python-opsi (4.0.5.13-1) experimental; urgency=low

  * OPSI.System.Posix.Distribution: stripping the distribution attribute.

 -- Niko Wenselowski <n.wenselowski@uib.de>  Tue, 14 Oct 2014 15:34:21 +0200

python-opsi (4.0.5.12-1) experimental; urgency=low

  * More work on OPSI.System.Posix.getSambaServiceName

 -- Niko Wenselowski <n.wenselowski@uib.de>  Wed, 08 Oct 2014 14:50:17 +0200

python-opsi (4.0.5.11-2) experimental; urgency=low

  * Dropping python-simplejson as dependency because it is Pythons stdlib as
    json since Python 2.6

 -- Niko Wenselowski <n.wenselowski@uib.de>  Wed, 08 Oct 2014 11:43:34 +0200

python-opsi (4.0.5.11-1) experimental; urgency=low

  * MySQL-backend: lower log-level for messages regarding transactions
  * Posix: added Methods getServiceNames and getSambaServiceName

 -- Niko Wenselowski <n.wenselowski@uib.de>  Mon, 06 Oct 2014 15:58:24 +0200

python-opsi (4.0.5.10-1) stable; urgency=low

  * DHCPD.py: small fix in restarting dhcp-service

 -- Erol Ueluekmen <e.ueluekmen@uib.de>  Wed, 01 Oct 2014 16:54:50 +0200

python-opsi (4.0.5.9-1) stable; urgency=low

  * opsi-setup: changed restarting services over service calls
    instead of using init-scripts directly.

 -- Erol Ueluekmen <e.ueluekmen@uib.de>  Wed, 01 Oct 2014 16:14:13 +0200

python-opsi (4.0.5.8-2) testing; urgency=low

  * python-crypto requirement modified for sles to python-pycrypto

 -- Erol Ueluekmen <e.ueluekmen@uib.de>  Mon, 29 Sep 2014 10:13:17 +0200

python-opsi (4.0.5.8-1) testing; urgency=low

  * FileBackend raises Exception if getRawData method is called.

 -- Erol Ueluekmen <e.ueluekmen@uib.de>  Tue, 23 Sep 2014 15:16:56 +0200

python-opsi (4.0.5.7-1) experimental; urgency=low

  * Preferring ldaptor over OPSI.ldaptor

 -- Niko Wenselowski <n.wenselowski@uib.de>  Wed, 10 Sep 2014 13:36:47 +0200

python-opsi (4.0.5.6-2) experimental; urgency=low

  * rpm-based packages: require python-pyasn1

 -- Niko Wenselowski <n.wenselowski@uib.de>  Tue, 09 Sep 2014 16:55:20 +0200

python-opsi (4.0.5.6-1) experimental; urgency=low

  * Fix for certificate creation on SLES11SP3

 -- Niko Wenselowski <n.wenselowski@uib.de>  Mon, 25 Aug 2014 15:26:42 +0200

python-opsi (4.0.5.5-1) testing; urgency=medium

  * setProductActionRequestWithDependencies: added optional force
    parameter, to set dependend products even if they are installed

 -- Erol Ueluekmen <e.ueluekmen@uib.de>  Sat, 23 Aug 2014 02:37:20 +0200

python-opsi (4.0.5.4-3) testing; urgency=low

  * Also build on Ubuntu 10.04

 -- Niko Wenselowski <n.wenselowski@uib.de>  Fri, 22 Aug 2014 17:28:08 +0200

python-opsi (4.0.5.4-2) experimental; urgency=low

  * 40_groupActions.conf: _getClientsOnDepotByHostGroup get correct clients.
  * Debian: call dh --with python2

 -- Niko Wenselowski <n.wenselowski@uib.de>  Fri, 22 Aug 2014 17:18:16 +0200

python-opsi (4.0.5.3-2) experimental; urgency=low

  * SLES: Require libmagic1 for working python-magic

 -- Niko Wenselowski <n.wenselowski@uib.de>  Tue, 19 Aug 2014 12:55:00 +0200

python-opsi (4.0.5.3-1) experimental; urgency=low

  * Fix termination of KillableThread on newer Pythons

 -- Niko Wenselowski <n.wenselowski@uib.de>  Mon, 11 Aug 2014 14:09:02 +0200

python-opsi (4.0.5.2-7) experimental; urgency=low

  * RHEL / CentOS: Depending on MySQL-python instead python-mysql
  * openSUSE / SLES: Fix depending on wrong version number for python-newt

 -- Niko Wenselowski <n.wenselowski@uib.de>  Wed, 06 Aug 2014 12:10:08 +0200

python-opsi (4.0.5.2-5) experimental; urgency=low

  * Dependencies for RHEL / CentOS 6 fixed and cleaned up .spec.

 -- Niko Wenselowski <n.wenselowski@uib.de>  Wed, 06 Aug 2014 11:20:25 +0200

python-opsi (4.0.5.2-4) experimental; urgency=low

  * Re-Enabling dependency on python-ldaptor.

 -- Niko Wenselowski <n.wenselowski@uib.de>  Mon, 04 Aug 2014 16:39:12 +0200

python-opsi (4.0.5.2-2) experimental; urgency=low

  * Possible to build with python-support again.

 -- Niko Wenselowski <n.wenselowski@uib.de>  Mon, 04 Aug 2014 14:35:00 +0200

python-opsi (4.0.5.2-1) experimental; urgency=low

  * fix in write method for backendConfigFiles

 -- Erol Ueluekmen <e.ueluekmen@uib.de>  Sun, 03 Aug 2014 03:26:28 +0200

python-opsi (4.0.5.1-2) experimental; urgency=low

  * Using dh_python2

 -- Niko Wenselowski <n.wenselowski@uib.de>  Wed, 30 Jul 2014 17:38:00 +0200

python-opsi (4.0.5.1-1) experimental; urgency=low

  * New module: OPSI.Util.Task.Sudoers
  * 70_dynamic_depot.conf: Latency algorythm does even work if pinging
    a depot results in a timeout.
  * OpsiBackupArchive: Avoid hanging in an endless loop when running
    backupMySQLBackend and stderr gets spammed with the same message
  * DHCPD Backend: Trying to read the address of an client from the
    DHCPD configuration file if it can't be resolved via DNS.
  * Certificate Creation: Using 2048 bit instead of 1024
  * small fix in getOpsiHostKey method
  * configed: direct access for mysql-backend users
  * forceUrl method don't convert value to lower
  * OpsiBackupArchive: get path to mysqldump via which
  * Speeding up backend_getInterface, getArgAndCallString, objectToHtml,
    objectToBeautifiedText
  * New module: OPSI.Util.Task.ConfigureBackend.ConfigurationData
  * Added possibility to disable pigz in opsi.conf
  * SQL-Backends: Improved speed of query creation
  * Do not fail on removing installed products if the directory
    contains filenames with unicode characters
  * OPSI.System.Posix: Fixing reread partiontable problem with new bootimage
  * OPSI.System.Windows: Added setLocalSystemTime and getServiceTime in backend
  * Driverintegration: Fallback for byAudit to check if mainboard integration is possible.
  * OPSI.System.Posix: initializing bytesPerSector attribute in Harddisk class
    constructor
  * OPSI.Util.Repository: workarround timing problem after reconnect network
    adapter

 -- Erol Ueluekmen <e.ueluekmen@uib.de>  Thu, 28 Jul 2014 23:51:00 +0200

python-opsi (4.0.4.5-1) stable; urgency=low

  * set of small fixes.

 -- Erol Ueluekmen <e.ueluekmen@uib.de>  Fri, 07 Feb 2014 02:10:23 +0100

python-opsi (4.0.4.4-1) testing; urgency=low

  * added geo_override patch for older bios (opsi-linux-bootimage)
  * removed debug outputs from repository.py
  * SQL backend: tables PRODUCT_PROPERTY and BOOT_CONFIGURATION now use type
    TEXT for column 'description'
  * Harddisks have a new attribute 'rotational'.
  * MySQL backend: table 'HOST': using DEFAULT value for column 'created' to
    avoid using the values given by MySQL. These values did result in a
    unwanted misbehaviour where clients always updated their 'created'
    attribute to the time of the last update.
  * Removed workarounds for Python versions prior to 2.6
  * New depot selection alogrith: Select the depot with lowest latency that
    either is or belongs to the master depot the client is attached to.
  * New module: OPSI.Util.Task.CleanupBackend
  * Suppressing DeprecationWarning from ldaptor.
  * Bugfix in HTTPRepository.
  * Workarround for Windows 8.1 detection.

 -- Erol Ueluekmen <e.ueluekmen@uib.de>  Wed, 29 Jan 2014 01:22:18 +0100

python-opsi (4.0.4.3-1) testing; urgency=low

  * Small bugfix for objectToBeautifiedText Method.

 -- Erol Ueluekmen <e.ueluekmen@uib.>  Fri, 20 Dec 2013 18:11:37 +0100

python-opsi (4.0.4.2-1) testing; urgency=low

  * objectToBeautifiedText optimization.

 -- Erol Ueluekmen <e.ueluekmen@uib.de>  Wed, 11 Dec 2013 11:02:06 +0100

python-opsi (4.0.4.1-1) testing; urgency=low

  * Minimum required Python version is now 2.6
  * New backend method for configed: setRights
  * Tar archives: make use of pigz for parallel gzip compression if available.
    Requires pigz version >2.2.3
  * File backend: Added options to configure user/group the files belong to.
  * Bugfix: Added missing import to prevent "opsi-setup --renew-opsiconfd-cert"
    from crashing
  * Bugfix: Do not fail when reading distribution information from an UCS
    system.
  * Bugfix in posix.py for precise
  * Remove loading geo_override kernel patch
  * Fixing mountoptions handling for cifs-mount
  * Added Transaction control for sql-backends for prevent of duplicate entries in productProperty-Defaultvalues. (fixes #456)
  * New module: OPSI.Util.Task.Certificate

 -- Erol Ueluekmen <e.ueluekmen@uib.de>  Tue, 12 Sep 2013 11:41:33 +0200

python-opsi (4.0.3.3-1) experimental; urgency=low

  * Fixes for wheezy and raring support
  * System.Windows: Added handling mshotfix for win8 and win2012
  * Moved method formatFileSize from OPSI.web2.dirlist to OPSI.Util
  * Added 40_groupActions.conf in opsi-webservice-extender
  * Modified debian postinst script (user opsiconfd will be created if not exists)

 -- Erol Ueluekmen <e.ueluekmen@uib.de>  Tue, 03 Jun 2013 11:41:33 +0200

python-opsi (4.0.3.2-1) experimental; urgency=low

  * Don't load geo_override module on 64bit bootimage.

 -- Erol Ueluekmen <e.ueluekmen@uib.de>  Mon, 29 Apr 2013 16:13:16 +0200

python-opsi (4.0.3.1-1) testing; urgency=low

  * dhcp-backend: ddns-rev-domainname added to list where the values are written in double quotas
  * System: opsi-setup --init-current-config gives an warning instead of error, when vendor not found for network device
  * Posix:
    - saveImage returns the result from partclone if run was successful.
    - readPartitionTable: Try to find out the right filesystem with blkid tool.
    - createPartition: allows linux as filesystem-type and produces partition with id 83
  * WindowsDriver: byAudit: Translating model and vendor from hwinvent: characters <>?":|\/* will be translated to _
  * python-opsi locale: danish added
  * compareVersion: fixed handling with versions from custom packages.
  * global.conf: fixed hostname entries
  * fixed resource directory listing for custom packages /repository
  * fix for ubuntu 12.10

 -- Erol Ueluekmen <e.ueluekmen@uib.de>  Tue, 05 Feb 2013 17:40:23 +0100

python-opsi (4.0.2.6-1) testing; urgency=low

  * Posix: getBlockDeviceControllerInfo():
    - if no devices attached on a AHCI-Controller (maybe a lshw or a kernel bug)
      try to find AHCI-Controller, if found try return the first found AHCI Controller
      for textmode-driverintegration (only for nt5)
  * Posix: modifications for newer ms-sys version
  * rpm-spec-file: noreplace option for dispatch.conf.default in files-section

 -- Erol Ueluekmen <e.ueluekmen@uib.de>  Mon, 07 Nov 2012 17:34:13 +0100

python-opsi (4.0.2.5-1) testing; urgency=low

  * fix in hwinvent procedure, don't crash if lshw don't work properly
  * fix for resizeNTFSPartition if blockAlignmnet is used (ntfs-restore-image)

 -- Erol Ueluekmen <e.ueluekmen@uib.de>  Fri, 02 Nov 2012 15:00:34 +0200

python-opsi (4.0.2.4-1) stable; urgency=low

  * fixes method setProductActionRequestWithDependencies after host_createOpsiClient
  * added default dhcp string and text options that the values will be set in double-quotes (fixes#403)
  * added method userIsReadOnlyUser()
  * WindowsDriverIntegration: do not break when no devices found in txtsetup.oem (corrupted txtsetup.oem)

 -- Erol Ueluekmen <e.ueluekmen@uib.de>  Thu, 27 Sep 2012 10:35:17 +0200

python-opsi (4.0.2.3-1) testing; urgency=low

  * Workarround for bootimage: wait if blockfile to partition not exists.
  * Automated additional-driver - byAudit - integration support.
  * hostControl-Fix for host_reachable method.
  * added opsiFileAdminhandling, added new opsi.conf File.
  * dellexpresscode for hwinvent implemented
  * licensekey length increased to 1024
  * use opsi-auth pam module if exists

 -- Erol Ueluekmen <e.ueluekmen@uib.de>  Tue, 17 Jul 2012 13:33:13 +0200

python-opsi (4.0.2.2-1) testing; urgency=low

  * Workarround for python 2.7 in jsonrpc-backend: compressed data will send as bytearray
  * fix for isc-dhcp-server for oneiric and precise
  * Workarround for bootimage: wait if blockfile to partition not exists.

 -- Erol Ueluekmen <e.ueluekmen@uib.de>  Mon, 11 Jun 2012 13:42:58 +0200

python-opsi (4.0.2.1-1) stable; urgency=low

  * Featurepack-Release 4.0.2

 -- Erol Ueluekmen <e.ueluekmen@uib.de>  Wed, 30 May 2012 11:20:56 +0200

python-opsi (4.0.1.40-1) testing; urgency=low

  * Fix getArchitecture for Windows-Systems (opsiclientd)
  * Workarround for WinAPI Bug: LSAGetLogonSessionData in NT5 x64

 -- Erol Ueluekmen <e.ueluekmen@uib.de>  Tue, 08 May 2012 15:27:08 +0200

python-opsi (4.0.1.39-1) testing; urgency=low

  * opsi-makeproductfile: switch to tar format if source files take
      then 2GB of diskusage, to prevent a override of cpio sizelimit.
  * 20_legacy.conf: method getProductDependencies_listOfHashes fix.
  * fix loosing membership in productGroups when upgrading opsi-packages
  * setProductActionRequestWithDepedencies:
      Raising exeption if required packages are not available.
  * fix setVersion for auditSoftware and auditSoftwareOnClient
      software Version 0 will be produce '0' and not ''

 -- Erol Ueluekmen <e.ueluekmen@uib.de>  Tue, 17 Apr 2012 16:51:08 +0200

python-opsi (4.0.1.38-1) testing; urgency=low

  * HostControl-Backend: added hostControl_execute
  * 10_opsi.conf: added setProductActionRequestWithDependencies
  * Object.py: OpsiDepotserver new default: isMasterDepot=True

 -- Erol Ueluekmen <e.ueluekmen@uib.de>  Wed, 15 Feb 2012 13:42:37 +0100

python-opsi (4.0.1.37-1) stable; urgency=low

  * fix hybi10Decode

 -- Jan Schneider <j.schneider@uib.de>  Tue, 17 Jan 2012 13:40:01 +0100

python-opsi (4.0.1.36-1) stable; urgency=low

  * MessageBus improvements
  * fix deleteProduct method

 -- Jan Schneider <j.schneider@uib.de>  Tue, 22 Nov 2011 13:05:41 +0100

python-opsi (4.0.1.35-1) stable; urgency=low

  * Add funtions hybi10Decode, hybi10Encode to Util/HTTP

 -- Jan Schneider <j.schneider@uib.de>  Tue, 15 Nov 2011 15:08:07 +0100

python-opsi (4.0.1.34-1) stable; urgency=low

  * Posix.py: blockAlignment in createPartition

 -- Erol Ueluekmen <e.ueluekmen@uib.de>  Mon, 14 Nov 2011 10:27:23 +0100

python-opsi (4.0.1.33-1) stable; urgency=low

  * OPSI/Util: Add function getGlobalConf
  * OPSI/Types: Add BootConfiguration

 -- Jan Schneider <j.schneider@uib.de>  Tue, 11 Oct 2011 09:36:12 +0200

python-opsi (4.0.1.32-1) stable; urgency=low

  * Add module OPSI/Util/MessageBus
  * OPSI/Backend/BackendManager: implement MessageBusNotifier
  * OPSI/Backend/HostControl: Don't reboot or shutdown all opsiClients if wrong hostId is given
  * OPSI/Util/WindowsDriver: Fix for duplicatesearch in WindowsDriver
  * OPSI/Backend/JSONRPCBackend: raise socket.error on connect
  * opsihwaudit.conf: HDAUDIO_DEVICE wmi

 -- Jan Schneider <j.schneider@uib.de>  Tue, 27 Sep 2011 14:29:14 +0200

python-opsi (4.0.1.31-1) stable; urgency=low

  * OPSI/Backend/Backend:
     - log_read/log_write: add type userlogin
     - log_write: maximum logfile size
  * OPSI/Objects:
     - remove forceUnicodeLower for all licensekeys

 -- Jan Schneider <j.schneider@uib.de>  Tue, 13 Sep 2011 14:40:13 +0200

python-opsi (4.0.1.30-1) stable; urgency=low

  * DHCP-parser: Fix recursive searching blocks.

 -- Erol Ueluekmen <e.ueluekmen@uib.de>  Tue, 13 Sep 2011 10:11:15 +0200

python-opsi (4.0.1.29-1) stable; urgency=low

  * OPSI/Util/WindowsDriver
     - Fix intregateWindowsDrivers
  * OPSI/UI
     - Fix encoding

 -- Erol Ueluekmen <e.ueluekmen@uib.de>  Fri, 02 Sep 2011 17:11:13 +0200

python-opsi (4.0.1.28-1) stable; urgency=low

  * french localization

 -- Jan Schneider <j.schneider@uib.de>  Wed, 31 Aug 2011 16:57:40 +0200

python-opsi (4.0.1.27-1) stable; urgency=low

  * OPSI/UI
     - Fix getSelection for many entries / scrolling

 -- Jan Schneider <j.schneider@uib.de>  Mon, 29 Aug 2011 14:38:29 +0200

python-opsi (4.0.1.26-1) stable; urgency=low

  * OPSI/Util/WindowsDriver:
     - Fix integrateWindowsDrivers
  * OPSI/Util/File:
     - Modify loglevels in inf-file-parsing

 -- Jan Schneider <j.schneider@uib.de>  Thu, 25 Aug 2011 15:42:13 +0200

python-opsi (4.0.1.25-1) stable; urgency=low

  * OPSI/Object:
     - BoolConfig: remove duplicates from default values

 -- Jan Schneider <j.schneider@uib.de>  Tue, 23 Aug 2011 12:15:29 +0200

python-opsi (4.0.1.24-1) stable; urgency=low

  * tests/helper/fixture
    - fix for python 2.4

 -- Jan Schneider <j.schneider@uib.de>  Mon, 15 Aug 2011 15:12:05 +0200

python-opsi (4.0.1.23-1) stable; urgency=low

  * OPSI/Object
    - Host: force list of hardware addresses to single value (needed for univention)

 -- Jan Schneider <j.schneider@uib.de>  Mon, 15 Aug 2011 14:15:33 +0200

python-opsi (4.0.1.22-1) stable; urgency=low

  * OPSI/Util/File/Opsi/__init__:
    - Fix startswith for python 2.4

 -- Jan Schneider <j.schneider@uib.de>  Thu, 04 Aug 2011 09:58:22 +0200

python-opsi (4.0.1.21-1) experimental; urgency=low

  * Build against dhcp3 in lucid

 -- Christian Kampka <c.kampka@uib.de>  Mon, 01 Aug 2011 12:27:34 +0200

python-opsi (4.0.1.20-1) stable; urgency=low

  * OPSI/Backend/JSONRPC
    - forceUnicode Exception

 -- Jan Schneider <j.schneider@uib.de>  Thu, 21 Jul 2011 17:36:54 +0200

python-opsi (4.0.1.19-1) stable; urgency=low

  * OPSI/Util/WindowsDrivers
    - add integrated drivers to integratedDrivers list in loop

 -- Jan Schneider <j.schneider@uib.de>  Wed, 20 Jul 2011 14:48:27 +0200

python-opsi (4.0.1.18-1) stable; urgency=low

  * OPSI/Backend/SQL
    - fix _getHardwareIds

 -- Jan Schneider <j.schneider@uib.de>  Wed, 20 Jul 2011 11:42:10 +0200

python-opsi (4.0.1.17-1) stable; urgency=low

  * Correct replacement of escaped asterisk in search filter
  * Added new hostControl method opsiclientdRpc

 -- Jan Schneider <j.schneider@uib.de>  Tue, 19 Jul 2011 14:46:35 +0200

python-opsi (4.0.1.16-1) stable; urgency=low

  * Version bump

 -- Christian Kampka <c.kampka@uib.de>  Wed, 13 Jul 2011 14:20:15 +0200

python-opsi (4.0.1.15-2) stable; urgency=low

  * OPSI/Utils
    - fixed import bug

 -- Christian Kampka <c.kampka@uib.de>  Wed, 13 Jul 2011 11:54:22 +0200

python-opsi (4.0.1.15-1) stable; urgency=low

  * OPSI/Util
    - method to determain a fixed fqdn
  * OPIS/Util/HTTP
    - make sure socket is not None

 -- Christian Kampka <c.kampka@uib.de>  Tue, 12 Jul 2011 12:49:24 +0200

python-opsi (4.0.1.14-1) stable; urgency=low

  * SQL: methods for character escaping

 -- Jan Schneider <j.schneider@uib.de>  Wed, 29 Jun 2011 14:47:47 +0200

python-opsi (4.0.1.13-1) stable; urgency=low

  * Service/Session
    - sessionExpired(): return true if expired / false if closed by client
  * Util/HTTP:
    - disable server verification for localhost
  * Backend/HostControl:
    - new method hostControl_getActiveSessions

 -- Jan Schneider <j.schneider@uib.de>  Fri, 17 Jun 2011 14:21:03 +0200

python-opsi (4.0.1.12-1) stable; urgency=low

  * Util/File/Opsi
    - copy permission bits and mtime on filecopy

 -- Christian Kampka <c.kampka@uib.de>  Wed, 15 Jun 2011 11:00:27 +0200

python-opsi (4.0.1.11-2) stable; urgency=low

  * Util/Task/Backup:
    - supress waring when restoring configuration

 -- Christian Kampka <c.kampka@uib.de>  Tue, 14 Jun 2011 15:57:24 +0200

python-opsi (4.0.1.11-1) stable; urgency=low

  * Util/Task/Backup:
    - Override backup file if it already exists
    - Fixed spelling in help text

 -- Christian Kampka <c.kampka@uib.de>  Tue, 14 Jun 2011 13:41:56 +0200

python-opsi (4.0.1.10-1.1) stable; urgency=low

  * Util/Task/Backup, Util/File/Opsi
    - Several usability improvements

 -- Christian Kampka <c.kampka@uib.de>  Fri, 10 Jun 2011 14:14:46 +0200

python-opsi (4.0.1.9-1) stable; urgency=low

  * System/Posix:
     - Added Harddisk.setDosCompatibility()
     - reread partition table after deleting partition table
  * Util/Repository:
     - Fix HTTPRepository.copy
  * Util/HTTP, Util/Repository, Backend/JSONRPC
     - SSL verify by ca certs file

 -- Jan Schneider <j.schneider@uib.de>  Tue, 07 Jun 2011 10:45:49 +0200

python-opsi (4.0.1.8-1) stable; urgency=low

  * HostControl backend: Fix error message

 -- Jan Schneider <j.schneider@uib.de>  Tue, 31 May 2011 12:41:44 +0200

python-opsi (4.0.1.7-1) stable; urgency=low

  * Fixes additional driver integration with directories as symbolic links
  * Improved logging in generateProductOnClientSequence_algorithm1
  * Fixes Driverintegration: Fix loading duplicate driver, if integrated in additional

 -- Jan Schneider <j.schneider@uib.de>  Mon, 30 May 2011 14:21:08 +0200

python-opsi (4.0.1.6-1) stable; urgency=low

  * fixes for OpsiBackup

 -- Erol Ueluekmen <e.ueluekmen@uib.de>  Wed, 18 May 2011 15:42:33 +0200

python-opsi (4.0.1.5-1) stable; urgency=low

  * OpsiBackupFile: Fix symlink restore

 -- Jan Schneider <j.schneider@uib.de>  Wed, 11 May 2011 17:40:42 +0200

python-opsi (4.0.1.4-1) stable; urgency=low

  * IniFile: Add newline at end of section
  * BackenAccessControl _pamAuthenticateUser: pam winbind forceUnicode names

 -- Jan Schneider <j.schneider@uib.de>  Wed, 04 May 2011 14:46:17 +0200

python-opsi (4.0.1.3-1) stable; urgency=low

  * File-Backend: Fix host_insert for depots

 -- Jan Schneider <j.schneider@uib.de>  Mon, 02 May 2011 14:55:27 +0200

python-opsi (4.0.1.2-1) stable; urgency=low

  * Posix: fix calculation of disk size

 -- Jan Schneider <j.schneider@uib.de>  Tue, 19 Apr 2011 10:41:19 +0200

python-opsi (4.0.1.1-1) stable; urgency=low

  * Product: do not set owner of links
  * Util: new function ipAddressInNetwork
  * DHCPD: use ipAddressInNetwork
  * 70_dynamic_depot.conf: fix log
  * BackendAccessControl: forced groups

 -- Jan Schneider <j.schneider@uib.de>  Fri, 15 Apr 2011 12:19:02 +0200

python-opsi (4.0.1-22) stable; urgency=low

  * Correct json html output

 -- Jan Schneider <j.schneider@uib.de>  Thu, 14 Apr 2011 10:33:35 +0200

python-opsi (4.0.1-21) stable; urgency=low

  * Fix product sequence

 -- Jan Schneider <j.schneider@uib.de>  Wed, 13 Apr 2011 18:58:41 +0200

python-opsi (4.0.1-20) stable; urgency=low

  * fixed import for python 2.4 environments

 -- Christain Kampka <c.kampka@uib.de>  Tue, 05 Apr 2011 12:23:32 +0200

python-opsi (4.0.1-19) stable; urgency=low

  * Fixes

 -- Jan Schneider <j.schneider@uib.de>  Fri, 01 Apr 2011 15:10:37 +0200

python-opsi (4.0.1-18) testing; urgency=low

  * move server verification into HTTP module

 -- Jan Schneider <j.schneider@uib.de>  Tue, 29 Mar 2011 16:13:03 +0200

python-opsi (4.0.1-17) testing; urgency=low

  * LDAP: Fix productPropertyState_updateObject

 -- Jan Schneider <j.schneider@uib.de>  Sat, 26 Mar 2011 13:26:47 +0100

python-opsi (4.0.1-16) testing; urgency=low

  * PackageControlFile: fix generation of productproperty with empty values
  * DepotserverBackend: cleanup product property states on package installation

 -- Jan Schneider <j.schneider@uib.de>  Wed, 23 Mar 2011 18:46:19 +0100

python-opsi (4.0.1-15) testing; urgency=low

  * Posix.py: get dhcp config from dhclient

 -- Jan Schneider <j.schneider@uib.de>  Tue, 22 Mar 2011 14:08:04 +0100

python-opsi (4.0.1-14) testing; urgency=low

  * Rework KillableThread
  * HostControlBackend: wait 5 seconds before killing threads

 -- Jan Schneider <j.schneider@uib.de>  Thu, 17 Mar 2011 16:47:07 +0100

python-opsi (4.0.1-13) testing; urgency=low

  * Fix _transfer in Repository

 -- Jan Schneider <j.schneider@uib.de>  Wed, 16 Mar 2011 14:15:25 +0100

python-opsi (4.0.1-12) testing; urgency=low

  * Fix SQL

 -- Jan Schneider <j.schneider@uib.de>  Wed, 16 Mar 2011 10:52:41 +0100

python-opsi (4.0.1-11) testing; urgency=low

  * SQL: Fix config_updateObject/productProperty_updateObject

 -- Jan Schneider <j.schneider@uib.de>  Tue, 15 Mar 2011 11:14:58 +0100

python-opsi (4.0.1-10) testing; urgency=low

  * Add OPSI.Util.Ping

 -- Jan Schneider <j.schneider@uib.de>  Mon, 14 Mar 2011 14:40:10 +0100

python-opsi (4.0.1-8) testing; urgency=low

  * Add dependency to m2crypto

 -- Jan Schneider <j.schneider@uib.de>  Tue, 08 Mar 2011 22:25:46 +0100

python-opsi (4.0.1-7) testing; urgency=low

  * Fix group type filter in file backend

 -- Jan Schneider <j.schneider@uib.de>  Thu, 24 Feb 2011 19:23:29 +0100

python-opsi (4.0.1-6) testing; urgency=low

  * HostControl_reachable

 -- Jan Schneider <j.schneider@uib.de>  Thu, 24 Feb 2011 11:56:22 +0100

python-opsi (4.0.1-5) testing; urgency=low

  * HostControl: support for directed broadcasts

 -- Jan Schneider <j.schneider@uib.de>  Wed, 23 Feb 2011 16:34:00 +0100

python-opsi (4.0.1-3) testing; urgency=low

  * HostControl: resolve if ip address not known

 -- Jan Schneider <j.schneider@uib.de>  Wed, 23 Feb 2011 12:35:25 +0100

python-opsi (4.0.1-2) testing; urgency=low

  * testing release

 -- Jan Schneider <j.schneider@uib.de>  Wed, 23 Feb 2011 11:15:04 +0100

python-opsi (4.0.0.99-2) testing; urgency=low

  * Add config file for HostControlBackend

 -- Jan Schneider <j.schneider@uib.de>  Wed, 16 Feb 2011 16:57:01 +0100

python-opsi (4.0.0.99-1) testing; urgency=low

  * Add new serivce lib
  * Close socket in HTTP

 -- Jan Schneider <j.schneider@uib.de>  Wed, 02 Feb 2011 12:32:59 +0100

python-opsi (4.0.0.20-1) stable; urgency=low

  * Fix AccessControlBackend
  * Add OPSI/Service
  * Fix getNetworkDeviceConfig Posix.py

 -- Jan Schneider <j.schneider@uib.de>  Tue, 11 Jan 2011 11:03:28 +0100

python-opsi (4.0.0.19-1) stable; urgency=low

  * Added ProductGroup Handling
  * add ConfigDataBackend methods <objectclass>_getHashes

 -- Erol Ueluekmen <e.ueluekmen@uib.de>  Wed, 08 Dec 2010 00:29:18 +0100

python-opsi (4.0.0.18-1) stable; urgency=low

  * Util: objectToHtml() Escape &
  * Backend/Backend: reimplemented configState_getClientToDepotserver

 -- Jan Schneider <j.schneider@uib.de>  Thu, 02 Dec 2010 15:29:10 +0100

python-opsi (4.0.0.17-1) stable; urgency=low

  * Util/File: ZsyncFile

 -- Jan Schneider <j.schneider@uib.de>  Wed, 01 Dec 2010 14:30:18 +0100

python-opsi (4.0.0.16-1) testing; urgency=low

  * Fix LDAP.py: Don't delete HostObject on ucs-Servers, if deleteCommand is not set.

 -- Erol Ueluekmen <e.ueluekmen@uib.de>  Tue, 30 Nov 2010 13:33:26 +0000

python-opsi (4.0.0.15-2) stable; urgency=low

  * new package version for build service

 -- Jan Schneider <j.schneider@uib.de>  Mon, 29 Nov 2010 18:08:50 +0100

python-opsi (4.0.0.15-1) stable; urgency=low

  * Move method getDepotSelectionAlgorithm into new config file 70_dynamic_depot.conf
  * Backend/Backend: Fix _objectHashMatches for version numbers
  * System/Posix: Fix getBlockDeviceContollerInfo for device/vendor ids with len < 4

 -- Jan Schneider <j.schneider@uib.de>  Mon, 29 Nov 2010 17:04:37 +0100

python-opsi (4.0.0.14-1) stable; urgency=low

  * Util/Repository: fix upload

 -- Jan Schneider <j.schneider@uib.de>  Thu, 25 Nov 2010 15:09:27 +0100

python-opsi (4.0.0.13-1) stable; urgency=low

  * Backend/JSONRPC: fix username/password kwargs

 -- Jan Schneider <j.schneider@uib.de>  Wed, 24 Nov 2010 09:09:57 +0100

python-opsi (4.0.0.12-1) stable; urgency=low

  * Util/HTTP
     - change default to not reuse HTTP connection in pool
     - fix urlsplit
  * Util/Repository: retry upload
  * Backend/Backend: fix key error in _productOnClient_processWithFunction

 -- Jan Schneider <j.schneider@uib.de>  Tue, 23 Nov 2010 12:16:39 +0100

python-opsi (4.0.0.11-1) stable; urgency=low

  * Backend/LDAP: fix execution of external commands
  * Backend/DHCPD: fix deletion of hosts

 -- Jan Schneider <j.schneider@uib.de>  Fri, 19 Nov 2010 11:39:45 +0100

python-opsi (4.0.0.10-1) stable; urgency=low

  * Product sort algorithm1: move product up in sequence if requirement type is "after"
  * Backend/LDAP: fix handling on attributes param in get methods
  * Backend/DHCPD: fix depot handling

 -- Jan Schneider <j.schneider@uib.de>  Wed, 17 Nov 2010 16:58:59 +0100

python-opsi (4.0.0.9-1) stable; urgency=low

  * Util/File: try/except setting locale
  * BAckend/Backend: fix backend_searchIdents for ProductOnClient, ProductPropertyState, ConfigState objects

 -- Jan Schneider <j.schneider@uib.de>  Fri, 22 Oct 2010 12:17:57 +0200

python-opsi (4.0.0.8-1) stable; urgency=low

  * Added SQLite backend
  * New JSONRPCBackend
  * Use ConnectionPool in Util/WebDAVRepository
  * Added Util/HTTP
  * Fix package extraction order in Util/Product

 -- Jan Schneider <j.schneider@uib.de>  Wed, 20 Oct 2010 17:03:55 +0200

python-opsi (4.0.0.7-1) stable; urgency=low

  * Util/Repository: remove functools import, Repository.disconnect()
                     call mount from System, nt compatibility
  * Util/Message: fix fireAlways
  * System/Windows: new funftions: getArchitecture, getFreeDrive, reimplemented mount for cifs/smb

 -- Jan Schneider <j.schneider@uib.de>  Tue, 12 Oct 2010 16:26:43 +0200

python-opsi (4.0.0.6-1) stable; urgency=low

  * Util/File/Opsi: Fix parsing of true/false of product property defaults in control file (again)

 -- Jan Schneider <j.schneider@uib.de>  Mon, 11 Oct 2010 21:24:38 +0200

python-opsi (4.0.0.5-1) stable; urgency=low

  * Util/File/Opsi: Fix parsing of true/false of product property defaults in control file
  * Backend/LDAP: Fix reading objects with attribute value []

 -- Jan Schneider <j.schneider@uib.de>  Mon, 11 Oct 2010 18:02:52 +0200

python-opsi (4.0.0.4-1) stable; urgency=low

  * 30_configed.conf: add method getConfigs
  * Backend/File: Fix auditHardware/auditHardwareOnHost insert/update/delete

 -- Jan Schneider <j.schneider@uib.de>  Mon, 11 Oct 2010 14:20:23 +0200

python-opsi (4.0.0.3-1) stable; urgency=low

  * Types,Logger: forceUnicode try except __unicode__
  * System/Posix: get fs from partclone
  * Backend/File: fix double escape
  * opsihwaudit.conf: : USB_DEVICE: interfaceClass, interfaceSubClass resized to 500, interfaceProtocol resized to 200

 -- Jan Schneider <j.schneider@uib.de>  Thu, 07 Oct 2010 10:47:48 +0200

python-opsi (4.0.0.2-1) stable; urgency=low

  * UI: drawRootText: encode to ascii because snack does not support unicode here

 -- Jan Schneider <j.schneider@uib.de>  Tue, 05 Oct 2010 17:25:59 +0200

python-opsi (4.0.0.1-1) stable; urgency=low

  * Added hwaudit locale fr_FR
  * System/Posix: use partclone for images
  * Util/File: set "<value>" for DHCPDConf_Option *-domain
  * opsihwaudit.conf: USB_DEVICE: interfaceClass, interfaceSubClass resized to 200

 -- Jan Schneider <j.schneider@uib.de>  Mon, 04 Oct 2010 09:48:46 +0200

python-opsi (4.0.0.0-1) stable; urgency=low

  * opsi 4.0 stable release

 -- Jan Schneider <j.schneider@uib.de>  Mon, 27 Sep 2010 14:11:39 +0200

python-opsi (3.99.0.6-1) testing; urgency=low

  * Object __repr__ now returning __str__

 -- Jan Schneider <j.schneider@uib.de>  Mon, 27 Sep 2010 10:34:59 +0200

python-opsi (3.99.0.5-1) testing; urgency=low

  * Fix getDepotIds_list in legacy extension
  * Fix SQL expression for numbers

 -- Jan Schneider <j.schneider@uib.de>  Fri, 24 Sep 2010 14:35:08 +0200

python-opsi (3.99.0.4-1) testing; urgency=low

  * Fix dependcy recurion in _productOnClient_processWithFunction
  * Prevent unnecessary update of dhcpd configuration

 -- Jan Schneider <j.schneider@uib.de>  Fri, 17 Sep 2010 14:15:01 +0200

python-opsi (3.99.0.3-1) testing; urgency=low

  * Fix table creation in MySQL-Backend

 -- Jan Schneider <j.schneider@uib.de>  Fri, 17 Sep 2010 12:04:11 +0200

python-opsi (3.99.0.2-1) testing; urgency=low

  * rc2

 -- Jan Schneider <j.schneider@uib.de>  Thu, 16 Sep 2010 10:04:21 +0200

python-opsi (3.99.0.1-1) testing; urgency=low

  * rc 1

 -- Jan Schneider <j.schneider@uib.de>  Wed, 01 Sep 2010 15:45:41 +0200

python-opsi (3.99.0.0-1) testing; urgency=low

  * local package
  * opsi 4.0

 -- Jan Schneider <j.schneider@uib.de>  Tue, 18 May 2010 15:38:15 +0200

python-opsi (3.4.99.1-1) testing; urgency=low

  * testing release

 -- Jan Schneider <j.schneider@uib.de>  Tue, 06 Apr 2010 12:19:37 +0200

python-opsi (3.4.99.0-1) experimental; urgency=low

  * starting 3.5 development

 -- Jan Schneider <j.schneider@uib.de>  Fri, 06 Nov 2009 15:33:48 +0100

python-opsi (3.4.0.4-1) stable; urgency=low

  * implemented setIpAddress() in DHCPD, File31

 -- Jan Schneider <j.schneider@uib.de>  Wed, 04 Nov 2009 12:41:51 +0100

python-opsi (3.4.0.3-1) stable; urgency=low

  * Posix 1.3.1
     - fixed getNetworkDeviceConfig

 -- Jan Schneider <j.schneider@uib.de>  Wed, 28 Oct 2009 17:51:07 +0100

python-opsi (3.4.0.2-1) stable; urgency=low

  * Posix 1.3
     - new method getEthernetDevices
     - new method getNetworkDeviceConfig
     - rewritten method getDHCPResult

 -- Jan Schneider <j.schneider@uib.de>  Fri, 11 Sep 2009 19:03:50 +0200

python-opsi (3.4.0.1-1) stable; urgency=low

  * Changed lshw class for DISK_PARITION in hwaudit.conf
  * Posix 1.2.6

 -- Jan Schneider <j.schneider@uib.de>  Mon, 07 Sep 2009 10:12:19 +0200

python-opsi (3.4.0.0-s1) stable; urgency=low

  * New version number

 -- Jan Schneider <j.schneider@uib.de>  Thu, 27 Aug 2009 14:23:40 +0200

python-opsi (3.4.0.0-rc6) unstable; urgency=low

  * MySQL 0.3.3.4: fixed encoding error
  * Fixed db conversion in init-opsi-mysql-db.py

 -- Jan Schneider <j.schneider@uib.de>  Wed, 26 Aug 2009 10:19:37 +0200

python-opsi (3.4.0.0-rc5) unstable; urgency=low

  * Posix.py 1.2.4

 -- Jan Schneider <j.schneider@uib.de>  Wed, 29 Jul 2009 16:39:46 +0200

python-opsi (3.4.0.0-rc4) unstable; urgency=low

  * LDAP.py 1.0.9

 -- Jan Schneider <j.schneider@uib.de>  Tue, 28 Jul 2009 11:07:28 +0200

python-opsi (3.4.0.0-rc3) unstable; urgency=low

  * Bugfix in File31
  * LDAP 1.0.7

 -- Jan Schneider <j.schneider@uib.de>  Fri, 26 Jun 2009 16:00:29 +0200

python-opsi (3.4.0.0-rc2) unstable; urgency=low

  * Tools.py 1.0.1: replaced popen by subprocess
  * BackendManager 1.0.6: installPackage() encode defaultValue to utf-8
  * Bugfix in LDAP.py and File31

 -- Jan Schneider <j.schneider@uib.de>  Tue, 16 Jun 2009 12:40:10 +0200

python-opsi (3.4.0.0-rc1) unstable; urgency=low

  * Introducing license management
  * JSONRPC backend: non-blocking connect
  * Introducing modules file /etc/opsi/modules
  * Added /usr/share/opsi/opsi-fire-event.py
  * opsi-admin 1.0

 -- Jan Schneider <j.schneider@uib.de>  Tue, 02 Jun 2009 12:49:22 +0200

python-opsi (3.3.1.5-1) stable; urgency=low

  * Fixed getSelections on lenny in module UI (snack)

 -- Jan Schneider <j.schneider@uib.de>  Mon, 06 Apr 2009 15:30:13 +0200

python-opsi (3.3.1.4-1) stable; urgency=low

  * Tools.py 0.9.9.6
      - fixed text mode driver integration
  * BackendManager.py 1.0
      - introducing method getOpsiInformation_hash

 -- Jan Schneider <j.schneider@uib.de>  Wed, 04 Mar 2009 12:32:32 +0100

python-opsi (3.3.1.3-1) stable; urgency=low

  * Product.py 1.1.2
  * BackendManager.py 0.9.9.5
  * LDAP.py 0.9.1.12
  * Tools.py 0.9.9.4
  * Util.py 0.2.1

 -- Jan Schneider <j.schneider@uib.de>  Tue, 24 Feb 2009 14:02:42 +0100

python-opsi (3.3.1.2-1) stable; urgency=low

  * Posix.py 1.1.12
     - createPartition: lowest possible start sector now 0
  * Util.py 0.2
  * BackendManager.py 0.9.9.3
     - possibility to pass forced backend instance to constructor
  * Cache.py 0.1 (starting a new data backend)
  * Backend.py 0.9.9
  * Product.py 1.1.1
     - introducing file-info-file
  * Tools.py 0.9.9.2
     - includeDir, includeFile parms for findFile

 -- Jan Schneider <j.schneider@uib.de>  Tue, 17 Feb 2009 10:28:12 +0100

python-opsi (3.3.1.1-1) stable; urgency=low

  * Product.py 1.0.1
  * Util.py 0.2
  * BackendManager.py 0.9.9.2

 -- Jan Schneider <schneider@pcbon14.uib.local>  Wed, 11 Feb 2009 16:18:17 +0100

python-opsi (3.3.1.0-5) stable; urgency=low

  * File31.py 0.2.7.22
  * Windows.py 0.1.5

 -- Jan Schneider <j.schneider@uib.de>  Wed, 04 Feb 2009 14:51:24 +0100

python-opsi (3.3.1.0-4) stable; urgency=low

  * Bugfixes in:
      - Windows.py
      - LDAP.py
      - BackendManager.py

 -- Jan Schneider <j.schneider@uib.de>  Wed, 04 Feb 2009 14:50:08 +0100

python-opsi (3.3.1.0-3) stable; urgency=low

  * BackendManager.py 0.9.9
      new methods adjustProductActionRequests, adjustProductStates
  * File.py 0.9.7.9
      pathnams.ini fixes
  * new version of config file 50_interface.conf

 -- Jan Schneider <j.schneider@uib.de>  Mon, 26 Jan 2009 11:54:04 +0100

python-opsi (3.3.1.0-2) stable; urgency=low

  * Fix

 -- Jan Schneider <j.schneider@uib.de>  Wed, 14 Jan 2009 17:57:18 +0100

python-opsi (3.3.1.0-1) stable; urgency=low

  * changed signature of methods getClientIds_list, getClients_listOfHashes
      depotid=None => depotIds=[]
  * added creation timestamp to host hash

 -- Jan Schneider <j.schneider@uib.de>  Tue, 13 Jan 2009 12:42:41 +0100

python-opsi (3.3.0.32-1) stable; urgency=low

  * Posix 1.1.11
      hardwareInventory(): added alsa hdaudio information
  * opsihwaudit.conf: added class HDAUDIO_DEVICE

 -- Jan Schneider <j.schneider@uib.de>  Tue, 06 Jan 2009 11:49:47 +0100

python-opsi (3.3.0.31-1) stable; urgency=low

  * MySQL.py 0.2.4.4

 -- Jan Schneider <j.schneider@uib.de>  Wed, 17 Dec 2008 16:23:51 +0100

python-opsi (3.3.0.30-1) stable; urgency=low

  * Fixed bug in File31.py method getSoftwareInformation_hash
  * File.py 0.9.7.5

 -- Jan Schneider <j.schneider@uib.de>  Tue, 16 Dec 2008 17:44:35 +0100

python-opsi (3.3.0.29-1) stable; urgency=low

  * Fixed bug in Product.py (Product instance has no attribute 'windowsSoftwareId')

 -- Jan Schneider <j.schneider@uib.de>  Fri, 21 Nov 2008 23:06:59 +0100

python-opsi (3.3.0.28-1) stable; urgency=low

  * Added maxSize param to readLog()

 -- Jan Schneider <j.schneider@uib.de>  Wed, 19 Nov 2008 15:45:47 +0100

python-opsi (3.3.0.27-1) stable; urgency=low

  * new versions of opsi-standalone.schema, opsi.schema
  * new version of 50_interface.conf
  * Windows.py 0.1.1
  * Util.py 0.1.2.1
  * Product.py 0.9.9
  * Backend/LDAP.py 0.9.1.6
  * Backend/BackendManager.py 0.9.7.2
  * Backend/File31.py 0.2.7.14
  * Backend/File.py 0.9.7.4

 -- Jan Schneider <j.schneider@uib.de>  Wed, 19 Nov 2008 13:50:22 +0100

python-opsi (3.3.0.26-1) stable; urgency=low

  * Product.py 0.9.8.9
  * Backend/MySQL.py 0.2.4.3
  * System/Posix.py 1.1.9
  * new version of opsihwaudit.conf
  * register-depot.py 1.1.1

 -- Jan Schneider <j.schneider@uib.de>  Tue, 28 Oct 2008 14:43:01 +0100

python-opsi (3.3.0.25-1) stable; urgency=low

  * Added Twisted.Web2.dav
  * Posix.py 1.1.8
  * JSONRPC.py 0.9.5.8

 -- Jan Schneider <j.schneider@uib.de>  Wed, 08 Oct 2008 15:53:05 +0200

python-opsi (3.3.0.24-1) stable; urgency=low

  * Using librsync from duplicity

 -- Jan Schneider <j.schneider@uib.de>  Mon, 25 Aug 2008 13:59:57 +0200

python-opsi (3.3.0.23-1) stable; urgency=low

  * Util.py 0.1
  * File31.py 0.2.7.13
  * LDAP.py 0.9.1.4
  * System.py removed
  * System/Posix.py 1.1.5
  * System/Windows.py 0.0.1

 -- Jan Schneider <j.schneider@uib.de>  Mon, 11 Aug 2008 11:50:51 +0200

python-opsi (3.3.0.22-1) stable; urgency=low

  * librsync included

 -- Jan Schneider <j.schneider@uib.de>  Wed, 09 Jul 2008 17:12:04 +0200

python-opsi (3.3.0.21-1) stable; urgency=low

  * File31.py 0.2.7.11
     fixed bug in getDefaultNetbootProductId

 -- Jan Schneider <j.schneider@uib.de>  Wed, 09 Jul 2008 17:07:02 +0200

python-opsi (3.3.0.20-1) stable; urgency=low

  * File31.py 0.2.7.10
  * LDAP.py 0.9.1.2

 -- Jan Schneider <j.schneider@uib.de>  Mon, 07 Jul 2008 14:11:40 +0200

python-opsi (3.3.0.19-1) stable; urgency=low

  * LDAP.py 0.9.1.1
  * Univention.py 0.5
  * File31.py 0.2.7.9

 -- Jan Schneider <j.schneider@uib.de>  Thu, 03 Jul 2008 13:46:13 +0200

python-opsi (3.3.0.18-1) stable; urgency=low

  * File.py 0.9.7.3
  * LDAP.py 0.9.0.3
  * Product.py 0.9.8.8

 -- Jan Schneider <j.schneider@uib.de>  Thu, 26 Jun 2008 09:36:36 +0200

python-opsi (3.3.0.17-1) stable; urgency=low

  * LDAP Backend rewritten

 -- Jan Schneider <j.schneider@uib.de>  Mon, 23 Jun 2008 17:16:03 +0200

python-opsi (3.3.0.16-1) stable; urgency=low

  * WakeOnLAN 0.9.2
      Magic Packet changed

 -- Jan Schneider <j.schneider@uib.de>  Tue, 17 Jun 2008 14:08:30 +0200

python-opsi (3.3.0.15-1) stable; urgency=low

  * System.py 1.1.0
      LD_PRELOAD now set temporary while running subprocesses
      new methods getBlockDeviceBusType(), Harddisk.getBusType()

 -- Jan Schneider <j.schneider@uib.de>  Thu, 12 Jun 2008 17:35:19 +0200

python-opsi (3.3.0.14-1) stable; urgency=low

  * System.py 1.0.1
  * interface method getDepot_hash returns depot's ip

 -- Jan Schneider <j.schneider@uib.de>  Thu, 05 Jun 2008 16:16:46 +0200

python-opsi (3.3.0.13-1) stable; urgency=low

  * System.py 1.0.0.8

 -- Jan Schneider <j.schneider@uib.de>  Thu, 29 May 2008 14:40:20 +0200

python-opsi (3.3.0.12-1) stable; urgency=low

  * System.py 1.0.0.7
  * File31.py 0.2.7.7

 -- Jan Schneider <j.schneider@uib.de>  Thu, 29 May 2008 13:40:01 +0200

python-opsi (3.3.0.11-1) stable; urgency=low

  * changed logging

 -- Jan Schneider <j.schneider@uib.de>  Wed, 28 May 2008 14:33:22 +0200

python-opsi (3.3.0.10-1) stable; urgency=low

  * added BackendManager method getDiskSpaceUsage

 -- Jan Schneider <j.schneider@uib.de>  Tue, 20 May 2008 09:48:22 +0200

python-opsi (3.3.0.9-1) stable; urgency=low

  * parameter tempDir added to method installPackage in BackendManager

 -- Jan Schneider <j.schneider@uib.de>  Thu, 15 May 2008 14:11:03 +0200

python-opsi (3.3.0.8-1) stable; urgency=low

  * added interface method setMacAddress()
  * repository bandwidth added

 -- Jan Schneider <j.schneider@uib.de>  Tue, 13 May 2008 13:39:56 +0200

python-opsi (3.3.0.7-1) stable; urgency=low

  * setMacAddresses() implemented in DHCPD-Backend
  * added methods readLog(), writeLog()
  * Fixed bug in System.py

 -- Jan Schneider <j.schneider@uib.de>  Mon,  5 May 2008 13:26:45 +0200

python-opsi (3.3.0.6-1) stable; urgency=low

  * Fixed several bugs

 -- Jan Schneider <j.schneider@uib.de>  Fri,  2 May 2008 14:05:46 +0200

python-opsi (3.3.0.5-1) stable; urgency=low

  * Fixed bug in Logger linkLogFile()

 -- Jan Schneider <j.schneider@uib.de>  Thu, 24 Apr 2008 17:08:12 +0200

python-opsi (3.3.0.4-1) stable; urgency=low

  * MySQL lacy connect

 -- Jan Schneider <j.schneider@uib.de>  Wed, 23 Apr 2008 16:25:33 +0200

python-opsi (3.3.0.3-1) stable; urgency=low

  * Fixed unpack of SERVER_DATA

 -- Jan Schneider <j.schneider@uib.de>  Tue, 22 Apr 2008 18:00:03 +0200

python-opsi (3.3.0.2-1) stable; urgency=low

  * MySQL Backend 0.2.3

 -- Jan Schneider <j.schneider@uib.de>  Mon, 21 Apr 2008 16:11:48 +0200

python-opsi (3.3.0.1-1) stable; urgency=high

  * Fixed postinst bug in BackendManager
  * Added method getMD5Sum()

 -- Jan Schneider <j.schneider@uib.de>  Thu, 17 Apr 2008 16:16:55 +0200

python-opsi (3.3.0.0-1) stable; urgency=low

  * Multidepot support
  * Major changes in product/package handling
  * OpsiPXEConfd backend can forward requests to other depots
  * MySQL Backend for hardware audit and software audit
  * Removed Reinstmgr Backend
  * Logger can handle special configuration for class instances

 -- Jan Schneider <j.schneider@uib.de>  Tue, 15 Apr 2008 13:42:27 +0200

python-opsi (3.2.0.16-1) stable; urgency=low

  * JSONRPC - fixed bug in retry request

 -- Jan Schneider <j.schneider@uib.de>  Mon, 31 Mar 2008 10:44:44 +0200

python-opsi (3.2.0.15-1) stable; urgency=low

  * Added backend methods userIsHost() and userIsAdmin()
  * Univention.py fixed some warnings

 -- Jan Schneider <j.schneider@uib.de>  Mon, 10 Mar 2008 13:03:15 +0100

python-opsi (3.2.0.14-1) stable; urgency=low

  * System.py 0.9.9.9
     - hardwareInventory() replacing invalid tokens from lshw output

 -- Jan Schneider <j.schneider@uib.de>  Wed, 27 Feb 2008 12:43:13 +0100

python-opsi (3.2.0.13-1) stable; urgency=low

  * Product.py 0.9.8.0
     - fixes
     - faster unpacking
     - custom only packages
  * System.py: fixed bug in shred()

 -- Jan Schneider <j.schneider@uib.de>  Mon, 18 Feb 2008 11:17:57 +0100

python-opsi (3.2.0.12-1) stable; urgency=low

  * File31.py 0.2.6.1: fixed bug in getProductProperties_hash

 -- Jan Schneider <j.schneider@uib.de>  Sun, 10 Feb 2008 21:04:21 +0100

python-opsi (3.2.0.11-1) stable; urgency=low

  * Product.py 0.9.7.0: productProperty values with space characters
  * Added interface method setProductProperty

 -- Jan Schneider <j.schneider@uib.de>  Fri,  8 Feb 2008 09:12:35 +0100

python-opsi (3.2.0.10-1) stable; urgency=low

  * System.py 0.9.9.7

 -- Jan Schneider <j.schneider@uib.de>  Wed,  6 Feb 2008 12:35:11 +0100

python-opsi (3.2.0.9-1) stable; urgency=low

  * System.py 0.9.9.6

 -- Jan Schneider <j.schneider@uib.de>  Wed,  6 Feb 2008 10:31:49 +0100

python-opsi (3.2.0.8-1) stable; urgency=low

  * System.py 0.9.9.5

 -- Jan Schneider <j.schneider@uib.de>  Fri, 25 Jan 2008 13:52:38 +0100

python-opsi (3.2.0.7-1) stable; urgency=low

  * Fixed bug when passing unicode strings in Logger.log

 -- Jan Schneider <j.schneider@uib.de>  Mon, 21 Jan 2008 14:53:00 +0100

python-opsi (3.2.0.6-1) stable; urgency=low

  * Fixed bug in backend LDAP method getProductIds_list

 -- Jan Schneider <j.schneider@uib.de>  Wed, 16 Jan 2008 17:20:09 +0100

python-opsi (3.2.0.5-1) stable; urgency=low

  * readPartitionTable adapted for cciss

 -- Jan Schneider <j.schneider@uib.de>  Tue, 15 Jan 2008 11:20:26 +0100

python-opsi (3.2.0.4-1) stable; urgency=low

  * getPcpatchRSAPrivateKey updated

 -- Jan Schneider <j.schneider@uib.de>  Tue, 18 Dec 2007 11:29:01 +0100

python-opsi (3.2.0.3-1) stable; urgency=low

  * added default parameter for getProductIds_list in LDAP.py

 -- Rupert Roeder <r.roeder@uib.de>  Mon,  3 Dec 2007 15:29:39 +0100

python-opsi (3.2.0.2-1) stable; urgency=low

  * handling of percent signs in file 3.1

 -- Jan Schneider <j.schneider@uib.de>  Thu,  8 Nov 2007 15:29:39 +0100

python-opsi (3.2.0.1-1) stable; urgency=low

  * Extended hwaudit

 -- Jan Schneider <j.schneider@uib.de>  Thu,  8 Nov 2007 15:29:39 +0100

python-opsi (3.2.0-1) stable; urgency=low

  * Changes in System.hardwareInventory()
  * Bugfix in System.execute()
  * New function Tools.objectToBeautifiedText()

 -- Jan Schneider <j.schneider@uib.de>  Fri,  2 Nov 2007 11:04:35 +0100

python-opsi (3.1.2.1-1) stable; urgency=low

  * File31: Implemented getSoftwareInformation_hash(), setSoftwareInformation(), deleteSoftwareInformation()

 -- Jan Schneider <j.schneider@uib.de>  Tue, 23 Oct 2007 12:56:04 +0200

python-opsi (3.1.2.0-1) stable; urgency=low

  * Added methods comment(), exit() to Logger
  * Fixed bug in Logger (exception if log-file not writable)

 -- Jan Schneider <j.schneider@uib.de>  Mon, 22 Oct 2007 16:09:26 +0200

python-opsi (3.1.1.0-1) stable; urgency=low

  * Added opsi hwaudit
  * SSH RSA authentication for pcpatch
  * Fixed bug on unpacking incremental packages
  * ProductPackageSource.pack() excludes .svn dirs by default

 -- Jan Schneider <j.schneider@uib.de>  Fri, 19 Oct 2007 13:35:55 +0200

python-opsi (3.1.0.1-1) stable; urgency=low

  * fixed bug in Tools.compareVersions()
  * changed permissions for method getClientIds_list in 50_interface.conf
  * fixed bugs in DHCPD.py: inheritance when creating clients, single ; as command
  * added methods getPcpatchRSAPrivateKey(), getHostRSAPublicKey()

 -- Jan Schneider <j.schneider@uib.de>  Tue, 11 Sep 2007 10:12:32 +0200

python-opsi (3.1.0-2) stable; urgency=low

  * added method getProducts_listOfHashes to 50_interface.conf

 -- Jan Schneider <j.schneider@uib.de>  Thu, 30 Aug 2007 15:37:46 +0200

python-opsi (3.1.0-1) stable; urgency=low

  * Opsi 3.1 stable release

 -- Jan Schneider <j.schneider@uib.de>  Tue, 28 Aug 2007 10:02:48 +0200

python-opsi (3.1rc1-8) unstable; urgency=low

  * 50_interface: Corrected hwinvent-backend
  * File-Backend: fixed createProduct()

 -- Jan Schneider <j.schneider@uib.de>  Thu,  2 Aug 2007 13:51:33 +0200

python-opsi (3.1rc1-7) unstable; urgency=low

  * File: keep client property values when reinstalling product with opsiinst

 -- Jan Schneider <j.schneider@uib.de>  Wed, 25 Jul 2007 13:31:37 +0200

python-opsi (3.1rc1-6) unstable; urgency=low

  * reverted hardware information handling
  * Fixed version information (all backends)

 -- Jan Schneider <j.schneider@uib.de>  Thu, 19 Jul 2007 11:50:27 +0200

python-opsi (3.1rc1-5) unstable; urgency=low

  * opsiaudit adjustments
  * Bugfixes

 -- Jan Schneider <j.schneider@uib.de>  Tue, 17 Jul 2007 13:19:45 +0200

python-opsi (3.1rc1-4) unstable; urgency=low

  * Fixed: DHCPD-Backend-configuration fixed-address type setting not working
  * Fixed: makeproductfile does not create Customized products
  * Fixed: LDAP-Backend wrong version information

 -- Jan Schneider <j.schneider@uib.de>  Thu, 12 Jul 2007 10:34:05 +0200

python-opsi (3.1rc1-3) unstable; urgency=low

  * added support for pxeConfigTemplates defined in netboot products

 -- Jan Schneider <j.schneider@uib.de>  Thu,  5 Jul 2007 12:16:37 +0200

python-opsi (3.1rc1-2) unstable; urgency=low

  * File31 getDepotId() recursion fix

 -- Jan Schneider <j.schneider@uib.de>  Wed,  4 Jul 2007 09:51:24 +0200

python-opsi (3.1rc1-1) unstable; urgency=low

  * opsi 3.1 release candidate 1
  * opsipxeconfd becomes default boot manager
  * getClientIds_list, getClients_listOfHashes: filter by productVersion + packageVersion
  * new method setProductState
  * FileBackend becomes LegacyFileBackend, new FileBackend

 -- Jan Schneider <j.schneider@uib.de>  Thu, 26 May 2007 15:17:00 +0200

python-opsi (0.9.6.0-1) unstable; urgency=low

  * getDomain() returns default domain if called without params
  * setPcpatchPassword / getPcpatchPassword for server
  * Bugfixes

 -- Jan Schneider <j.schneider@uib.de>  Fri, 11 May 2007 17:21:46 +0200

python-opsi (0.9.5.1-1) unstable; urgency=low

  * Added support for package-dependencies and incremental packages

 -- Jan Schneider <j.schneider@uib.de>  Mon, 07 May 2007 12:18:34 +0200

python-opsi (0.9.5.0-1) unstable; urgency=low

  * Added product state "installing"
  * Added backend OpsiPXEConfd

 -- Jan Schneider <j.schneider@uib.de>  Thu, 26 Apr 2007 11:24:56 +0200

python-opsi (0.9.4.4-1) unstable; urgency=low

  * support for product archives without compression

 -- Jan Schneider <j.schneider@uib.de>  Mon, 23 Apr 2007 09:54:28 +0200

python-opsi (0.9.4.3-1) unstable; urgency=low

  * BackendManager uses /etc/opsi/backendManager.d for config by default

 -- Jan Schneider <j.schneider@uib.de>  Thu, 19 Apr 2007 14:13:31 +0200

python-opsi (0.9.4.2-1) unstable; urgency=high

  * Corrected important errors when creating and extracting tar archives

 -- Jan Schneider <j.schneider@uib.de>  Thu, 19 Apr 2007 14:13:31 +0200

python-opsi (0.9.4.1-1) unstable; urgency=low

  * added backend method setPcpatchPassword

 -- Jan Schneider <j.schneider@uib.de>  Wed, 18 Apr 2007 16:41:21 +0200

python-opsi (0.9.4.0-1) unstable; urgency=low

  * fixed setGeneralConfig in LDAP backend

 -- Jan Schneider <j.schneider@uib.de>  Fri, 13 Apr 2007 16:07:51 +0200

python-opsi (0.9.3.9-1) unstable; urgency=low

  * fixes

 -- Jan Schneider <j.schneider@uib.de>  Thu, 12 Apr 2007 14:39:22 +0200

python-opsi (0.9.3.8-1) unstable; urgency=low

  * Product.py pack() fix

 -- Jan Schneider <j.schneider@uib.de>  Tue, 05 Apr 2007 15:06:12 +0200

python-opsi (0.9.3.7-1) unstable; urgency=low

  * several fixes, improvements
  * tar as default format for opsi packages

 -- Jan Schneider <j.schneider@uib.de>  Tue, 05 Apr 2007 13:02:23 +0200

python-opsi (0.9.3.6-1) unstable; urgency=low

  * several fixes, improvements

 -- Jan Schneider <j.schneider@uib.de>  Thu, 22 Mar 2007 12:16:01 +0200

python-opsi (0.9.3.5-1) unstable; urgency=low

  * Tools.py
      Fixed createArchive()

 -- Jan Schneider <j.schneider@uib.de>  Fri, 13 Mar 2007 17:16:26 +0200

python-opsi (0.9.3.4-1) unstable; urgency=low

  * Latest version of File.py
      Fixed ini writing (uninstall script) on createProduct()
  * Latest version of LDAP.py
  * Latest version of Univention.py

 -- Jan Schneider <j.schneider@uib.de>  Fri, 09 Mar 2007 16:15:02 +0200

python-opsi (0.9.3.3-1) unstable; urgency=low

  * Latest version of Product.py

 -- Jan Schneider <j.schneider@uib.de>  Thu, 08 Mar 2007 11:24:01 +0200

python-opsi (0.9.3.2-2) unstable; urgency=low

  * Added LDAP schema /etc/ldap/schema/opsi.schema

 -- Jan Schneider <j.schneider@uib.de>  Thu, 15 Feb 2007 14:25:44 +0200

python-opsi (0.9.3.2-1) unstable; urgency=high

  * Product.py (0.9.3.2)
       Bugfix

 -- Jan Schneider <j.schneider@uib.de>  Thu, 15 Feb 2007 14:18:01 +0200

python-opsi (0.9.3.1-1) unstable; urgency=low

  * System.py (0.9.3.1)
       Using -t cifs instead of -t smbfs to mount smb shares

 -- Jan Schneider <j.schneider@uib.de>  Thu, 15 Feb 2007 13:20:03 +0200

python-opsi (0.9.3-1) unstable; urgency=low

  * File.py (0.9.2)
       Improved logging of name resolution errors

 -- Jan Schneider <j.schneider@uib.de>  Wed, 14 Feb 2007 14:51:13 +0200

python-opsi (0.9.2-1) unstable; urgency=low

  * backendManager.conf
       permissions rw-rw---- pcpatch:opsiadmin
  * /usr/bin/opsi-admin
       permissions rwxrwx--- pcpatch:opsiadmin
  * Backend.py (0.9.2)
       added abstract DataBackend.createOpsiBase()
  * File.py (0.9.2)
       createClient() file mode for <pcname>.ini now 660
  * Product.py (0.9.2)
       added method ProductPackageFile.unpackSource,
       which creates package source from package file
  * Reinstmgr (0.9.2)
       no Exception raised by getBootimages_list if no bootimages present

 -- Jan Schneider <j.schneider@uib.de>  Wed, 14 Feb 2007 13:16:10 +0200

python-opsi (0.91-1) unstable; urgency=low

  * backendManager.conf: createClient() creates opsi-hostkey only if missing.
  * some fixes in File backend

 -- Jan Schneider <j.schneider@uib.de>  Tue, 13 Feb 2007 8:56:44 +0200

python-opsi (0.9-1) unstable; urgency=low

  * Initial Release.

 -- Jan Schneider <j.schneider@uib.de>  Thu, 18 Jan 2007 11:46:44 +0200<|MERGE_RESOLUTION|>--- conflicted
+++ resolved
@@ -1,4 +1,3 @@
-<<<<<<< HEAD
 python-opsi (4.1.1.46-1) stable; urgency=medium
 
   * OPSI.Backend.File: Fix reading extended attributes of LocalbootProduct and
@@ -520,14 +519,13 @@
     into OPSI/__init__.py to always show the current version.
 
  -- Niko Wenselowski <n.wenselowski@uib.de>  Tue, 04 Oct 2016 16:15:11 +0200
-=======
+
 python-opsi (4.0.7.69-1) stable; urgency=medium
 
   * OPSI.Util.File.Opsi.parseFilename now works with absolute and relative
     paths.
 
  -- Niko Wenselowski <n.wenselowski@uib.de>  Thu, 13 Sep 2018 14:19:24 +0200
->>>>>>> 4ddc0c44
 
 python-opsi (4.0.7.68-1) stable; urgency=medium
 
