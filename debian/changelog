--- conflicted
+++ resolved
@@ -1,4 +1,3 @@
-<<<<<<< HEAD
 python3-opsi (4.2.0.11-1) testing; urgency=medium
 
   * OPSI.Backend.Manager.Authentication.PAM: Use python-pam module.
@@ -111,7 +110,7 @@
     OPSI.Backend.Base.
 
  -- Niko Wenselowski <n.wenselowski@uib.de>  Tue, 06 Nov 2018 16:46:45 +0100
-=======
+
 python-opsi (4.1.1.72-1) stable; urgency=medium
 
   * OPSI.Util.Task.UpdatePackages.Notifier: Fix setting up EmailNotifier.
@@ -137,7 +136,6 @@
     addConfigs for the new version of the Kiosk client.
 
  -- Niko Wenselowski <n.wenselowski@uib.de>  Tue, 06 Aug 2019 17:47:54 +0200
->>>>>>> c3e88198
 
 python-opsi (4.1.1.70-1) stable; urgency=medium
 
