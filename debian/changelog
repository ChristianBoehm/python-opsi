<<<<<<< HEAD
python3-opsi (4.2.0.14-1) testing; urgency=medium

  * OPSI.Util.HTTP.non_blocking_connect_http: Fix handling timeouts.
  * OPSI.Backend.HostControl.RpcThread: Fix working with bytes and strings.
  * /etc/opsi/backends/mysql.conf: Set "connectionPoolRecycling" to 28000.
  * OPSI.Backend.Base.ConfigData: user_setCredentials handling of missing
    file changed in order to be faster in everyday use.

 -- Niko Wenselowski <n.wenselowski@uib.de>  Fri, 18 Oct 2019 11:29:01 +0200

python3-opsi (4.2.0.13-1) testing; urgency=medium

  * OPSI.Util: Functions for Blowfish encryption / decryption behave like
    their Python 2 counterparts.
  * New function: OPSI.Util.Path.cd: Acts a a context manager to switch to
    another directory.
  * OPSI.Util.HTTP.HTTPHeaders: Cache HTTP header normalization.
  * OPSI.Util.Task.UpdatePackages.Updater.OpsiPackageUpdater: Correctly handle
    bytes when zsync'ing a package.

 -- Niko Wenselowski <n.wenselowski@uib.de>  Tue, 01 Oct 2019 13:17:29 +0200

python3-opsi (4.2.0.12-1) testing; urgency=medium

  * OPSI.Util.Repository: Implemented WebDAV XML handling without web2.
  * Some small internal refactorings.

 -- Niko Wenselowski <n.wenselowski@uib.de>  Wed, 28 Aug 2019 16:40:47 +0200

python3-opsi (4.2.0.11-1) testing; urgency=medium

  * OPSI.Backend.Manager.Authentication.PAM: Use python-pam module.
  * OPSI.System.Posix: Make more use of the distro module to be prepared for
    Python 3.8 where platform.linux_distribution() will be removed.
  * Remove DeferredCall class from OPSI.Backend.Base.ConfigData.
  * OPSI.Util.isRegularExpressionPattern works under Python 3.7.
  * OPSI.Util.Repository: Use a custom implementation for response codes
    in order to remove a dependency to web2.

 -- Niko Wenselowski <n.wenselowski@uib.de>  Mon, 22 Jul 2019 15:13:01 +0200

python3-opsi (4.2.0.10-1) testing; urgency=medium

  * OPSI.Backend.JSONRPC: Removed support for deflate compression for outgoing
    requests.
  * OPSI.Backend.DHCPD: Added cache to hostname parsing.
  * 45_deprecated.conf: Mapping getClients_listOfHashes and getClientIds_list
    to replacement methods where possible.
  * API: Removed backend_searchIdents and the dependency to ldaptor.

 -- Niko Wenselowski <n.wenselowski@uib.de>  Fri, 28 Jun 2019 17:19:49 +0200

python3-opsi (4.2.0.9-2) testing; urgency=medium

  * Package will replace the Python 2 variant for easier upgrades.

 -- Niko Wenselowski <n.wenselowski@uib.de>  Tue, 18 Jun 2019 10:14:24 +0200

python3-opsi (4.2.0.9-1) testing; urgency=medium

  * Make BackendManager garbage collectable again.
  * AsyncBackendWrapper: Limit amount of threads in pool to 2.

 -- Niko Wenselowski <n.wenselowski@uib.de>  Wed, 29 May 2019 17:31:43 +0200

python3-opsi (4.2.0.8-1) testing; urgency=medium

  * OPSI.Backend.SQLite: Support Python 3.

 -- Niko Wenselowski <n.wenselowski@uib.de>  Mon, 20 May 2019 10:19:43 +0200

python3-opsi (4.2.0.7-1) experimental; urgency=medium

  * OPSI.Backend.Base: More conversion to raw strings.
  * Based on python-opsi 4.1.1.66.
  * OPSI.Exceptions.OpsiError: Removed usage of obsolete message method.
  * OPSI.UI: Fix displaying text with limited window height.

 -- Niko Wenselowski <n.wenselowski@uib.de>  Fri, 17 May 2019 14:38:45 +0200

python3-opsi (4.2.0.6-1) experimental; urgency=medium

  * OPSI.Backend.OpsiPXEConfd.ServerConnection: Fix communication through the
    unix socket.
  * OPSI.Util.Task.UpdatePackages: Correctly encode when communicating with
    a webserver.
  * OPSI.Util.Task.UpdatePackages: Pass correct types to password manager.
  * OPSI.Backend.Manager: Caching backend configuration and extension files
    once read to avoid the same files being read over and over again.
  * For developers: Dependencies moved from requirements files into setup.py.

 -- Niko Wenselowski <n.wenselowski@uib.de>  Wed, 27 Mar 2019 17:49:16 +0100

python3-opsi (4.2.0.5-1) experimental; urgency=medium

  * AsyncBackendWrapper: backend_exit is now async.
  * BackendExtender: Fix bug when loading files.
  * OPSI.Util.File.Archive: Fix invocation of magic.

 -- Niko Wenselowski <n.wenselowski@uib.de>  Fri, 15 Mar 2019 11:00:08 +0100

python3-opsi (4.2.0.4-1) experimental; urgency=medium

  * Use python3-pam for PAM auth.
  * Fix an encoding error that could occur on restoring a backup.

 -- Niko Wenselowski <n.wenselowski@uib.de>  Wed, 27 Feb 2019 17:30:05 +0100

python3-opsi (4.2.0.3-1) experimental; urgency=medium

  * 20_legacy.conf: getDepotId: Parameter clientId is required.
  * Added OPSI.Backend.Manager.Authentication. This module contains reusable
    authentication functionality.
  * Fix accessing MySQL error codes in exceptions.

 -- Niko Wenselowski <n.wenselowski@uib.de>  Wed, 21 Nov 2018 14:06:19 +0100

python3-opsi (4.2.0.2-1) experimental; urgency=medium

  * OPSI.Backend._Async: Added asynchronous backend wrapper.
    Use at own risk. Changes to this module may be made without further
    announcements.
  * OPSI.Backend.Manager.Dispatcher: Removed accidently remaining
    BackendExtender class. Import from OPSI.Backend.Manager.Extender instead.
  * OPSI.UI: Make it compatible with Python 3.
  * OPSI.Backend.JSONRPC.JSONRPC: Convert retrieved data to str if they are
    bytes to be able to load with json.loads on older Python 3.
  * OPSI.Backend.Replicator: Avoid use of a variable with name of a builtin.
  * OPSI.Util.File.Archive: Fix encoding bug preventing opsi package creation.

 -- Niko Wenselowski <n.wenselowski@uib.de>  Thu, 08 Nov 2018 16:19:34 +0100

python3-opsi (4.2.0.1-1) experimental; urgency=medium

  * Providing initial support for Python 3.
  * OPSI.Backend.BackendManager has been split into various modules in
    OPSI.Backend.Manager.
  * OPSI.Backend.Backend has been split into various modules in
    OPSI.Backend.Base.

 -- Niko Wenselowski <n.wenselowski@uib.de>  Tue, 06 Nov 2018 16:46:45 +0100
=======
python-opsi (4.1.1.84-1) testing; urgency=medium

  * OPSI.Util.File.InfFile: Small refactoring in device type detection.
  * OPSI.System.Posix: Support for using the 'ip' command to parse network
    information. By default 'ifconfig' is tried but in case of absence 'ip'
    will be used.
    This requires iproute2 4.15 or newer.

 -- Niko Wenselowski <n.wenselowski@uib.de>  Thu, 14 Nov 2019 13:13:56 +0100

python-opsi (4.1.1.83-1) testing; urgency=medium

  * Fix regular expression pattern of HD audio device drivers.
    This has been broken since 4.1.1.63-1.

 -- Niko Wenselowski <n.wenselowski@uib.de>  Mon, 04 Nov 2019 14:51:34 +0100
>>>>>>> e746a4cb

python-opsi (4.1.1.82-1) testing; urgency=medium

  * 30_kiosk.conf: Getting the product groups now works with broken configs.
  * MySQL backend: Changed SOFTWARE_CONFIG.config_id to bigint to allow for
    more entries. An update routine has been added that can be executed by
    running opsi-setup --update-mysql.

 -- Niko Wenselowski <n.wenselowski@uib.de>  Thu, 17 Oct 2019 13:19:31 +0200

python-opsi (4.1.1.81-1) stable; urgency=medium

  * Use an User-Agent setting in accordance to RFC 2616 in more places.

 -- Niko Wenselowski <n.wenselowski@uib.de>  Fri, 11 Oct 2019 15:22:25 +0200

python-opsi (4.1.1.80-1) stable; urgency=medium

  * OPSI.System.Posix.getActiveSessionIds: Support parsing output where the
    date is split into separate entries for month and day.
  * OPSI.Util.Task.UpdatePackages.Config: refactored parsing of split entries.

 -- Niko Wenselowski <n.wenselowski@uib.de>  Thu, 10 Oct 2019 12:38:59 +0200

python-opsi (4.1.1.79-2) stable; urgency=medium

  * opsihwaudit.conf: Windows: Fix reading speed of network interfaces.

 -- Niko Wenselowski <n.wenselowski@uib.de>  Mon, 07 Oct 2019 10:25:45 +0200

python-opsi (4.1.1.79-1) stable; urgency=medium

  * OPSI.Backend.MySQL.MySQL / OPSI.Backend.SQLite.SQLite: getTables will now
    always return the table names in uppercase.

 -- Niko Wenselowski <n.wenselowski@uib.de>  Tue, 01 Oct 2019 14:16:20 +0200

python-opsi (4.1.1.78-1) stable; urgency=medium

  * OPSI.Logger: Do not raise an exception if message formatting fails due to
    missing format for key.

 -- Niko Wenselowski <n.wenselowski@uib.de>  Thu, 19 Sep 2019 13:13:24 +0200

python-opsi (4.1.1.77-2) testing; urgency=medium

  * OPSI.Util.Task:Samba: corrected typo on opsi_logs SMB share creation

 -- Mathias Radtke <m.radtke@uib.de>  Mon, 02 Sep 2019 16:29:40 +0200

python-opsi (4.1.1.77-1) testing; urgency=medium

  * OPSI.Util.Task.Rights: Cache the path of the workbench once this has been read.
  * OPSI.util.Task.Samba: Added opsi_logs SMB share

 -- Mathias Radtke <m.radtke@uib.de>  Mon, 02 Sep 2019 13:24:05 +0200

python-opsi (4.1.1.76-2) stable; urgency=medium

  * RPM: patch the correct filename into /etc/opsi/backends/dhcpd.conf if
    running on a SUSE distribution.

 -- Niko Wenselowski <n.wenselowski@uib.de>  Wed, 28 Aug 2019 16:09:47 +0200

python-opsi (4.1.1.76-1) stable; urgency=medium

  * OPSI.Backend.MySQL: The lifetime for DB connections can now be configured
    through the backend parameter 'ConnectionPoolRecycling'.
  * Removed module OPSI.Util.Debug.
  * Removed dependency to twisted.conch.

 -- Niko Wenselowski <n.wenselowski@uib.de>  Wed, 28 Aug 2019 09:49:08 +0200

python-opsi (4.1.1.75-1) stable; urgency=medium

  * OPSI.Util.Task.ConfigureBackend.DHCPD: checking for SLES and OpenSUSE to
    set dhcpd boot file properly

 -- Mathias Radtke <m.radtke@uib.de>  Tue, 27 Aug 2019 13:50:17 +0200

python-opsi (4.1.1.74-1) stableD; urgency=medium

  * OPSI.Util.HTTP.HTTPResponse: Removed parts of experimental curl support.
  * OPSI.Util.HTTP.HTTPResponse: HTTP headers are now handle case-insensitive.

 -- Mathias Radtke <m.radtke@uib.de>  Tue, 27 Aug 2019 12:27:32 +0200

python-opsi (4.1.1.73-1) stable; urgency=medium

  * RPM/spec: installing net-tools-deprecated on Leap >= 15.0

 -- Mathias Radtke <m.radtke@uib.de>  Tue, 27 Aug 2019 10:23:31 +0200

python-opsi (4.1.1.72-1) stable; urgency=medium

  * OPSI.Util.Task.UpdatePackages.Notifier: Fix setting up EmailNotifier.

 -- Niko Wenselowski <n.wenselowski@uib.de>  Mon, 12 Aug 2019 10:52:55 +0200

python-opsi (4.1.1.71-1) stable; urgency=medium

  * OPSI.Util.Task.UpdatePackages.Config: Use RFC 2616 compatible user agent.
  * OPSI.Util.Task.UpdatePackages.Config: Make it possible to configure a
    global proxy in the general config that will be applied to all repos
    that do not use their own proxy.
  * OPSI.Util.Task.UpdatePackages: Lower the loglevel for the used proxy.
  * OPSI.Util.Task.UpdatePackages.Updater: Simplify notifier handling.
  * OPSI.Util: librsync functions now provide more information about used
    files in the log.
  * Added new module OPSI.Util.Task.ConfigureBootimage.
  * Backend.backend_getOptions now returns a copy instead of a reference.
    This leads to temporaryBackendOptions behaving as expected.
  * OPSI.Service.Worker.WorkerOpsiJsonRpc: If a client sends gzip and deflate
    in the 'Accept-Encoding' HTTP header we prefer gzip for the response.
  * 30_kiosk.conf: getKioskProductInfosForClient: added new parameter
    addConfigs for the new version of the Kiosk client.

 -- Niko Wenselowski <n.wenselowski@uib.de>  Tue, 06 Aug 2019 17:47:54 +0200

python-opsi (4.1.1.70-1) stable; urgency=medium

  * OPSI.System.Posix: Add support for retrieving the currently used
    distribution through the "distro" module.

 -- Niko Wenselowski <n.wenselowski@uib.de>  Wed, 10 Jul 2019 14:30:26 +0200

python-opsi (4.1.1.69-1) testing; urgency=medium

  * 20_easy.conf: Added new method: getClientsWithActionRequest.

 -- Niko Wenselowski <n.wenselowski@uib.de>  Mon, 08 Jul 2019 13:59:45 +0200

python-opsi (4.1.1.68-2) testing; urgency=medium

  * 45_deprecated.conf: Fix deprecation warning for getClients_listOfHashes
    and getClientIds_list.

 -- Niko Wenselowski <n.wenselowski@uib.de>  Fri, 28 Jun 2019 17:50:27 +0200

python-opsi (4.1.1.68-1) testing; urgency=medium

  * OPSI.Util.File.DHCPDConfFile: Small refactoring to improve parse time.
  * OPSI.Backend.DHCPD: Errors are now logged with their traceback.
  * OPSI.Util.File.DHCPDConfFile: Support parsing data structures consisting
    of a sequence of data types (a.k.a. record types).
  * OPSI.Backend.JSONRPC.JSONRPCBackend: Added support for 'gzip' compression.
    For a seamless integration the new option 'compress' has been added to the
    constructor. It accepts either the values 'deflate', 'gzip' or a boolean.
    In case the boolean is selected the compression to use will be chosen
    by the implementation.
    This also adds the new function setCompression to instances of the class.
    This method should be used instead of the now deprecated 'setDeflate'.
    If compression is used can be checked with isCompressionUsed.
  * Added 20_easy.conf with the following methods: getClients, getClientIDs,
    getClientsOnDepot and getClientsWithProducts.
  * API: Deprecated the methods backend_searchIdents, getClients_listOfHashes
    and getClientIds_list.
    To replace their commonly used functionality use the methods getClients,
    getClientIDs, getClientsOnDepot and getClientsWithProducts respectively.

 -- Niko Wenselowski <n.wenselowski@uib.de>  Fri, 28 Jun 2019 15:57:19 +0200

python-opsi (4.1.1.67-1) stable; urgency=medium

  * OPSI.Backend.File.FileBackend: raise an error when executing getData.
  * OPSI.System.Posix: Cache the service names of DHCPD and Samba after lookup.

 -- Niko Wenselowski <n.wenselowski@uib.de>  Wed, 29 May 2019 16:52:29 +0200

python-opsi (4.1.1.66-1) stable; urgency=medium

  * OPSI.Backend.Backend: Only import MethodType from types.
  * OPSI.System.Windows.execute: refactored showing output lines.
  * 10_opsi.conf: setProductActionRequestWithDependencies small refactoring.
  * OPSI.SharedAlgorithm: Adjusted loglevel for cases where unfulfillable
    requirements are requested to make problems easier to spot.
  * OPSI.Backend.JSONRPC.JSONRPCBackend: Defaults ports are now class
    variables instead of instance variables.

 -- Niko Wenselowski <n.wenselowski@uib.de>  Tue, 14 May 2019 15:42:58 +0200

python-opsi (4.1.1.65-1) stable; urgency=medium

  * Using thread.is_alive instead of thread.isAlive because the latter will
    be removed in Python 3.8.
  * hwaudit.conf: Change field for extClock from int to bigint.
  * OPSI.Util.File.Opsi: Internal refactorings.
  * OPSI.Util.Task.Backup: Internal refactorings.

 -- Niko Wenselowski <n.wenselowski@uib.de>  Fri, 03 May 2019 14:26:59 +0200

python-opsi (4.1.1.64-1) stable; urgency=medium

  * OpsiBackupArchive: Use a defaults-file when creating/restoring a mysql
    backup.
  * OpsiBackupArchive: Removed Python 2.6 workaround code.
  * OPSI.Backend.HostControl.RpcThread: Setting user-agent to "opsi-RpcThread".

 -- Niko Wenselowski <n.wenselowski@uib.de>  Thu, 02 May 2019 12:03:40 +0200

python-opsi (4.1.1.63-1) stable; urgency=medium

  * Update regular expression patterns to be raw strings.
  * Add line breaks after the opsi logo on the interface page.

 -- Niko Wenselowski <n.wenselowski@uib.de>  Fri, 05 Apr 2019 18:42:38 +0200

python-opsi (4.1.1.62-1) stable; urgency=medium

  * Opsi.Util.File.Opsi.Opsirc: Change the default path for an opsirc file
    to ~/.opsi.org/opsirc.

 -- Niko Wenselowski <n.wenselowski@uib.de>  Tue, 19 Feb 2019 16:58:20 +0100

python-opsi (4.1.1.61-1) stable; urgency=medium

  * OPSI.Util.Task.UpdatePackages.Updater.getLocalPackages: When looking for
    the checksum file use the absolute path.

 -- Niko Wenselowski <n.wenselowski@uib.de>  Mon, 18 Feb 2019 10:53:33 +0100

python-opsi (4.1.1.60-1) stable; urgency=medium

  * OPSI.Backend.MySQL: Fixed a reference error.
  * OPSI.Util.File.Opsi.Opsirc.readOpsirc: Skip empty values from config.
  * OPSI.Util.File.Opsi.Opsirc.readOpsirc: Mark passwords as confidential
    right after reading.
  * OPSI.Util.File.Opsi.Opsirc.readOpsirc: filename parameter is optional.
    If None is given it will resort to retrieving the path via
    getOpsircPath.

 -- Niko Wenselowski <n.wenselowski@uib.de>  Fri, 15 Feb 2019 13:07:20 +0100

python-opsi (4.1.1.59-1) stable; urgency=medium

  * DhcpOnDepot Feature-Fix: (fixes #3901)
  * Added module OPSI.Util.File.Opsi.Opsirc

 -- Erol Ueluekmen <e.ueluekmen@uib.de>  Fri, 08 Feb 2019 15:15:29 +0100

python-opsi (4.1.1.58-1) stable; urgency=medium

  * Re-release 4.1.1.57 due to some merge problems.

 -- Niko Wenselowski <niko@stellar>  Fri, 18 Jan 2019 16:36:48 +0100

python-opsi (4.1.1.57-1) stable; urgency=medium

  * OPSI.Util.Task.ConfigureBackend.DHCPD: Default path for dhcpd config set
    to /etc/dhcp/dhcpd.conf.
  * Added module OPSI.Util.Task.ConfigureBackend.ConfigDefaults.

 -- Niko Wenselowski <n.wenselowski@uib.de>  Fri, 18 Jan 2019 16:19:30 +0100

python-opsi (4.1.1.56-1) testing; urgency=medium

  * OPSI.Backend.OpsiPXEConfd: _collectDataForUpdate: Changed first parameter
    to client ID instead of getting the value from a ProductOnClient.

 -- Niko Wenselowski <n.wenselowski@uib.de>  Tue, 08 Jan 2019 17:40:47 +0100

python-opsi (4.1.1.55-1) testing; urgency=medium

  * OPSI.Backend.OpsiPXEConfd: Caching data will now work as expected
    when changing PXE templates of a product.

 -- Niko Wenselowski <n.wenselowski@uib.de>  Tue, 08 Jan 2019 17:12:53 +0100

python-opsi (4.1.1.54-1) stable; urgency=medium

  * OPSI.Util.Task.Backup: Do not show a message for an unused backend
    when running in auto mode.
  * OPSI.System.Posix & OPSI.System.Windows: refactored getDiskSpaceUsage.
  * OPSI.System.Windows: Make code more consistent with the other modules.
  * OPSI.Util.Task.InitializeBackend: supplied an __all__.
  * OPSI.Util.Task.InitializeBackend and OPSI.Util.Task.Rights use the
    BackendManager in contextmanager style.
  * OPSI.Util.Repository: Make code more consistent with the other modules.
  * opsihwaudit.conf: Accept NICs with 10GB+ throughput.
  * OPSI.Sytem.Posix: removed support for dhcp3 dhclient.leases file.

 -- Niko Wenselowski <n.wenselowski@uib.de>  Fri, 07 Dec 2018 13:37:00 +0100

python-opsi (4.1.1.53-1) stable; urgency=medium

  * OPSI.System.Posix: isOpenSuse will return False if not running on openSuse.

 -- Niko Wenselowski <n.wenselowski@uib.de>  Fri, 30 Nov 2018 11:26:37 +0100

python-opsi (4.1.1.52-2) testing; urgency=medium

  * OPSI.System.Posix: isOpenSUSE refactored to not use platform

 -- Mathias Radtke <m.radtke@uib.de>  Mon, 26 Nov 2018 12:07:10 +0100

python-opsi (4.1.1.52-1) testing; urgency=medium

  * OPSI.System.Posix: correctly detecting openSUSE Leap 15.0 and above
  * OPSI.System.Posix: using isOpenSUSE() to determine Leap, isOpenSUSELeap()
    is obsolete
  * OPSI.Util.Task.Rights: replaced isOpenSUSELeap() with isOpenSUSE()

 -- Mathias Radtke <m.radtke@uib.de>  Fri, 23 Nov 2018 09:58:13 +0100

python-opsi (4.1.1.51-3) stable; urgency=medium

  * RPM: openSUSE Leap 15 needs net-tools-deprecated to work with 'ifconfig'

 -- Mathias Radtke <m.radtke@uib.de>  Thu, 22 Nov 2018 15:30:36 +0100

python-opsi (4.1.1.51-2) stable; urgency=medium

  * RPM: requires python-mysqlclient on openSUSE Leap 15.0

 -- Mathias Radtke <m.radtke@uib.de>  Mon, 19 Nov 2018 15:43:29 +0100

python-opsi (4.1.1.51-1) stable; urgency=medium

  * Fixed opsiDepotId Usage for opsi-package-updater

 -- Erol Ueluekmen <e.ueluekmen@uib.de>  Mon, 19 Nov 2018 14:48:57 +0100

python-opsi (4.1.1.50-1) stable; urgency=medium

  * OPSI.Util.Task.UpdatePackages: Certificate authentication implemented
    for opsi-package-updater.

 -- Erol Ueluekmen <e.ueluekmen@uib.de>  Fri, 16 Nov 2018 12:38:45 +0100

python-opsi (4.1.1.49-1) stable; urgency=medium

  * OPSI.Service.Worker: HTTP headers are set according to RFC 2616.
    If a header with Content-Type starting with "gzip" is encountered a
    backwards-compatible answer is made.
  * OPSI.Object: Adding a property read-only property version to Product,
    ProductOnClient and ProductOnDepot. It is a string combining the values of
    productVersion and packageVersion. This property is not present in the API.

 -- Niko Wenselowski <n.wenselowski@uib.de>  Tue, 06 Nov 2018 12:16:49 +0100

python-opsi (4.1.1.48-1) stable; urgency=medium

  * OPSI.System.Windows: Fixed some reference bugs.
  * OPSI.Util.Task.UpdatePackages: Added missing reference.

 -- Niko Wenselowski <n.wenselowski@uib.de>  Wed, 17 Oct 2018 14:36:41 +0200

python-opsi (4.1.1.47-1) stable; urgency=medium

  * Based on python-opsi 4.0.7.69.

 -- Niko Wenselowski <n.wenselowski@uib.de>  Thu, 20 Sep 2018 17:17:14 +0200

python-opsi (4.1.1.46-1) stable; urgency=medium

  * OPSI.Backend.File: Fix reading extended attributes of LocalbootProduct and
    NetbootProduct.

 -- Niko Wenselowski <n.wenselowski@uib.de>  Tue, 11 Sep 2018 14:59:21 +0200

python-opsi (4.1.1.45-1) testing; urgency=medium

  * Added OPSI.Util.Task.UpdatePackages. This makes parts of
    opsi-package-updater reusable.

 -- Niko Wenselowski <n.wenselowski@uib.de>  Tue, 04 Sep 2018 13:56:55 +0200

python-opsi (4.1.1.44-1) stable; urgency=medium

  * OPSI.Backend.Depotserver: Small internal refactorings.
  * OPSI.Backend.Depotserver: depot_installPackage: Log messages show exactly
    what product / depot is involved.
  * OPSI.Backend.HostControl: Refactored lookup for custom opsiclientd port.
  * OPSI.Backend.HostControlSafe: Added support for custom opsiclientd port.
  * OPSI.Backend.OpsiPXEConfd: Added support for connection to a different
    external opsi server.

 -- Niko Wenselowski <n.wenselowski@uib.de>  Mon, 03 Sep 2018 13:34:03 +0200

python-opsi (4.1.1.43-1) testing; urgency=medium

  * OPSI.Backend.Depotserver: only unlock productOnDepot after successful
    installation.

 -- Niko Wenselowski <n.wenselowski@uib.de>  Mon, 20 Aug 2018 17:15:26 +0200

python-opsi (4.1.1.42-4) stable; urgency=medium

  * Debian: Reverted changes from -3 and -2.

 -- Niko Wenselowski <n.wenselowski@uib.de>  Tue, 15 Aug 2018 13:08:28 +0200

python-opsi (4.1.1.42-3) stable; urgency=medium

  * Alter dependency from 4.1.1.42-2: Depend on python-twisted <= 17.9.

 -- Niko Wenselowski <n.wenselowski@uib.de>  Tue, 15 Aug 2018 11:46:48 +0200

python-opsi (4.1.1.42-2) stable; urgency=medium

  * Do not use conch 18.4 or newer because this will currently break things

 -- Niko Wenselowski <n.wenselowski@uib.de>  Tue, 14 Aug 2018 17:06:37 +0200

python-opsi (4.1.1.42-1) testing; urgency=medium

  * Various small internal refactorings.
  * OPSI.Backend.Depotserver: Refactored handling in installPackage.
  * OPSI.Backend.MySQL: Refactored productProperty_updateObject and
    productProperty_insertObject.
  * OPSI.System.Windows.getArchitecture: correctly returns the default 'x86'
    in case of an error.
  * OPSI.Util.File.Archive: Make use of longopts in all commands.
  * OPSI.Util.File.Archive.CpioArchive: Extract with --no-preserve-owner.
  * OPSI.Util.Task.Backup.OpsiBackup: added method 'list' to show what is
    contained in a backup.
  * OPSI.Util.Task.Backup.OpsiBackup: restore will warn if restoring an
    currently unused backend is attempted.
  * OPSI.Util.Task.Backup.OpsiBackup: restore will fail if an restore attempt
    would lead to doing nothing.

 -- Niko Wenselowski <n.wenselowski@uib.de>  Tue, 07 Aug 2018 09:09:07 +0200

python-opsi (4.1.1.41-1) stable; urgency=medium

  * Based on python-opsi 4.0.7.68.

 -- Niko Wenselowski <n.wenselowski@uib.de>  Thu, 26 Jul 2018 15:10:44 +0200

python-opsi (4.1.1.40-2) stable; urgency=medium

  * Postinst: Making sure that /etc/opsi/server_commands_default.conf exists.

 -- Niko Wenselowski <n.wenselowski@uib.de>  Tue, 16 Jul 2018 12:18:52 +0200

python-opsi (4.1.1.40-1) testing; urgency=medium

  * OpsiPXEConfd backend: improve performance by precollecting the
    required data that then can be used by opsipxeconfd.

 -- Niko Wenselowski <n.wenselowski@uib.de>  Tue, 19 Jun 2018 14:38:25 +0200

python-opsi (4.1.1.39-1) stable; urgency=medium

  * SQL-based backends: Increased length of inventoryNumber of a host to 64
    characters.
  * OPSI.Backend.Backend.ModificationTrackingBackend: small speedup.
  * Various small internal refactorings.

 -- Niko Wenselowski <n.wenselowski@uib.de>  Mon, 11 Jun 2018 11:44:15 +0200

python-opsi (4.1.1.38-1) stable; urgency=medium

  * Based on python-opsi 4.0.7.66.

 -- Niko Wenselowski <n.wenselowski@uib.de>  Thu, 07 Jun 2018 22:35:19 +0200

python-opsi (4.1.1.37-1) stable; urgency=medium

  * Based on python-opsi 4.0.7.65.

 -- Niko Wenselowski <n.wenselowski@uib.de>  Tue, 29 May 2018 13:23:17 +0200

python-opsi (4.1.1.36-1) testing; urgency=medium

  * OPSI.Util.Message has received an __all__.
  * OPSI.Backend.SQL: The length of column `groupId` in table `OBJECT_TO_GROUP`
    is now the same as defined in the table `GROUP`.
  * Refactored processing of backend migrations for MySQL backend.
  * OPSI.SharedAlgorithm: Changed classification of many log messages to
    have fewer log entries in non-debug levels.
  * OPSI.Backend.Backend: added new method 'describeInterface' to describe
    the public interface of an instance.
  * OPSI.Service.JsonRpc: Only one lookup of the method name during execution.
  * 10_opsi.conf: setProductActionRequestWithDependencies will relay
    requests for a netboot product to setProductActionRequest.

 -- Niko Wenselowski <n.wenselowski@uib.de>  Tue, 22 May 2018 15:10:02 +0200

python-opsi (4.1.1.35-2) testing; urgency=medium

  * Debian: depend on iproute or iproute2.

 -- Niko Wenselowski <n.wenselowski@uib.de>  Fri, 04 May 2018 14:26:40 +0200

python-opsi (4.1.1.35-1) testing; urgency=medium

  * Based on python-opsi 4.0.7.63.

 -- Niko Wenselowski <n.wenselowski@uib.de>  Wed, 02 May 2018 17:45:26 +0200

python-opsi (4.1.1.34-1) testing; urgency=medium

  * OpsiPXEConfdBackend.configState_deleteObjects: Make sure that only one
    update of the PXE config is triggered per host.

 -- Niko Wenselowski <n.wenselowski@uib.de>  Tue, 24 Apr 2018 18:15:31 +0200

python-opsi (4.1.1.33-1) experimental; urgency=medium

  * Changed loglevel for execution of a package script (preinst / postinst).
  * Small internal refactorings.
  * OPSI.Util.HTTP: Removed unfinished pycurl experiments.

 -- Niko Wenselowski <n.wenselowski@uib.de>  Fri, 13 Apr 2018 11:07:17 +0200

python-opsi (4.1.1.32-1) stable; urgency=medium

  * BackendManager logs easier to spot warning if loading the configuration
    for HostControlBackend or HostControlSafeBackend fails.

 -- Niko Wenselowski <n.wenselowski@uib.de>  Mon, 09 Apr 2018 10:03:28 +0200

python-opsi (4.1.1.31-1) testing; urgency=medium

  * Creating /var/lib/opsi/server_commands_custom.conf if missing and
    setting the appropriate access rights during postinst.

 -- Niko Wenselowski <n.wenselowski@uib.de>  Wed, 21 Mar 2018 15:22:50 +0100

python-opsi (4.1.1.30-1) testing; urgency=medium

  * Based on python-opsi 4.0.7.58.

 -- Niko Wenselowski <n.wenselowski@uib.de>  Tue, 20 Mar 2018 16:07:34 +0100

python-opsi (4.1.1.29-1) stable; urgency=medium

  * OPSI.Util.Task.Certificate: use os.urandom instead of OpenSSL.rand
    because OpenSSL.rand has been removed in current versions.

 -- Niko Wenselowski <n.wenselowski@uib.de>  Fri, 09 Mar 2018 15:40:23 +0100

python-opsi (4.1.1.28-1) stable; urgency=medium

  * Based on python-opsi 4.0.7.57-1.

 -- Niko Wenselowski <n.wenselowski@uib.de>  Fri, 23 Feb 2018 13:26:52 +0100

python-opsi (4.1.1.27-1) stable; urgency=medium

  * 45_deprecated.conf: Added methods createOpsiBase, createServer,
    deleteClient, deleteDepot, deleteGroup, deleteProductDependency,
    deleteServer, setHostLastSeen. These methods are deprecated.

 -- Niko Wenselowski <n.wenselowski@uib.de>  Thu, 22 Feb 2018 13:48:10 +0100

python-opsi (4.1.1.26-1) stable; urgency=medium

  * Based on python-opsi 4.0.7.56-1.

 -- Niko Wenselowski <n.wenselowski@uib.de>  Tue, 20 Feb 2018 14:13:35 +0100

python-opsi (4.1.1.25-1) stable; urgency=medium

  * Move targetfile to the name of link if dispatch.conf and acl.conf
    are symbolic links
  * dispatch.conf.default renamed to dispatch.conf.example
  * acl.conf.default renamed to acl.conf.example
  * RPM & debian: Added preinst

 -- Erol Ueluekmen <e.ueluekmen@uib.de>  Thu, 08 Feb 2018 00:39:05 +0100

python-opsi (4.1.1.24-1) stable; urgency=medium

  * dispatch.conf.default: Removed dhcpd from backends because this is
    an optional backend.

 -- Niko Wenselowski <n.wenselowski@uib.de>  Mon, 05 Feb 2018 12:59:08 +0100

python-opsi (4.1.1.23-1) stable; urgency=medium

  * OPSI.Backend.OpsiPXEConfd: The error marker is now a constant.

 -- Niko Wenselowski <n.wenselowski@uib.de>  Thu, 01 Feb 2018 16:19:32 +0100

python-opsi (4.1.1.22-1) testing; urgency=medium

  * Based on python-opsi 4.0.7.53-1.

 -- Niko Wenselowski <n.wenselowski@uib.de>  Thu, 04 Jan 2018 15:37:42 +0100

python-opsi (4.1.1.21-1) stable; urgency=medium

  * Fix problem when updating hardware audit data.

 -- Niko Wenselowski <n.wenselowski@uib.de>  Mon, 27 Nov 2017 18:02:31 +0100

python-opsi (4.1.1.20-2) stable; urgency=medium

  * Creating empty directory /etc/opsi/modules.d/

 -- Niko Wenselowski <n.wenselowski@uib.de>  Wed, 22 Nov 2017 13:04:26 +0100

python-opsi (4.1.1.20-1) stable; urgency=medium

  * Moved function getGlobalConfig from OPSI.Util to OPSI.Util.Config.
  * Calling OPSI.Util.getfqdn without explicit parameter as this resembles
    the default behaviour.

 -- Niko Wenselowski <n.wenselowski@uib.de>  Mon, 06 Nov 2017 15:02:03 +0100

python-opsi (4.1.1.19-1) stable; urgency=medium

  * spec: added python-setuptools workaround for sles12 + Leap

 -- Mathias Radtke <m.radtke@uib.de>  Fri, 13 Oct 2017 13:53:02 +0200

python-opsi (4.1.1.18-1) stable; urgency=medium

  * 45_deprecated.conf: Removed methods isLegacyOpsi, isOpsi35 and isOpsi4
    since there is no need for them.

 -- Niko Wenselowski <n.wenselowski@uib.de>  Wed, 27 Sep 2017 16:20:25 +0200

python-opsi (4.1.1.17-1) stable; urgency=medium

  * Added logging to host_renameOpsiClient.
  * host_renameOpsiDepotserver will now also change the workbenchRemoteUrl.
  * Added logging to host_renameOpsiDepotserver.
  * Internal refactorings in host_renameOpsiDepotserver.
  * OPSI.Backend.ConfigDataBackend: Added new method
    backend_getSystemConfiguration.

 -- Niko Wenselowski <n.wenselowski@uib.de>  Wed, 30 Aug 2017 13:05:56 +0200

python-opsi (4.1.1.16-1) stable; urgency=medium

  * OPSI.System.Posix: Added CommandNotFoundException to __all__.

 -- Niko Wenselowski <n.wenselowski@uib.de>  Mon, 31 Jul 2017 11:44:27 +0200

python-opsi (4.1.1.15-1) testing; urgency=medium

  * Improved rpm packaging.
  * Refactored OPSI.Util.compareVersions.
  * Refactored OPSI.Util.File.Opsi.HostKeyFile for faster writing.
  * OPSI.Util.File.Opsi.HostKeyFile: Do not crash when reading file with
    invalid format.

 -- Niko Wenselowski <n.wenselowski@uib.de>  Fri, 28 Jul 2017 15:20:43 +0200

python-opsi (4.1.1.14-3) testing; urgency=medium

  * Listing 45_deprecated.conf for rollout.
  * Debian: Removed leftovers from the pre-systemd-era.
  * postinst: Another change at removing /etc/opsi/version to make SLES
    happy.

 -- Niko Wenselowski <n.wenselowski@uib.de>  Thu, 13 Jul 2017 16:03:00 +0200

python-opsi (4.1.1.14-2) testing; urgency=medium

  * RPM: Removed leftovers from the pre-systemd-era.
  * postinst: Making sure that a failed attempt at removing /etc/opsi/version
    does not crash the postinst.

 -- Niko Wenselowski <n.wenselowski@uib.de>  Thu, 13 Jul 2017 15:47:25 +0200

python-opsi (4.1.1.14-1) testing; urgency=medium

  * OPSI.Util.File.Opsi.PackageContentFile.generate has been refactored to
    be easier to maintain.
  * OPSI.Backend.Backend: backend_info will log informations about a
    possibly missing modules file as info instead of warning.
  * postinst: only remove /etc/opsi/version if this file exists
  * Debian packaging: Remove leftover from python-support.

 -- Niko Wenselowski <n.wenselowski@uib.de>  Thu, 13 Jul 2017 15:17:49 +0200

python-opsi (4.1.1.13-1) testing; urgency=medium

  * OpsiBackup: Fix a bug where an attempt may be made to compare
    uncomparable types.

 -- Niko Wenselowski <n.wenselowski@uib.de>  Mon, 10 Jul 2017 17:57:43 +0200

python-opsi (4.1.1.12-1) testing; urgency=medium

  * OpsiBackup: Fix bug where differences between the archive and the current
    system are detected but there are none.

 -- Niko Wenselowski <n.wenselowski@uib.de>  Mon, 10 Jul 2017 13:53:23 +0200

python-opsi (4.1.1.11-2) testing; urgency=medium

  * dispatch.conf.default now uses a default setup that makes use of file
    for all data except for audit data which is stored in MySQL.

 -- Niko Wenselowski <n.wenselowski@uib.de>  Tue, 04 Jul 2017 16:15:53 +0200

python-opsi (4.1.1.11-1) testing; urgency=medium

  * OPSI.Util.Task.UpdateBackend.ConfigurationData.getServerAddress is
    now a public function.

 -- Niko Wenselowski <n.wenselowski@uib.de>  Fri, 30 Jun 2017 16:06:00 +0200

python-opsi (4.1.1.10-1) testing; urgency=medium

  * acl.conf.default: restricted the access to user_getCredentials and
    user_setCredentials.
  * New extension: 45_deprecated.conf. Methods in that extension will issue a
    warning when called. Calls to these functions should be replaced in the used clients as these functions will be removed in the future.
    Currently containing the functions isLegacyOpsi, isOpsi35 and isOpsi4.
  * Make it possible to configure the location of the workbench on
    OpsiDepotserver.
  * New module OPSI.Util.Task.InitializeBackend for backend setup.
  * New module OPSI.Util.Task.UpdateBackend.ConfigurationData for updating
    the configuration data in an existing backend.
  * New module OPSI.Config.
  * initializeBackends will set up new servers with remote URLs using IP
    except for UCS where FQDN is used by default.

 -- Niko Wenselowski <n.wenselowski@uib.de>  Fri, 30 Jun 2017 12:01:29 +0200

python-opsi (4.1.1.9-1) testing; urgency=medium

  * Remove obsolete reference to /etc/opsi/version when restoring a backup.
  * dhcpd.conf: Make the current Debian/Ubuntu dhcp settings the default.

 -- Niko Wenselowski <n.wenselowski@uib.de>  Tue, 27 Jun 2017 15:02:52 +0200

python-opsi (4.1.1.8-1) testing; urgency=medium

  * Fix a bug in OPSI.Util.objectToBash leading to an AttributeError.
  * Fix a bug in OPSI.Util.objectToBash where the reference to an result
    was incomplete.

 -- Niko Wenselowski <n.wenselowski@uib.de>  Thu, 22 Jun 2017 16:06:21 +0200

python-opsi (4.1.1.7-1) testing; urgency=medium

  * Exceptions have been moved from OPSI.Types to OPSI.Exceptions.
  * Remove leftover for Scientific Linux support.
  * Re-classified log-messages regarding the (un)installation of packages.
  * Post-installation /etc/opsi/version will be removed.
  * SQL backend: speed up retrieval of ProductProperty objects.
  * Various refactorings regarding (de)serialization.

 -- Niko Wenselowski <n.wenselowski@uib.de>  Wed, 21 Jun 2017 15:48:26 +0200

python-opsi (4.1.1.6-1) testing; urgency=medium

  * 20_legacy.conf: Various refactorings to make it easier to maintain.
  * 20_legacy.conf: Removed method deleteGroup. Use group_delete instead.
  * 20_legacy.conf: Removed method createServer.
  * 20_legacy.conf: Removed method deleteClient. Use host_delete instead.
  * 20_legacy.conf: Removed method deleteDepot. Use host_delete instead.
  * 20_legacy.conf: Removed method setHostLastSeen.
  * 20_legacy.conf: Removed method deleteProductDependency.
  * 20_legacy.conf: Removed method deleteOpsiBase.
  * 20_legacy.conf: Removed method createOpsiBase.
  * 30_kiosk.conf: Relying on dict comprehensions.
  * Debian packaging: Remove workarounds for Debian 7 and Ubuntu 12.04.
  * Method backend_info will now use the version from OPSI.__version__.
  * Certificates created with OPSI.Util.Task.createCertificate will use
    sha512 instead of sha1.
  * acl.conf.default: Limit access to getData / getRawData to administrative
    users.
  * Remove support for RHEL / CentOS 6.
  * Remove modules for obsolete opsiconfd supervisor.
  * New module OPSI.Util.Task.UpdateBackend.File.
  * OPSI.Util.Task.UpdateBackend: Added check for the used schema version
    of the backend.
  * Removed usage of the file /etc/opsi/version. It is safer to read the
    version from OPSI.__version__.

 -- Niko Wenselowski <n.wenselowski@uib.de>  Tue, 30 May 2017 13:58:35 +0200

python-opsi (4.1.1.5-1) testing; urgency=medium

  * OPSI.Util.objectToBash: refactored function.
  * ConfigDataBackend: log_read and log_write now accept logType 'winpe'.
  * Removed deprecated method backend_getSharedAlgorithm.
  * OPSI.Util.getfqdn: small internal refactoring.
  * OPSI.Service.Session: SessionHandler.getSessions now always returns
    a dict.
  * Refactored configState_getClientToDepotserver to work faster.
  * Improved speed of OPSI.Object.decodeIdent if the hash contains no
    key 'ident'.
  * 10_opsi.conf: Dropped the deprecated 'force' parameter from
    setProductActionRequestWithDependencies.
  * Instead of a plain Exception we now raise more specific exceptions in
    many places.
  * OPSI.Util.File.Opsi.PackageControlFile now supports product properties
    with empty lists as default or possible values. Regenerating a control
    file will not drop that empty lists anymore.
  * The ports used for Wake-on-LAN in the HostControl(Safe) backend can now
    be configured on a per-broadcast-addresse-basis in hostcontrol.conf.
  * Refactorings in OPSI.Util.Message.

 -- Niko Wenselowski <n.wenselowski@uib.de>  Wed, 10 May 2017 14:32:20 +0200

python-opsi (4.1.1.4-1) testing; urgency=medium

  * OPSI.Backend.MySQL: Providing known error codes as constants.
  * OPSI.Backend.MySQL: Refactored MySQL.connect.
  * OPSI.Backend.JSONRPC.JSONRPCBackend: Removed check for working deflate
    that was required because of possibly invalid HTTP headers in old
    OPSI versions.
  * OPSI.System.Posix: no direct import of posix module.

 -- Niko Wenselowski <n.wenselowski@uib.de>  Mon, 24 Apr 2017 14:11:55 +0200

python-opsi (4.1.1.3-1) testing; urgency=medium

  * Small refactorings in SQL backend.
  * Cleaned up OPSI.Util.Repository.
  * 20_legacy.conf: Various cleanups and adaption of code style.
  * The user pcpatch is created with /bin/false as default shell.
  * Builds for debian-based systems do not depend on python-support anymore.
  * acl.conf.default and dispatch.conf.default will be copied instead of
    linked.
  * Implemented __all__ with tuples.
  * JSONRPCBackend: removed methods isLegacyOpsi, isOpsi35 and isOpsi4.
    If you need to know the version of the connected backend call the
    method 'backend_info' instead.
  * Internal refactorings.

 -- Niko Wenselowski <n.wenselowski@uib.de>  Fri, 17 Mar 2017 16:10:09 +0100

python-opsi (4.1.1.2-1) experimental; urgency=medium

  * OPSI.Backend.Backend got new context manager temporaryBackendOptions.
  * Removed various obsolete modules.
  * OPSI.Util.Task.Rights: removed opsi-deploy-client-agent-default and
    opsi-deploy-client-agent-old from the list of known executables.
  * PackageControlFile: no more support for opsi3 compatible packages.
  * Removed support for incremental packages.
  * Minimum required Python version is now 2.7.
  * 70_dynamic_depot.conf: Removed unused getBytes.
  * Removed 30_configed.conf.
  * 20_legacy.conf: Removed various methods only returning a
    NotImplementedError: setNetworkConfigValue, deleteNetworkConfig,
    setPXEBootConfiguration, unsetPXEBootConfiguration,
    softwareInformationToProductInstallationStatus,
    filterHostsByHardwareInformation, generateOpsiHostKey,
    createServerProduct, getServerProductIds_list,
    getUninstalledProductIds_list, getDefaultNetBootProductId,
    deleteProductProperty, deleteProductProperties
  * 20_legacy.conf: getHostId now raises a ValueError if no hostname
    is given.
  * 20_legacy.conf: getOpsiHostKey now raises a ValueError if no hostId
    is given.
  * Remove unused BootConfiguration objects and SQL tables. If the table
    'BOOT_CONFIGURATION' exists updateMySQLBackend will drop that table.
  * BackendDispatchConfigFile.parse will now return a list of tuples.

 -- Niko Wenselowski <n.wenselowski@uib.de>  Fri, 27 Jan 2017 15:42:15 +0100

python-opsi (4.1.1.1-1) experimental; urgency=medium

  * OPSI.Logger, OPSI.Object, OPSI.System.Posix, OPSI.System.Windows,
    OPSI.Util and the modules in OPSI.Backend now provide __all__.
  * JSONRPCBackend: Avoid using "async" as name for a variable because
    this will become a keyword with Python 3.5.
  * ConfigurationData.initializeConfigs now creates entries for
    opsiclientd.event_user_login.active and
    opsiclientd.event_user_login.action_processor_command by default.
  * Removed parts of an old message bus implementation.
  * Replacing the deprecated module 'new' with 'types'.
  * SQLBackend: Filter creation is done through generators.
  * OPSI.Util.objectToBeautifiedText now uses the json module instead of
    a custom implementation.
  * Removed unsupported backends: Cache, Multiplex, LDAP.
  * ThreadPool: removed functions __createWorker & __deleteWorker.
  * Removed unused function OPSI.Util.flattenSequence.
  * OPSI.Backend.Backend implemented the protocol for being used as a
    context manager.
  * setup.py will patch the first version found in debian/changelog
    into OPSI/__init__.py to always show the current version.

 -- Niko Wenselowski <n.wenselowski@uib.de>  Tue, 04 Oct 2016 16:15:11 +0200

python-opsi (4.0.7.69-1) stable; urgency=medium

  * OPSI.Util.File.Opsi.parseFilename now works with absolute and relative
    paths.

 -- Niko Wenselowski <n.wenselowski@uib.de>  Thu, 13 Sep 2018 14:19:24 +0200

python-opsi (4.0.7.68-1) stable; urgency=medium

  * OpsiBackup: Internal refactorings for restore handling.
  * OpsiBackup: Fix restore when backends are "auto" and the backup
    does not contain data for a backend.

 -- Niko Wenselowski <n.wenselowski@uib.de>  Thu, 26 Jul 2018 14:25:19 +0200

python-opsi (4.0.7.67-1) stable; urgency=medium

  * OpsiBackup: File backend: improve handling of hostkeys file.
    Most noticable the restore will restore the file to the path
    configured in the backup.

 -- Niko Wenselowski <n.wenselowski@uib.de>  Mon, 11 Jun 2018 09:51:42 +0200

python-opsi (4.0.7.66-1) stable; urgency=medium

  * MySQL-Backend: Improve handling of very large changelogs containing
    unicode characters.

 -- Niko Wenselowski <n.wenselowski@uib.de>  Thu, 07 Jun 2018 22:07:32 +0200

python-opsi (4.0.7.65-1) stable; urgency=medium

  * Reverted changes made in 4.0.7.63.
    This means all updates will be relayed to the depot again regardless
    of the set action request.

 -- Niko Wenselowski <n.wenselowski@uib.de>  Tue, 29 May 2018 12:56:42 +0200

python-opsi (4.0.7.64-1) testing; urgency=medium

  * 10_opsi.conf: setProductActionRequestWithDependencies will relay
    requests for a netboot product to setProductActionRequest.

 -- Niko Wenselowski <n.wenselowski@uib.de>  Tue, 22 May 2018 15:32:58 +0200

python-opsi (4.0.7.63-1) testing; urgency=medium

  * OpsiPXEConfd: Only relay updates to the depot if the action request is
    setup, always or once.

 -- Niko Wenselowski <n.wenselowski@uib.de>  Wed, 02 May 2018 16:40:36 +0200

python-opsi (4.0.7.62-1) testing; urgency=medium

  * JSONRPCBackend: Block again when retrieving connections.
  * JSONRPCBackend: Default connection pool size is 2.

 -- Niko Wenselowski <n.wenselowski@uib.de>  Wed, 18 Apr 2018 10:35:24 +0200

python-opsi (4.0.7.61-1) testing; urgency=medium

  * OpsiPXEConfd backend: Reliably close socket.
  * OpsiPXEConfd backend: small refactorings.

 -- Niko Wenselowski <n.wenselowski@uib.de>  Thu, 12 Apr 2018 14:15:17 +0200

python-opsi (4.0.7.60-1) experimental; urgency=medium

  * JSONRPCBackend: Do not block when retrieving connections.

 -- Niko Wenselowski <n.wenselowski@uib.de>  Thu, 12 Apr 2018 12:12:15 +0200

python-opsi (4.0.7.59-1) testing; urgency=medium

  * 10_wim.conf: updateWIMConfig checks for install.wim and install.esd.

 -- Niko Wenselowski <n.wenselowski@uib.de>  Wed, 21 Mar 2018 15:16:25 +0100

python-opsi (4.0.7.58-1) testing; urgency=medium

  * 20_legacy.conf: setProductProperty does not make a string out of lists
    anymore.
  * 20_legacy.conf: setProductProperty does not have the side-effect of
    changing out-of-scope properties anymore.
  * 20_legacy.conf: Refactored setProductProperties.
    This will now raise BackendMissingDataError in case non-existing
    product or property should be changed.
    This will raise an ValueError if an attempt is made to set multiple
    values on a non-multivalue ProductProperty.

 -- Niko Wenselowski <n.wenselowski@uib.de>  Tue, 20 Mar 2018 15:10:37 +0100

python-opsi (4.0.7.57-1) testing; urgency=medium

  * OPSI.Backend.MySQL: In case the MySQL server goes away during the
    execution of a query the retry will not deadlock.

 -- Niko Wenselowski <n.wenselowski@uib.de>  Fri, 23 Feb 2018 12:58:25 +0100

python-opsi (4.0.7.56-1) testing; urgency=medium

  * OPSI.Backend.MySQL: Creation of connection pool will wait for the lock
    in a non-blocking fashion.

 -- Niko Wenselowski <n.wenselowski@uib.de>  Tue, 20 Feb 2018 13:34:45 +0100

python-opsi (4.0.7.55-1) stable; urgency=medium

  * OPSI.Backend.Backend: configState_insertObject and configState_updateObject
    do not fail anymore when called with a dict as parameter.

 -- Niko Wenselowski <n.wenselowski@uib.de>  Fri, 02 Feb 2018 14:32:28 +0100

python-opsi (4.0.7.54-1) stable; urgency=medium

  * OPSI.Backend.MySQL: Avoid possible deadlock situation.

 -- Niko Wenselowski <n.wenselowski@uib.de>  Thu, 01 Feb 2018 15:27:03 +0100

python-opsi (4.0.7.53-1) testing; urgency=medium

  * OPSI.Backend.MySQL: Fix a bug in the handling of the connection pool
    that would lead to opening too many connections to the mysql server.
  * OPSI.Backend.MySQL: Correctly defining a special version of
    productProperty_updateObject.

 -- Niko Wenselowski <n.wenselowski@uib.de>  Thu, 04 Jan 2018 15:05:09 +0100

python-opsi (4.0.7.52-1) stable; urgency=medium

  * OPSI.Util.Task.Samba: _writeConfig does not reload Samba. This is
    now a separate function _reloadSamba.
  * 30_kiosk.conf: Fix bug in getKioskProductInfosForClient where product
    missing on depot will result in a KeyError.
    This limits the available products to those present on the depot of
    the client.

 -- Niko Wenselowski <n.wenselowski@uib.de>  Fri, 15 Dec 2017 10:13:19 +0100

python-opsi (4.0.7.51-1) stable; urgency=medium

  * Fixed typo in documentation.
  * Updated documentation of log_read / log_write.
  * Refactored reading of the used algorithm to make sure algorithm1 is used
    whenever an invalid value is encountered.

 -- Niko Wenselowski <n.wenselowski@uib.de>  Mon, 11 Dec 2017 16:47:58 +0100

python-opsi (4.0.7.50-1) experimental; urgency=medium

  * Corrected failing Samba tests

 -- Mathias Radtke <m.radtke@uib.de>  Fri, 22 Sep 2017 12:22:40 +0200

python-opsi (4.0.7.49-1) experimental; urgency=medium

  * fixed OpenSUSE Leap opsi_workbench share directory
  * Catching missing server_commands_custom.conf error

 -- Mathias Radtke <m.radtke@uib.de>  Fri, 22 Sep 2017 10:54:06 +0200

python-opsi (4.0.7.48-1) stable; urgency=medium

  * System.Windows.getActiveSessionIds fix for nt6
  * hostControl: Implementation for modified opsiclientd controlserver port over configState

 -- Erol Ueluekmen <e.ueluekmen@uib.de>  Mon, 21 Aug 2017 16:07:09 +0200

python-opsi (4.0.7.47-1) stable; urgency=medium

  * Changed OPSI.Util.File.Opsi.parseFilename to be able to handle files
    not ending in .opsi.

 -- Niko Wenselowski <n.wenselowski@uib.de>  Fri, 18 Aug 2017 17:06:35 +0200

python-opsi (4.0.7.46-1) stable; urgency=medium

  * Added function OPSI.Util.File.Opsi.parseFilename.
  * OPSI.Util.Repository.FileRepository: Fix bug where instead of appending
    a file it was newly written.
  * OPSI.Backend.BackendManager.BackendAccessControl: Added logmessages
    to make it easier to follow PAM authentication.

 -- Niko Wenselowski <n.wenselowski@uib.de>  Thu, 17 Aug 2017 12:28:47 +0200

python-opsi (4.0.7.45-3) stable; urgency=medium

  * openSuse 42.3: We depend on python-setuptools because python-cryptography
    requires it during runtime but the package from the openSuse repos
    misses that requirement.
    See https://bugzilla.opensuse.org/show_bug.cgi?id=1052927

 -- Niko Wenselowski <n.wenselowski@uib.de>  Wed, 09 Aug 2017 10:35:06 +0200

python-opsi (4.0.7.45-2) stable; urgency=medium

  * Updated Spanish and Russian translation.
  * Added Dutch translation.
  * Updated Russian hwaudit translation.
  * Added Dutch hwaudit translation.

 -- Niko Wenselowski <n.wenselowski@uib.de>  Mon, 07 Aug 2017 14:17:14 +0200

python-opsi (4.0.7.45-1) stable; urgency=medium

  * 10_opsi.conf: setProductActionRequestWithDependencies will relay a call
    with actionRequest = 'none' to setProductActionRequest.
  * OPSI.Backend.Backend.ConfigDataBackend: improved log truncation when
    processing unicode characters that use more than one byte.

 -- Niko Wenselowski <n.wenselowski@uib.de>  Thu, 27 Jul 2017 14:02:39 +0200

python-opsi (4.0.7.44-1) experimental; urgency=medium

  * OPSI.Util.Task.Certificate: replaced gendh with dhparam
  * OPSI.Util.Task.Rights: Default access rights for workbench set to 664.

 -- Mathias Radtke <m.radtke@uib.de>  Tue, 25 Jul 2017 14:28:31 +0200

python-opsi (4.0.7.43-2) stable; urgency=medium

  * Debian packaging: Depending on net-tools for ifconfig.

 -- Niko Wenselowski <n.wenselowski@uib.de>  Tue, 25 Jul 2017 09:19:10 +0200

python-opsi (4.0.7.43-1) stable; urgency=medium

  * opsihwaudit.conf: Memory clock speed is now handled as a bigint.

 -- Niko Wenselowski <n.wenselowski@uib.de>  Mon, 17 Jul 2017 17:35:54 +0200

python-opsi (4.0.7.42-1) stable; urgency=medium

  * Fixed a bug in the package content file generation where a link that
    linked to a destination outside of the client data directory did not
    have the hash of the link destination included.

 -- Niko Wenselowski <n.wenselowski@uib.de>  Wed, 12 Jul 2017 10:55:49 +0200

python-opsi (4.0.7.41-1) stable; urgency=medium

  * 30_kiosk.conf: Improved speed of getKioskProductInfosForClient.

 -- Niko Wenselowski <n.wenselowski@uib.de>  Wed, 24 May 2017 16:02:20 +0200

python-opsi (4.0.7.40-1) stable; urgency=medium

  * 30_kiosk.conf: getKioskProductInfosForClient does only return a product
    once even if they are in multiple groups.

 -- Niko Wenselowski <n.wenselowski@uib.de>  Wed, 03 May 2017 14:18:09 +0200

python-opsi (4.0.7.39-1) stable; urgency=medium

  * Added 30_kiosk.conf for the new kiosk client.
  * 30_sshcommands.conf: Internal refactoring.
  * 30_sshcommands.conf: Removed getSSHCommand.
    Use SSHCommand_getObject instead.
  * 30_sshcommands.conf: Removed getSSHCommands.
    Use SSHCommand_getObjects instead.
  * 30_sshcommands.conf: Removed createSSHCommands.
    Use SSHCommand_createObjects instead.
  * 30_sshcommands.conf: Removed createSSHCommand.
    Use SSHCommand_createObject instead.
  * 30_sshcommands.conf: Removed updateSSHCommand.
    Use SSHCommand_updateObject instead.
  * 30_sshcommands.conf: Removed updateSSHCommands.
    Use SSHCommand_updateObjects instead.
  * 30_sshcommands.conf: Removed deleteSSHCommands.
    Use SSHCommand_deleteObjects instead.
  * 30_sshcommands.conf: Removed deleteSSHCommand.
    Use SSHCommand_deleteObject instead.
  * 40_admin_tasks.conf: Updated docstring of getClientsWithOutdatedProduct.

 -- Niko Wenselowski <n.wenselowski@uib.de>  Mon, 24 Apr 2017 17:46:09 +0200

python-opsi (4.0.7.38-4) stable; urgency=medium

  * Drop creating the custom ssh command file in the postinst.

 -- Niko Wenselowski <n.wenselowski@uib.de>  Thu, 20 Apr 2017 19:29:11 +0200

python-opsi (4.0.7.38-3) stable; urgency=medium

  * Do not deploy empty file for custom ssh command config but instead
    create that file in the postinst if not existing.

 -- Niko Wenselowski <n.wenselowski@uib.de>  Thu, 20 Apr 2017 17:09:02 +0200

python-opsi (4.0.7.38-2) stable; urgency=medium

  * Reverted the prevention of creating users on UCS.
  * SSH extension: emptied file with default commands for safety reasons.

 -- Niko Wenselowski <n.wenselowski@uib.de>  Thu, 20 Apr 2017 12:52:51 +0200

python-opsi (4.0.7.38-1) stable; urgency=medium

  * 10_opsi.conf: Do not pass invalid parameter in deleteProductDependency.
  * Added SSH extension.
  * OPSI.Logger: Show no message if unlinking a non-existing file fails.
  * OPSI.Util.File.Opsi.PackageControlFile: if no version for package or
    product are given assume defaults.

 -- Niko Wenselowski <n.wenselowski@uib.de>  Thu, 30 Mar 2017 10:47:13 +0200

python-opsi (4.0.7.37-1) stable; urgency=medium

  * 20_legacy.conf: Removed methods getPcpatchRSAPrivateKey and
    setPcpatchPassword. Please use the opsi-admin task setPcpatchPassword
    for setting the password instead.

 -- Niko Wenselowski <n.wenselowski@uib.de>  Thu, 02 Mar 2017 11:23:49 +0100

python-opsi (4.0.7.36-1) stable; urgency=medium

  * OPSI.Util: the methods for blowfish encryption / decryption now raise
    a BlowfishError if things fail.

 -- Niko Wenselowski <n.wenselowski@uib.de>  Thu, 16 Feb 2017 15:11:25 +0100

python-opsi (4.0.7.35-1) stable; urgency=medium

  * 10_opsi.conf: setProductActionRequestWithDependencies fix.

 -- Erol Ueluekmen <e.ueluekmen@uib.de>  Fri, 10 Feb 2017 16:01:16 +0100

python-opsi (4.0.7.34-3) experimental; urgency=medium

  * Negate check for UCS to make it work as intended.

 -- Niko Wenselowski <n.wenselowski@uib.de>  Thu, 02 Feb 2017 14:11:32 +0100

python-opsi (4.0.7.34-2) experimental; urgency=medium

  * Do not add users on UCS.

 -- Niko Wenselowski <n.wenselowski@uib.de>  Wed, 01 Feb 2017 16:12:25 +0100

python-opsi (4.0.7.34-1) stable; urgency=medium

  * 40_admin_tasks.conf: New method setupWhereFailed.
  * 40_admin_tasks.conf: setupWhereFailed and setupWhereInstalled do not
    alter the actionResult anymore.

 -- Niko Wenselowski <n.wenselowski@uib.de>  Fri, 27 Jan 2017 10:30:16 +0100

python-opsi (4.0.7.33-1) experimental; urgency=medium

  * OPSI.Service.SSLContext: new parameter acceptedCiphers to limit the
    ciphers a context accepts.

 -- Niko Wenselowski <n.wenselowski@uib.de>  Wed, 11 Jan 2017 15:05:07 +0100

python-opsi (4.0.7.32-1) experimental; urgency=medium

  * DepotserverBackend: the function depot_installPackage has a new parameter
    suppressPackageContentFileGeneration that can be used to avoid the
    generation of package content file during installation.
  * OPSI.Util: Backported md5sum from opsi 4.1.

 -- Niko Wenselowski <n.wenselowski@uib.de>  Mon, 02 Jan 2017 17:14:58 +0100

python-opsi (4.0.7.31-1) stable; urgency=medium

  [ Mathias Radtke ]
  * OPSI.System.Posix: Reboot scheduled after 1 minute of reboot() call

  [ Niko Wenselowski ]
  * OPSI.Util.Task.UpdateBackend.MySQL: Disable foreign key checks when
    changing length of productId column.

 -- Niko Wenselowski <n.wenselowski@uib.de>  Mon, 02 Jan 2017 10:52:42 +0100

python-opsi (4.0.7.30-1) stable; urgency=medium

  * OPSI.Util.Task.Samba.isSamba4: fix possible reference to unitialised
    variable.

 -- Niko Wenselowski <n.wenselowski@uib.de>  Thu, 15 Dec 2016 12:27:59 +0100

python-opsi (4.0.7.29-1) testing; urgency=medium

  * OPSI.Util.Task.ConfigureBackend.MySQL: allow creation of users containing
    a minus in their name.

 -- Niko Wenselowski <n.wenselowski@uib.de>  Fri, 09 Dec 2016 17:28:45 +0100

python-opsi (4.0.7.28-5) stable; urgency=medium

  * Updated acl.conf to restrict backend deletion to administrators.

 -- Niko Wenselowski <n.wenselowski@uib.de>  Fri, 13 Jan 2017 09:48:38 +0100

python-opsi (4.0.7.28-4) stable; urgency=medium

  * Updated acl.conf to restrict access to hostControl(Safe)-methods.

 -- Niko Wenselowski <n.wenselowski@uib.de>  Thu, 12 Jan 2017 11:21:53 +0100

python-opsi (4.0.7.28-3) stable; urgency=medium

  * Updated translations for hwaudit.

 -- Niko Wenselowski <n.wenselowski@uib.de>  Thu, 08 Dec 2016 15:17:30 +0100

python-opsi (4.0.7.28-2) stable; urgency=medium

  * Updated translations.

 -- Niko Wenselowski <n.wenselowski@uib.de>  Thu, 08 Dec 2016 14:11:42 +0100

python-opsi (4.0.7.28-1) stable; urgency=medium

  * OPSI.Backend.Backend.Backend.backend_setOptions now logs whenever a value
    is skipped because of the type differs from the expected one.
  * OPSI.Backend.JSONRPC.JSONRPCBackend: corrected indentation.

 -- Niko Wenselowski <n.wenselowski@uib.de>  Tue, 22 Nov 2016 14:12:48 +0100

python-opsi (4.0.7.27-1) experimental; urgency=medium

  * Improved __repr__ of Group, ProductProperty, ProductPropertyState and
    their subclasses.
  * OpsiBackupArchive does not fail anymore if an added file does not exist.

 -- Niko Wenselowski <n.wenselowski@uib.de>  Tue, 25 Oct 2016 11:29:56 +0200

python-opsi (4.0.7.26-1) experimental; urgency=medium

  * SQLite backend: Fix syntax error that may occur during an ALTER TABLE
    if more than one column should be altered.

 -- Niko Wenselowski <n.wenselowski@uib.de>  Mon, 10 Oct 2016 17:54:42 +0200

python-opsi (4.0.7.25-1) testing; urgency=medium

  * DepotserverBackend: Fix problem with package installation.

 -- Niko Wenselowski <n.wenselowski@uib.de>  Thu, 29 Sep 2016 18:16:54 +0200

python-opsi (4.0.7.24-1) stable; urgency=medium

  * ConfigurationData: On UCS we preferably read the domain from UCR.
    If this fails we resort to the Samba config file.

 -- Niko Wenselowski <n.wenselowski@uib.de>  Tue, 27 Sep 2016 12:37:43 +0200

python-opsi (4.0.7.23-2) stable; urgency=medium

  * Correct entry in changelog.

 -- Niko Wenselowski <n.wenselowski@uib.de>  Mon, 26 Sep 2016 15:29:35 +0200

python-opsi (4.0.7.23-1) stable; urgency=medium

  * OPSI.System.Posix: added missing 'datetime' import.
  * OPSI.System.Posix: fix wrong reference in getBlockDeviceBusType

 -- Niko Wenselowski <n.wenselowski@uib.de>  Mon, 26 Sep 2016 13:18:20 +0200

python-opsi (4.0.7.22-1) testing; urgency=medium

  * DepotserverBackend: function depot_installPackage now has parameter
    'forceProductId' to force a specific product id when installing a
     product. The installation will be made into the corresponding directory
     of the given product id.
  * OPSI.Util.File.Archive.getFileType now follows symlinks.

 -- Niko Wenselowski <n.wenselowski@uib.de>  Fri, 23 Sep 2016 14:15:56 +0200

python-opsi (4.0.7.21-1) stable; urgency=medium

  * New BackendMethod changeWANConfig
  * OPSI.System.Posix: added enx network device support
  * small fix in Repository-Handling

 -- Erol Ueluekmen <e.ueluekmen@uib.de>  Wed, 21 Sep 2016 01:22:59 +0200

python-opsi (4.0.7.20-1) stable; urgency=medium

  * Various internal refactorings.
  * OPSI.System.Posix.which now throws CommandNotFoundException instead of
    a basic Exception to make catching errors easier.

 -- Niko Wenselowski <n.wenselowski@uib.de>  Tue, 13 Sep 2016 09:39:56 +0200

python-opsi (4.0.7.19-1) testing; urgency=medium

  * OPSI.Util.Task.UpdateBackend.MySQL: temporary disable foreign key checks
    when altering the depotId / hostId.

 -- Niko Wenselowski <n.wenselowski@uib.de>  Tue, 06 Sep 2016 14:11:02 +0200

python-opsi (4.0.7.18-1) stable; urgency=medium

  * OPSI.System.Posix: added sleep function when using ms-sys to write partition
    boot record
  * Corrected some typos.
  * Make header verify_server_cert work with current Python 2.7.
  * OPSI.Util.Task.Samba.configureSamba: warn if oplocks are present in
    Samba configuration.
  * OPSI.System.Posix: Wait a few seconds before running ms-sys to avoid
    timing problems on systems with NVME storage.

 -- Niko Wenselowski <n.wenselowski@uib.de>  Wed, 24 Aug 2016 17:08:55 +0200

python-opsi (4.0.7.17-1) stable; urgency=medium

  * OPSI.Util: Refactored encryptWithPublicKeyFromX509CertificatePEMFile
    and decryptWithPrivateKeyFromPEMFile.

 -- Niko Wenselowski <n.wenselowski@uib.de>  Thu, 18 Aug 2016 10:10:53 +0200

python-opsi (4.0.7.16-1) testing; urgency=medium

  * OPSI.System.Posix: new function isOpenSUSELeap.
  * OPSI.Util.Task.Rights: Improved support for openSUSE Leap.

 -- Niko Wenselowski <n.wenselowski@uib.de>  Mon, 15 Aug 2016 16:53:24 +0200

python-opsi (4.0.7.15-1) stable; urgency=medium

  * corrected opsi-set-rights for openSUSE

 -- Mathias Radtke <m.radtke@uib.de>  Wed, 10 Aug 2016 13:44:48 +0200

python-opsi (4.0.7.14-1) stable; urgency=medium

  * OPSI.Util.Task.Rights: Corrected path for UCS.

 -- Niko Wenselowski <n.wenselowski@uib.de>  Fri, 05 Aug 2016 15:56:55 +0200

python-opsi (4.0.7.13-1) testing; urgency=medium

  * OPSI.Util.Task.Rights: Corrected path for SLES 11.

 -- Niko Wenselowski <n.wenselowski@uib.de>  Wed, 27 Jul 2016 17:11:57 +0200

python-opsi (4.0.7.12-1) stable; urgency=medium

  * Correct indentation in some places.
  * Use future-proof octal values.
  * Correct version in OPSI.Util.Task.Rights and OPSI.Backend.JSONRPC.

 -- Niko Wenselowski <n.wenselowski@uib.de>  Mon, 25 Jul 2016 14:39:25 +0200

python-opsi (4.0.7.11-1) testing; urgency=medium

  * OPSI.Util.Task.Rights: Better support for different SLES versions.

 -- Niko Wenselowski <n.wenselowski@uib.de>  Mon, 25 Jul 2016 13:13:55 +0200

python-opsi (4.0.7.10-1) testing; urgency=medium

  * OPSI.Util.Task.Rights: Do not fail if MySQL backend is configured but
    not yet set up.

 -- Niko Wenselowski <n.wenselowski@uib.de>  Fri, 22 Jul 2016 11:17:24 +0200

python-opsi (4.0.7.9-1) testing; urgency=medium

  * OPSI.System.Posix: new functions: isDebian, isOpenSuse, isUbuntu, isUCS.
  * OPSI.Util.Task.Rights: Refactored module.
  * OPSI.Util.Task.Rights: setRights will try to set rights on the webserver
    directory as installed by the package opsi-linux-support.
  * 40_admin_tasks.conf: Bugfix for setupWhereNotInstalled

 -- Niko Wenselowski <n.wenselowski@uib.de>  Thu, 21 Jul 2016 16:22:58 +0200

python-opsi (4.0.7.8-1) stable; urgency=low

  * OPSI.System.Windows:
    - getOpsiHotfixName supports now Windows 10
    - fixed Syncing Time function with service
  * Proxysupport for HTTP-Connections
  * Fix for setActionRequestWithDependencies
  * do not add obsolete config software-on-demand.show-details
  * ConfigDataBackend: internal refactoring in log_read and log_write

 -- Erol Ueluekmen <e.ueluekmen@uib.de>  Tue, 19 Jul 2016 15:36:42 +0200

python-opsi (4.0.7.7-1) stable; urgency=low

  * WindowsDrivers byAudit sku fallback fixed.

 -- Erol Ueluekmen <e.ueluekmen@uib.de>  Tue, 05 Jul 2016 15:29:36 +0200

python-opsi (4.0.7.6-1) stable; urgency=medium

  * Changed formatting in Logger to not expose parts of confidential strings
    under special circumstances.
  * OPSI.Util.Task.ConfigureBackend.MySQL: fixed error on hostname with dash

 -- Niko Wenselowski <n.wenselowski@uib.de>  Mon, 04 Jul 2016 17:49:17 +0200

python-opsi (4.0.7.5-1) testing; urgency=medium

  * JSONRPC backend has received small refactorings.
  * 10_opsi.conf: Refactored setProductActionRequestWithDependencies.
    With this change the 'force' parameter is deprecated and does not have
    any effect. It may be removed in future releases.

 -- Niko Wenselowski <n.wenselowski@uib.de>  Thu, 30 Jun 2016 15:39:29 +0200

python-opsi (4.0.7.4-1) testing; urgency=medium

  * OPSI.Util.Task.UpdateBackend.MySQL: Also correct license key column in
    table SOFTWARE_CONFIG.
  * ACL: Pre-compiling patterns
  * ACL: Changed log output for easier debugging.
  * Various small improvements in OPSI.Backend.BackendManager.
  * OPSI.Util.Task.Samba: Removed oplocks from share definition.
    This will only affect new share configurations.
  * OPSI.System.Posix: Improved detection for predictable network interfaces.
  * Configuration of MySQL backends warns if strict mode seems to be
    enabled.

 -- Niko Wenselowski <n.wenselowski@uib.de>  Fri, 24 Jun 2016 14:28:26 +0200

python-opsi (4.0.7.3-1) testing; urgency=medium

  * Repaired sort algorithm 1.

 -- Niko Wenselowski <n.wenselowski@uib.de>  Fri, 10 Jun 2016 13:36:41 +0200

python-opsi (4.0.7.2-1) testing; urgency=medium

  * OPSI.Util.Task.UpdateBackend.MySQL: making sure that columns for license
    keys are 1024 characters long.
  * HostControl: If resolveHostAddress is set to True we fall back to
    using the specified in case of a lookup failure.
  * Various small changes.

 -- Niko Wenselowski <n.wenselowski@uib.de>  Thu, 09 Jun 2016 15:34:59 +0200

python-opsi (4.0.7.1-1) testing; urgency=medium

  * forceObjectClass got a faster check to see if we are processing JSON.
  * OPSI.System.Posix: fixed typo: init -6 -> init 6.
  * OPSI.Backend.Backend: _testFilterAndAttributes is faster if attributes
    and filter are missing.
  * OPSI.Backend.Backend: _objectHashMatches now avoids temporary variable.
  * Improved iteration in many parts to be more efficient.
  * OPSI.Logger: Faster lookup for output color / level name.
  * Changed some log outputs to make use of the formatting during logging.
  * Updated hwaudit.conf: Now showing the number of physical and logical
    cores.
  * OPSI.Util.Task.ConfigureBackend.DHCP: only retrieve and show system
    information once.
  * 20_legacy.conf: Refactored setGeneralConfig.

 -- Niko Wenselowski <n.wenselowski@uib.de>  Fri, 20 May 2016 15:44:59 +0200

python-opsi (4.0.6.50-1) experimental; urgency=medium

  * OPSI.Logger.Logger now is able to do formatting in the style of
    str.format. To format a message use the appropriate placeholders and
    then supply args / kwargs as needed.
    Formatting will only be applied if the message will actually be logged.
  * Improved logging during HTTP Connection.

 -- Niko Wenselowski <n.wenselowski@uib.de>  Tue, 07 Jun 2016 10:47:44 +0200

python-opsi (4.0.6.49-1) stable; urgency=medium

  * OPSI.Util.Task.Samba: removed oplocks from opsi_depot share
  * OPSI.Util.Product: Added debug output to show when tasks end.

 -- Niko Wenselowski <n.wenselowski@uib.de>  Fri, 6 May 2016 07:32:28 +0200

python-opsi (4.0.6.48-1) stable; urgency=medium

  * OPSI.Types.forceOct avoids using a temporary variable.
  * OPSI.Util.Task.Rights.setRights: avoid processing the same path
    twice.
  * OPSI.Logger and OPSI.Service.JsonRpc now use the 'traceback' module
    to get the tracebacks.
  * OPSI.Backend.Replicator: Show the renaming of the server as a single
    step for better user feedback.

 -- Niko Wenselowski <n.wenselowski@uib.de>  Wed, 27 Apr 2016 12:35:39 +0200

python-opsi (4.0.6.47-1) stable; urgency=medium

  * Not using bare "except:" - at least catching Exception.
  * OPSI.Util.Task.Samba: notify the user that he may need to restart the Samba
    daemon.
  * Fix typo in error message if the filter was referencing an attribute not
    present at the used object type.
  * OPSI.Backend.Replicator: Check if the used backend can rename the server
    before trying to do so. If the check fails fall back to using an
    ExtendedBackend.
  * OPSI.Backend.SQL: Limit the length of inserted changelogs to be lower than
    65535 to avoid problems with the limited size of columns of type TEXT.

 -- Niko Wenselowski <n.wenselowski@uib.de>  Thu, 21 Apr 2016 13:18:16 +0200

python-opsi (4.0.6.46.1-1) stable; urgency=medium

  * Using the new-style base64 Python interface to avoid breaking with
    combinations of username and password that exceed 72 characters and
    lead to newlines in the base64-encoded authentication header.
    This is in response to CVE-2016-5699 / Python bug 22928 as these
    patched Python versions may lead to breaks on some systems.

 -- Niko Wenselowski <n.wenselowski@uib.de>  Wed, 22 Jun 2016 17:28:31 +0200

python-opsi (4.0.6.46-1) stable; urgency=medium

  * File backend: Correctly read/write the locked attribute on ProductOnDepot.

 -- Niko Wenselowski <n.wenselowski@uib.de>  Thu, 07 Apr 2016 11:07:15 +0200

python-opsi (4.0.6.45-1) experimental; urgency=medium

  * 40_admin_tasks.conf: added method setupWhereInstalled.
  * 40_admin_tasks.conf: added method getClientsWithOutdatedProduct.
  * 40_admin_tasks.conf: added method
    setActionRequestWhereOutdatedWithDependencies.
  * Updated French translation for hwaudit.
  * OPSI.System.Posix: bypassed startsector 0 in Xenial Sfdisk

 -- Niko Wenselowski <n.wenselowski@uib.de>  Mon, 07 Mar 2016 17:12:50 +0100

python-opsi (4.0.6.44-1) experimental; urgency=medium

  * .spec: Naming all known config files.
  * Small improvements around the creation of AuditHardwareOnHosts.
  * OPSI.Types.forceOpsiTimestamp has received improved handling of
    datetime.datetime objects.
  * OPSI.Types.forceTime can now handle datetime.datetime objects.
  * OPSI.Object.mandatoryConstructorArgs has been refactored.
  * Moved the methods "uninstallWhereInstalled",
    "updateWhereInstalled", "setupWhereNotInstalled" and
    "setActionRequestWhereOutdated" into the new backend extension
    "40_admin_tasks.conf".
  * Method "setActionRequestWhereOutdated" ignores products on client
    with installation-status 'unknown'.
  * Added polish translation. Thanks to Jerzy Włudarczylk!
  * OPSI.System.Posix: corrected typo in sfdisk call
  * OPSI.System.Posix: added more reboot calls in reboot() function
  * OPSI.System.Posix: refactored sfdisk compatability from 4.0.6.41-1
  * OPSI.System.Posix: added new function setLocalSystemTime.

 -- Niko Wenselowski <n.wenselowski@uib.de>  Thu, 03 Mar 2016 13:58:55 +0100

python-opsi (4.0.6.43-1) experimental; urgency=medium

  * Small bugfix in 10_wim.conf.
  * OPSI.Util.WIM got a new function getImageInformation.

 -- Niko Wenselowski <n.wenselowski@uib.de>  Tue, 23 Feb 2016 13:32:33 +0100

python-opsi (4.0.6.42-1) experimental; urgency=medium

  * 20_legacy.conf: Added new methods "uninstallWhereInstalled",
    "updateWhereInstalled", "setupWhereNotInstalled" and
    "setActionRequestWhereOutdated".
  * New module: OPSI.Util.WIM.
  * New file: 10_wim.conf with methods "updateWIMConfigFromPath" and
    "updateWIMConfig".
  * OPSI.Util.File.Opsi.PackageControlFile does not add empty line after
    changelog anymore.
  * Improved error messages during creation of an object from a dict if that
    dict does miss an argument required by the constructor.

 -- Niko Wenselowski <n.wenselowski@uib.de>  Mon, 22 Feb 2016 17:29:04 +0100

python-opsi (4.0.6.41-1) experimental; urgency=medium

  [ Mathias Radtke ]
  * OPSI.System.Posix.py: Added sfdisk (2.26) compatability on HP Smart-Array
  * OPSI.System.Posix.py: Added 'enp' device in getEthernetDevices()

  [ Niko Wenselowski ]
  * OPSI.Util.flattenSequence is now handles generators by consuming them.
  * OPSI.Util.formatFileSize now handles terrabyte sized data.
  * 20_legacy.conf: new function setActionRequestWhereOutdated.
  * Show what sort algorithm get's called.

 -- Niko Wenselowski <n.wenselowski@uib.de>  Fri, 12 Feb 2016 14:45:33 +0100

python-opsi (4.0.6.40-1) experimental; urgency=medium

  [ Mathias Radtke ]
  * OPSI.System.Posix.py: fixed bug in HP Smart Array Disk handling
  * OPSI.System.Posix.py: added simple sfdisk 2.26 (wily) compatability

  [ Niko Wenselowski ]
  * 70_wan.conf: Added docstring for changeWANConfig.
  * 70_wan.conf: The 'enabled' parameter now will be converted to bool internally.
  * Rights.py: added 'windows-image-detector.py' to known executables.
  * JSONRPC-Backend: Changed method to use when checking for deflate support.

 -- Niko Wenselowski <n.wenselowski@uib.de>  Mon, 18 Jan 2016 14:27:19 +0100

python-opsi (4.0.6.39-2) experimental; urgency=medium

  * gettext.python-opsi_en: copied from python-opsi.pot instead of linking because of placeholder Variables

 -- Mathias Radtke <m.radtke@uib.de>  Wed, 06 Jan 2016 08:05:00 +0100

python-opsi (4.0.6.39-1) experimental; urgency=medium

  [Mathias Radtke]
  * gettext: added faked english 'translation'

  [ Niko Wenselowski]
  * Replacing many try/finally-constructs with contextmanagers.
  * OPSI.Util.Repository: Removed wildcard imports.
  * OPSI.Util.Repository: some small refactorings.
  * OPSI.Backend.BackendManager now uses a default configuration if no
    keyword arguments are supplied to the constructor.
  * openSuse: do not alter the path of filename in dhcpd.conf.

 -- Niko Wenselowski <n.wenselowski@uib.de>  Tue, 05 Jan 2016 15:10:27 +0100

python-opsi (4.0.6.38-1) experimental; urgency=medium

  * Reverting changes to
    OPSI.SharedAlgorithm.generateProductOnClientSequence_algorithm1

 -- Niko Wenselowski <n.wenselowski@uib.de>  Tue, 15 Dec 2015 13:43:42 +0100

python-opsi (4.0.6.37-1) experimental; urgency=medium

  * OPSI.SharedAlgorithm.generateProductOnClientSequence_algorithm1
    should now return the products in the expected order.
  * OPSI.Util.HTTP: new function closeConnection.
  * OPSI.Util.HTTP: new context manager closingConnection.

 -- Niko Wenselowski <n.wenselowski@uib.de>  Tue, 08 Dec 2015 15:12:00 +0100

python-opsi (4.0.6.36-1) experimental; urgency=medium

  * OPSI.Util.HTTP: Added log statements for easier debugging.
  * OPSI.Util.HTTP: Refactorings in hybi10Encode & hybi10Decode
  * OPSI.Backend.JSONRPC: Better readable debug output with loglevel 8.
  * OPSI.Logger: do not fail if calling setLogFile with None.
  * OPSI.Backend.ExtendedBackend: calling backend_info without backend
    set will not fail anymore.

 -- Niko Wenselowski <n.wenselowski@uib.de>  Thu, 03 Dec 2015 10:10:43 +0100

python-opsi (4.0.6.35-1) experimental; urgency=medium

  * OPSI.Backend.JSONRPC: Enrich debug information for method creation.
  * OPSI.Types: if forceOct fails show at what number it failed.
  * OPSI.Types: small refactoring in forceBool.
  * HostControl.RpcThread: specify "application/json" as content-type.
  * New module: OPSI.Util.Task.ConfigureBackend.DHCPD
  * New functions in OPSI.System.Posix: isCentOS, isSLES & isRHEL
  * OPSI.Backend.Backend: Small refactorings and improved debug output.
  * OPSI.Backend.ManagerBackend: Small refactorings and improved debug output.
  * configureDHCPD now also patches the DHCPD backend config to use the
    right service restart command.
  * OPSI.Object.AuditHardware: improve __repr__
  * OPSI.Logger: always use the absolute path when setting a logfile.
  * OPSI.Object.Product: __repr__ now shows version of product and package
  * OPSI.Object.BaseObject now creates a __repr__ out of the attributes
    that make an object unique.

 -- Niko Wenselowski <n.wenselowski@uib.de>  Fri, 27 Nov 2015 10:47:19 +0100

python-opsi (4.0.6.34-1) experimental; urgency=medium

  * ConfigDataBackend: the argument 'maxSize' for log_read must be positive.
  * ConfigDataBackend: refactored the log_write method.

 -- Niko Wenselowski <n.wenselowski@uib.de>  Thu, 12 Nov 2015 15:16:28 +0100

python-opsi (4.0.6.33-1) experimental; urgency=medium

  * OPSI.Service.Session.Session gained a __repr__.
  * OPSI.Backend.BackendManager.BackendDispatcher gained a __repr__.
  * OPSI.Backend.HostControl.HostControlBackend gained a __repr__.
  * OPSI.Backend.HostControlSafe.HostControlSafeBackend gained a __repr__.
  * ConfigDataBackend: fixed an edge case where the amount of data written
    would exceed the limit.
  * opsihwaudit.conf: Re-introduce the missing SKU.

 -- Niko Wenselowski <n.wenselowski@uib.de>  Fri, 06 Nov 2015 10:37:12 +0100

python-opsi (4.0.6.32-1) experimental; urgency=medium

  * OPSI.SharedAlgorithm: less log output.
  * OPSI.Backend.JSONRPC: small refactorings in JSONRPC.
  * OPSI.Backend.BackendManager: Log if dispatching a method is done.
  * OPSI.Backend.SQL.timeQuery: log duration even in case of failure.

 -- Niko Wenselowski <n.wenselowski@uib.de>  Fri, 30 Oct 2015 12:28:12 +0100

python-opsi (4.0.6.31-1) experimental; urgency=medium

  * OPSI.Backend.JSONRPC: Added some debug output.
  * OPSI.Service.Session: Show what session is in use before deletion.
  * OPSI.Util.HTTP.HTTPConnectionPool.urlopen: Log errors instead of ignoring
  * OPSI.Util.HTTP.HTTPConnectionPool.urlopen: slightly increased the delay
    between retries to not bomb a busy server with even more requests.

 -- Niko Wenselowski <n.wenselowski@uib.de>  Thu, 29 Oct 2015 14:31:33 +0100

python-opsi (4.0.6.30-1) experimental; urgency=medium

  * OPSI.Service.Session: SessionHandler.sessionExpired does more frequently
    checks if session is still in use or timeout occurred.
  * 20_legacy.conf & 30_configed.conf: getDomain: Fix NameError caused by
    implicit import.
  * 10_opsi.conf & 30_configed.conf: getProductOrdering: Fix NameError caused
    by implicit import.

 -- Niko Wenselowski <n.wenselowski@uib.de>  Wed, 28 Oct 2015 12:05:45 +0100

python-opsi (4.0.6.29-1) experimental; urgency=medium

  * Implementing type checks via isinstance instead of using type.
  * Removed wildcard import in various modules in OPSI.Backend.
  * 20_legacy.conf: Removed librsyncPatchFile because it never worked.
  * OpsiConfFile.parse now raises ValueError if invalid sections are
    found or configuration happens outside sections.
  * objectToHtml now works more efficient with large results.
  * OPSI.Util.Task.Samba: Fix typo in share opsi_repository that lead
    to referencing the wrong path.
  * toJson now handles generators by consuming them.
    The output resembles that of a list.
  * objectToBeautifiedText, objectToBash and objectToHtml are now able
    to handle sets - they interpret it like a list.
  * OPSI.Service.Worker.WorkerOpsiJsonRpc: improved backwards compatible
    handling of queries without any specific encoding. This should make
    any call with a plain encoding work as expected.

 -- Niko Wenselowski <n.wenselowski@uib.de>  Tue, 27 Oct 2015 17:38:16 +0100

python-opsi (4.0.6.28-1) testing; urgency=medium

  * OPSI.SharedAlgorithm: OpsiProductOrderingErrors now show what products
    cause the problem.
  * OPSI.Util.Task.CleanupBackend: Reference correct key.

 -- Niko Wenselowski <n.wenselowski@uib.de>  Thu, 08 Oct 2015 14:37:45 +0200

python-opsi (4.0.6.27-1) experimental; urgency=medium

  * OPSI.Util.flattenSequence now can handle sets.
  * OPSI.Backend.ConfigDataBackend.host_deleteObjects does not fail if
    no license management module is present.
  * OPSI.Backend.MySQL.SQLBackend: softwareLicense_getObjects and
    licenseContract_getObjects now return an empty list instead of None.
  * addDynamicDepotDriveSelection now only adds the new value and does
    not change the default.
  * The config for 'clientconfig.depot.drive' now also has the drives 'a:'
    and 'b:' present if it is created anew.

 -- Niko Wenselowski <n.wenselowski@uib.de>  Wed, 07 Oct 2015 16:40:29 +0200

python-opsi (4.0.6.26-1) testing; urgency=medium

  * toJSON: correctly handle sets.

 -- Niko Wenselowski <n.wenselowski@uib.de>  Wed, 07 Oct 2015 10:15:13 +0200

python-opsi (4.0.6.25-1) stable; urgency=medium

  * added proper sles12 version check

 -- Mathias Radtke <m.radtke@uib.de>  Fri, 02 Oct 2015 11:47:21 +0200

python-opsi (4.0.6.24-1) experimental; urgency=medium

  * OPSI.Util.Task.Rights: set +x on known executables in /opt/pcbin/install
  * OPSI.Util.Task.Rights: disabled the removal of duplicate folders to avoid
    problems with wrong rights in the depot.

 -- Niko Wenselowski <n.wenselowski@uib.de>  Thu, 01 Oct 2015 17:27:07 +0200

python-opsi (4.0.6.23-2) testing; urgency=medium

  * Added Danish translation for hwaudit.

 -- Niko Wenselowski <n.wenselowski@uib.de>  Fri, 25 Sep 2015 15:23:11 +0200

python-opsi (4.0.6.23-1) experimental; urgency=medium

  * Copy the following methods to 30_configed.conf: getDomain,
    getOpsiHWAuditConf, getPossibleMethods_listOfHashes, getServerIds_list
  * OPSI.Backend.Backend: Reading the default maximum logfile size from
    /etc/opsi/opsiconfd.conf.

 -- Niko Wenselowski <n.wenselowski@uib.de>  Wed, 16 Sep 2015 11:59:33 +0200

python-opsi (4.0.6.22-1) experimental; urgency=medium

  * log_read: Removed append-feature for rotated logs.

 -- Niko Wenselowski <n.wenselowski@uib.de>  Tue, 15 Sep 2015 14:23:46 +0200

python-opsi (4.0.6.21-1) experimental; urgency=medium

  * ExtendedConfigBackend: repr now works also with subclasses.
  * ConfigDataBackend: log_write does correctly limit the logsize.

 -- Niko Wenselowski <n.wenselowski@uib.de>  Tue, 15 Sep 2015 12:38:36 +0200

python-opsi (4.0.6.20-1) experimental; urgency=medium

  * OPSI.Service.Worker: header parsing errors are now logged
    with loglevel 8.
  * Re-introduce 30_configed.conf

 -- Niko Wenselowski <n.wenselowski@uib.de>  Wed, 09 Sep 2015 09:15:14 +0200

python-opsi (4.0.6.19-2) experimental; urgency=medium

  * Translations updated and translations for es, it & ru added.

 -- Niko Wenselowski <n.wenselowski@uib.de>  Thu, 03 Sep 2015 11:04:01 +0200

python-opsi (4.0.6.19-1) experimental; urgency=medium

  * OPSI.Backend.JSONRPC: refuse to enable deflate if we are talking to an
    old version of the service to avoid problems.

 -- Niko Wenselowski <n.wenselowski@uib.de>  Thu, 03 Sep 2015 10:30:30 +0200

python-opsi (4.0.6.18-1) experimental; urgency=medium

  * OPSI.Backend.BackendManager: showing the used ACL only on log level debug
    or higher.
  * OPSI.SharedAlgorithm: small refactorings regarding iteration of lists
  * OPSI.Backend.JSONRPC: more reliable fix for working with deflate against
    older webservice versions. This works by disabling deflate to ensure
    proper encoding / decoding.
  * OPSI.Backend.JSONRPC: type check via isinstance instead of type.

 -- Niko Wenselowski <n.wenselowski@uib.de>  Wed, 02 Sep 2015 16:34:26 +0200

python-opsi (4.0.6.17-1) experimental; urgency=medium

  * removed cpatureStderr=False fom execute of 'lsb-release -i' command

 -- Mathias Radtke <m.radtke@uib.de>  Wed, 02 Sep 2015 11:54:51 +0200

python-opsi (4.0.6.16-1) experimental; urgency=medium

  * OPSI.Backend.BackendManager: redirected lsb_release stderr and stdout output to /dev/null

 -- Mathias Radtke <m.radtke@uib.de>  Wed, 02 Sep 2015 09:33:16 +0200

python-opsi (4.0.6.15-1) experimental; urgency=medium

  * OPSI.Util.Task.Samba: add newline when adding repository.
  * RPM: Made the license machine-parseable.
  * OPSI.Util.WindowsDrivers: do not fail if Vendor or Model are None.
  * Create user / groups without explicit uid / gid.

 -- Niko Wenselowski <n.wenselowski@uib.de>  Tue, 25 Aug 2015 11:02:44 +0200

python-opsi (4.0.6.14-1) experimental; urgency=medium

  [ Mathias Radtke ]
  * OPSI.System.Posix: removed unneded captureStderr flag

  [ Anna Sucher ]
  * OPSI.Util.Task.Rights: added opsi-deploy-client-agent-default to
    files that are made executable

  [ Niko Wenselowski ]
  * JSONRPCBackend: Better handling of JSON-RPC-response from an old service.

 -- Niko Wenselowski <n.wenselowski@uib.de>  Tue, 11 Aug 2015 15:27:10 +0200

python-opsi (4.0.6.13-1) experimental; urgency=medium

  * Provide OPSI.System.Posix.shutdown.
  * Added function OPSI.Util.chunk.
  * OPSI.Util.Task.CleanupBackend: added chunking on mass-operations.
  * OPSI.Util.Task.CleanupBackend: Improving speed of operations.
  * OPSI.Backend.Replicator: Speed up membership test for productsOnDepot.
  * OPSI.System.Posix.execute now accepts list, set or tuple for ignoreExitCode
  * Debian: Remove dependency on python-support.
  * OPSI.System.Posix: removed unneded captureStderr flags from sfdisk calls

 -- Niko Wenselowski <n.wenselowski@uib.de>  Mon, 10 Aug 2015 15:22:38 +0200

python-opsi (4.0.6.12-1) experimental; urgency=medium

  [ Niko Wenselowski ]
  * Improving Python 3 compatibility.
  * hwaudit: Added translations for COMPUTER_SYSTEM.sku
  * tests: rename the domain of test objects from uib.local to test.invalid
  * OPSI.Service.Worker.WorkerOpsiJsonRpc: The header handling introduced
    with 4.0.6.8-1 must now be explicitely enabled by creating the file:
    /etc/opsi/opsi.header.fix.enable
    This makes sure that components get the same behaviour as before unless
    an change is done by an administrator.
  * 10_opsi.conf: Reintroduce setRights from the now remove 30_configed.conf
  * OPSI.Util.HTTP: the functions to decode/encode gzip/deflate now work
    better with unicode input and always return unicode.
  * OPSI.Service.Worker.WorkerOpsi: properly decode requests that have their
    content-encoding header set to "deflate".
  * log_read now also reads rotated logs.
  * OPSI.Util.Task.Rights: chown now correctly sets uid/gid on links.

  [ Mathias Radtke ]
  * new module OPSI Util task Samba
  * wrote tests for new module

 -- Niko Wenselowski <n.wenselowski@uib.de>  Wed, 29 Jul 2015 16:04:38 +0200

python-opsi (4.0.6.11-4) experimental; urgency=medium

  * Packaging fixes for Debian 8.

 -- Niko Wenselowski <n.wenselowski@uib.de>  Mon, 29 Jun 2015 16:23:22 +0200

python-opsi (4.0.6.11-3) experimental; urgency=medium

  * RPM: do not link removed file.

 -- Niko Wenselowski <n.wenselowski@uib.de>  Mon, 29 Jun 2015 16:11:06 +0200

python-opsi (4.0.6.11-2) experimental; urgency=medium

  * Removing remaining occurances of 30_configed.conf.

 -- Niko Wenselowski <n.wenselowski@uib.de>  Mon, 29 Jun 2015 16:06:51 +0200

python-opsi (4.0.6.11-1) experimental; urgency=medium

  * Debian: Moving lintian-overrides into debian/source
  * 20_legacy.conf: Small refactoring of getClients_listOfHashes
  * 20_legacy.conf: Refactored getLicenseStatistics_hash
  * OPSI.Types: better error message if forceObjectClass fails because of an
    argument that is missing for the constructor
  * OPSI.Types: better error message if forceObjectClass fails because of an
    invalid type
  * 20_legacy.conf: some small bugfixes.
  * OPSI.Object: repr for ConfigState now includes values.
  * Moving getProductOrdering from 30_configed.conf to 10_opsi.conf.
  * Removing 30_configed.conf.
  * Removing the link from etc/opsi/backendManager/extend.d/20_legacy.conf to
    etc/opsi/backendManager/extend.d/configed/20_legacy.conf.

 -- Niko Wenselowski <n.wenselowski@uib.de>  Mon, 29 Jun 2015 15:58:47 +0200

python-opsi (4.0.6.10-3) experimental; urgency=medium

  * Debian: Setting the package format to 1.0
  * RPM: creating folder for systemd templates before installation

 -- Niko Wenselowski <n.wenselowski@uib.de>  Tue, 16 Jun 2015 12:27:05 +0200

python-opsi (4.0.6.10-2) experimental; urgency=medium

  * RPM: supply %prep and %debug_package
  * Remove references to opsi-distutils

 -- Niko Wenselowski <n.wenselowski@uib.de>  Tue, 16 Jun 2015 10:57:43 +0200

python-opsi (4.0.6.10-1) experimental; urgency=medium

  * Added __repr__ for Backend and JSONRPCBackend.
  * OPSI.Backend.Replicator: Inserting objects should be a little faster.
  * OPSI.Backend: Only do a lookup for returnObjectsOnUpdateAndCreate once
    per method execution.
  * objectToBash, objectToHtml and objectToBeautifiedText now also correctly
    format subclasses of the lists / dicts.
  * 20_legacy.conf: Speed up _getProductStates_hash
  * FileBackend: Do not double the mapping list of LocalbootProduct and NetbootProduct.
  * FileBackend: allow products having ProductPropertyStates that are the same as the id of a product.
  * Some small refactorings to OPSI.Backend.SQL and OPSI.Backend.MySQL.
  * Supply new folder /etc/opsi/systemdTemplates

 -- Niko Wenselowski <n.wenselowski@uib.de>  Tue, 16 Jun 2015 10:45:21 +0200

python-opsi (4.0.6.9-1) experimental; urgency=medium

  * OPSI.Util.Task.Rights: reuse an existing depot URL if we found one before.

 -- Niko Wenselowski <n.wenselowski@uib.de>  Wed, 10 Jun 2015 10:20:56 +0200

python-opsi (4.0.6.8-1) experimental; urgency=low

  * 20_legacy.conf: createLicenseContract now returns the complete
    license contract id instead of just the first character.
  * OPSI.Util.File: Avoid bloating dhcpd.conf with '%s'
  * OPSI.Util.Task.Rights: added 'service_setup.sh' to KNOWN_EXECUTABLES
  * OPSI.Util.Task.Rights: Fix setting rights on KNOWN_EXECUTABLES in
    the depot folder.
  * Refactored worker for the interface page.
  * OPSI.Backend.File: Convert errors to unicode before logging them.
  * 40_groupActions.conf: create method to rename groups: updateGroupname
  * __repr__ now gives even better results.
  * 20_legacy.conf: new method setHostInventoryNumber
  * 20_legacy.conf: refactored getAndAssignSoftwareLicenseKey
  * debian/format: removed
  * OPSI.Types: checking for classes is now implemented via isinstance and
    therefore also subclasses will be accepted.
  * OPSI.Util.Task.Certificate: Fix certificate creation on Debian 8.
  * OPSI.Util.HTTP: Workarround for Python versions that implement PEP0476
  * OPSI.Service.Worker.WorkerOpsiJsonRpc: now correctly stating the HTTP
    header field "content-type" if the content is compressed via deflate or
    gzip. To stay backwards compatible we return in the old style if the
    header field "Accept" of the request starts with "gzip-application".
  * OPSI.Util.HTTP: new functions deflateEncode, deflateDecode, gzipEncode
    and gzipDecode
  * OPSI.Backend.JSONRPC: various refactorings
  * OPSI.Backend.JSONRPC.JSONRPCBackend: correctly handle responses that are
    compressed via deflate or gzip. To stay backwards compatible it deflates
    the data if the HTTP header field "content-type" starts with "gzip".
  * The users opsiconfd / pcpatch are now added to the file admin group
    based on the groupname and not on the gid. This avoids adding these users
    to the wrong group if a group with gid 992 already exists.
  * RPM: if a group with gid 992 is already existing add the file admin group
    without giving a specific gid.

 -- Niko Wenselowski <n.wenselowski@uib.de>  Tue, 09 Jun 2015 16:34:33 +0200

python-opsi (4.0.6.7-2) experimental; urgency=low

  * RHEL / CentOS 7: No indent to avoid confusing rpm.

 -- Niko Wenselowski <n.wenselowski@uib.de>  Fri, 10 Apr 2015 14:23:46 +0200

python-opsi (4.0.6.7-1) experimental; urgency=low

  * Fix encoding problems in new __repr__.

 -- Niko Wenselowski <n.wenselowski@uib.de>  Fri, 10 Apr 2015 13:40:21 +0200

python-opsi (4.0.6.6-1) experimental; urgency=low

  * OPSI.Util.Task.Rights: better ignoring of subfolders.
  * OPSI.Logger: some small refactorings.
  * OPSI.Util.Task.Sudoers: Do not duplicate existing entries.
  * OPSI.Logger.logWarnings: only log to the opsi-Logger.
  * CentOS / RHEL 7: depend on net-tools for ifconfig.
  * Added OPSI.System.Posix.getActiveConsoleSessionId

 -- Niko Wenselowski <n.wenselowski@uib.de>  Fri, 10 Apr 2015 10:31:29 +0200

python-opsi (4.0.6.5-1) experimental; urgency=low

  * Fix problem when working mit DHCP files.

 -- Niko Wenselowski <n.wenselowski@uib.de>  Tue, 31 Mar 2015 11:38:41 +0200

python-opsi (4.0.6.4-1) experimental; urgency=low

  * OPSI.System.Posix.execute now accepts keyword arguments 'shell' and
    'waitForEnding' to have the same keyword arguments as on Windows.

 -- Niko Wenselowski <n.wenselowski@uib.de>  Mon, 30 Mar 2015 15:38:39 +0200

python-opsi (4.0.6.3-1) experimental; urgency=low

  * OPSI.Util.Task.Rights: avoid duplicate path processing.
  * OPSI.Backend.MySQL.ConnectionPool: lower log-level for messages.
  * OPSI.Util.Task.Rights.setRights: show what path is given.
  * Fix various problems in OPSI.Backend.Replicator.
  * OPSI.Util.Task.Sudoers: Retrieve path to 'service' from the OS.
  * OPSI.Util.Task.Sudoers: Add single entry if missing.
  * Small changes in OPSI.Util.File.
  * Less wildcard imports.
  * Refactoring in OPSI.Util.Task.Rights
  * OPSI.Util.Task.Rights will fail without raising an error if chown
    is not possible.
  * OPSI.Backend.BackendManager: refactored reading groups of user to be
    faster for large environments.
  * Many objects now have proper representations.
  * OPSI.Util.Task.ConfigureBackend.ConfigurationData: Adding WAN
    configuration defaults if they are missing.
  * New extension 70_wan.conf for easy disabling/enabling of WAN configuration
  * 70_dynamic_depot.conf: getDepotSelectionAlgorithmByNetworkAddress
    makes use of OPSI.Util.ipAddressInNetwork instead of copying code.
  * OPSI.Util.Task.Rights: chown will only supply an uid if euid is 0 to
    avoid failures.

 -- Niko Wenselowski <n.wenselowski@uib.de>  Mon, 30 Mar 2015 11:44:00 +0200

python-opsi (4.0.6.2-1) experimental; urgency=low

  * OPSI.Backend.MySQL: If connecting to DB fails during creation of the
    connection pool we wait 5 seconds before retrying to connect.
  * OPSI.Logger: Easier and faster check if syslog is present.
  * OPSI.Backend.Replicator: small refactorings.
  * OPSI.Backend.BackendManager: _dispatchMethod creats no more temp. list.
  * OPSI.Util.Task.Certificate: do not set the same serial number for
    every certificate.

 -- Niko Wenselowski <n.wenselowski@uib.de>  Mon, 09 Mar 2015 10:56:28 +0100

python-opsi (4.0.6.1-1) experimental; urgency=low

  * OPSI.Util.Repository: correctly set number of retries for dynamic bandwidth
  * setup.py: Exclude test folders.
  * objectToBeautifiedText: indent with only four spaces
  * OPSI/Object.py overhauled module
  * Added OPSI.System.Posix.runCommandInSession to have access to this
    function not only when running Windows.
  * OPSI.Backend.File: Various refactorings, not only to avoid unnecessary
    creation of temporary objects.
  * Backends: speed up option parsing during initalisation.
  * Make excessive use of List Comprehensions for faster processing.
  * OPSI.Backend.HostControl: Using the timeout-parameter available on
    httplib.HTTP(S)Connection in RpcThread and ConnectionThread
  * Improve speed of configState_getClientToDepotserver
  * OPSI.Backend.SQL: Refactored working with the hardware audit
  * Speed up OPSI.Backend.Backend.log_read
  * The size limit of log_write can now be controlled through
    opsiconfd.conf and the value of "max log size" in the section "global".
  * New module: OPSI.Util.Task.Rights
  * OPSI.System.Windows: function "mount" accepts "dynamic" as mountpoint to
    enable the automatic search for a free mountpoint on the system.
    Thanks to Markus Kötter for the initial patch!
  * OPSI.Util.Task.ConfigureBackend.ConfigurationData: add the possibility
    to enable the dynamic mountpoint selection.
  * OPSI.Backend.SQL: the columns referencing hostId are now of the same size
  * New module OPSI.Util.Task.UpdateBackend.MySQL
  * OPSI.Util.Task.UpdateBackend.MySQL: Fix too small hostId columns
  * OPSI.Backend.SQL: replacing duplicate code
  * Removed LDAP schema files and backend configuration.
  * OPSI.Backend.SQL: Functions getData and getRawData only allow SELECT
  * Making method backend_getSharedAlgorithm nonfunctional.
  * OPSI.SharedAlgorithm: No more working with code-as-text and evaluation
    of the text to get objects to work with. Now there are only the objects.
  * WindowsDrivers: Fallback if directories ends with "." or with whitespace.
  * OPSI.Types.forceList is now able to handle sets and generators
  * New function OPSI.System.Posix.getDHCPDRestartCommand
  * OPSI.SharedAlgorithm: Raising an error when a circular dependecy is
    detected between products.
  * OPSI.System.Posix.getNetworkDeviceConfig is now able to parse output
    from newer ifconfig versions like on CentOS 7.
  * OPSI.Backend.SQLite refactored query creation.

 -- Niko Wenselowski <n.wenselowski@uib.de>  Thu, 05 Feb 2015 09:46:50 +0100

python-opsi (4.0.5.17-1) testing; urgency=medium

  * Small bugfix in ConfigureBackend Task.

 -- Erol Ueluekmen <e.ueluekmen@uib.de>  Wed, 25 Feb 2015 14:33:25 +0100

python-opsi (4.0.5.16-1) stable; urgency=low

  * JSONRPCBackend: Fix build long authorization headers.

 -- Erol Ueluekmen <e.ueluekmen@uib.de>  Thu, 19 Feb 2015 13:23:19 +0100

python-opsi (4.0.5.15-1) stable; urgency=low

  * Patching sudoers: allow using service when no TTY present

 -- Niko Wenselowski <n.wenselowski@uib.de>  Wed, 22 Oct 2014 14:30:24 +0200

python-opsi (4.0.5.14-1) experimental; urgency=low

  * 10_opsi.conf: New methods getHardwareAuditDataCount and
    getSoftwareAuditDataCount
  * DHCPD backend: Fix logging problem caused by string / unicode mixup.
  * OPSI.System.Posix.getServiceNames: Prefer "systemctl" over "service"
    to have a solution that flawlessly works on CentOS 7.
  * OPSI.System.Posix.locateDHCPDInit: Added search via getServiceNames

 -- Niko Wenselowski <n.wenselowski@uib.de>  Wed, 22 Oct 2014 12:23:35 +0200

python-opsi (4.0.5.13-1) experimental; urgency=low

  * OPSI.System.Posix.Distribution: stripping the distribution attribute.

 -- Niko Wenselowski <n.wenselowski@uib.de>  Tue, 14 Oct 2014 15:34:21 +0200

python-opsi (4.0.5.12-1) experimental; urgency=low

  * More work on OPSI.System.Posix.getSambaServiceName

 -- Niko Wenselowski <n.wenselowski@uib.de>  Wed, 08 Oct 2014 14:50:17 +0200

python-opsi (4.0.5.11-2) experimental; urgency=low

  * Dropping python-simplejson as dependency because it is Pythons stdlib as
    json since Python 2.6

 -- Niko Wenselowski <n.wenselowski@uib.de>  Wed, 08 Oct 2014 11:43:34 +0200

python-opsi (4.0.5.11-1) experimental; urgency=low

  * MySQL-backend: lower log-level for messages regarding transactions
  * Posix: added Methods getServiceNames and getSambaServiceName

 -- Niko Wenselowski <n.wenselowski@uib.de>  Mon, 06 Oct 2014 15:58:24 +0200

python-opsi (4.0.5.10-1) stable; urgency=low

  * DHCPD.py: small fix in restarting dhcp-service

 -- Erol Ueluekmen <e.ueluekmen@uib.de>  Wed, 01 Oct 2014 16:54:50 +0200

python-opsi (4.0.5.9-1) stable; urgency=low

  * opsi-setup: changed restarting services over service calls
    instead of using init-scripts directly.

 -- Erol Ueluekmen <e.ueluekmen@uib.de>  Wed, 01 Oct 2014 16:14:13 +0200

python-opsi (4.0.5.8-2) testing; urgency=low

  * python-crypto requirement modified for sles to python-pycrypto

 -- Erol Ueluekmen <e.ueluekmen@uib.de>  Mon, 29 Sep 2014 10:13:17 +0200

python-opsi (4.0.5.8-1) testing; urgency=low

  * FileBackend raises Exception if getRawData method is called.

 -- Erol Ueluekmen <e.ueluekmen@uib.de>  Tue, 23 Sep 2014 15:16:56 +0200

python-opsi (4.0.5.7-1) experimental; urgency=low

  * Preferring ldaptor over OPSI.ldaptor

 -- Niko Wenselowski <n.wenselowski@uib.de>  Wed, 10 Sep 2014 13:36:47 +0200

python-opsi (4.0.5.6-2) experimental; urgency=low

  * rpm-based packages: require python-pyasn1

 -- Niko Wenselowski <n.wenselowski@uib.de>  Tue, 09 Sep 2014 16:55:20 +0200

python-opsi (4.0.5.6-1) experimental; urgency=low

  * Fix for certificate creation on SLES11SP3

 -- Niko Wenselowski <n.wenselowski@uib.de>  Mon, 25 Aug 2014 15:26:42 +0200

python-opsi (4.0.5.5-1) testing; urgency=medium

  * setProductActionRequestWithDependencies: added optional force
    parameter, to set dependend products even if they are installed

 -- Erol Ueluekmen <e.ueluekmen@uib.de>  Sat, 23 Aug 2014 02:37:20 +0200

python-opsi (4.0.5.4-3) testing; urgency=low

  * Also build on Ubuntu 10.04

 -- Niko Wenselowski <n.wenselowski@uib.de>  Fri, 22 Aug 2014 17:28:08 +0200

python-opsi (4.0.5.4-2) experimental; urgency=low

  * 40_groupActions.conf: _getClientsOnDepotByHostGroup get correct clients.
  * Debian: call dh --with python2

 -- Niko Wenselowski <n.wenselowski@uib.de>  Fri, 22 Aug 2014 17:18:16 +0200

python-opsi (4.0.5.3-2) experimental; urgency=low

  * SLES: Require libmagic1 for working python-magic

 -- Niko Wenselowski <n.wenselowski@uib.de>  Tue, 19 Aug 2014 12:55:00 +0200

python-opsi (4.0.5.3-1) experimental; urgency=low

  * Fix termination of KillableThread on newer Pythons

 -- Niko Wenselowski <n.wenselowski@uib.de>  Mon, 11 Aug 2014 14:09:02 +0200

python-opsi (4.0.5.2-7) experimental; urgency=low

  * RHEL / CentOS: Depending on MySQL-python instead python-mysql
  * openSUSE / SLES: Fix depending on wrong version number for python-newt

 -- Niko Wenselowski <n.wenselowski@uib.de>  Wed, 06 Aug 2014 12:10:08 +0200

python-opsi (4.0.5.2-5) experimental; urgency=low

  * Dependencies for RHEL / CentOS 6 fixed and cleaned up .spec.

 -- Niko Wenselowski <n.wenselowski@uib.de>  Wed, 06 Aug 2014 11:20:25 +0200

python-opsi (4.0.5.2-4) experimental; urgency=low

  * Re-Enabling dependency on python-ldaptor.

 -- Niko Wenselowski <n.wenselowski@uib.de>  Mon, 04 Aug 2014 16:39:12 +0200

python-opsi (4.0.5.2-2) experimental; urgency=low

  * Possible to build with python-support again.

 -- Niko Wenselowski <n.wenselowski@uib.de>  Mon, 04 Aug 2014 14:35:00 +0200

python-opsi (4.0.5.2-1) experimental; urgency=low

  * fix in write method for backendConfigFiles

 -- Erol Ueluekmen <e.ueluekmen@uib.de>  Sun, 03 Aug 2014 03:26:28 +0200

python-opsi (4.0.5.1-2) experimental; urgency=low

  * Using dh_python2

 -- Niko Wenselowski <n.wenselowski@uib.de>  Wed, 30 Jul 2014 17:38:00 +0200

python-opsi (4.0.5.1-1) experimental; urgency=low

  * New module: OPSI.Util.Task.Sudoers
  * 70_dynamic_depot.conf: Latency algorythm does even work if pinging
    a depot results in a timeout.
  * OpsiBackupArchive: Avoid hanging in an endless loop when running
    backupMySQLBackend and stderr gets spammed with the same message
  * DHCPD Backend: Trying to read the address of an client from the
    DHCPD configuration file if it can't be resolved via DNS.
  * Certificate Creation: Using 2048 bit instead of 1024
  * small fix in getOpsiHostKey method
  * configed: direct access for mysql-backend users
  * forceUrl method don't convert value to lower
  * OpsiBackupArchive: get path to mysqldump via which
  * Speeding up backend_getInterface, getArgAndCallString, objectToHtml,
    objectToBeautifiedText
  * New module: OPSI.Util.Task.ConfigureBackend.ConfigurationData
  * Added possibility to disable pigz in opsi.conf
  * SQL-Backends: Improved speed of query creation
  * Do not fail on removing installed products if the directory
    contains filenames with unicode characters
  * OPSI.System.Posix: Fixing reread partiontable problem with new bootimage
  * OPSI.System.Windows: Added setLocalSystemTime and getServiceTime in backend
  * Driverintegration: Fallback for byAudit to check if mainboard integration is possible.
  * OPSI.System.Posix: initializing bytesPerSector attribute in Harddisk class
    constructor
  * OPSI.Util.Repository: workarround timing problem after reconnect network
    adapter

 -- Erol Ueluekmen <e.ueluekmen@uib.de>  Thu, 28 Jul 2014 23:51:00 +0200

python-opsi (4.0.4.5-1) stable; urgency=low

  * set of small fixes.

 -- Erol Ueluekmen <e.ueluekmen@uib.de>  Fri, 07 Feb 2014 02:10:23 +0100

python-opsi (4.0.4.4-1) testing; urgency=low

  * added geo_override patch for older bios (opsi-linux-bootimage)
  * removed debug outputs from repository.py
  * SQL backend: tables PRODUCT_PROPERTY and BOOT_CONFIGURATION now use type
    TEXT for column 'description'
  * Harddisks have a new attribute 'rotational'.
  * MySQL backend: table 'HOST': using DEFAULT value for column 'created' to
    avoid using the values given by MySQL. These values did result in a
    unwanted misbehaviour where clients always updated their 'created'
    attribute to the time of the last update.
  * Removed workarounds for Python versions prior to 2.6
  * New depot selection alogrith: Select the depot with lowest latency that
    either is or belongs to the master depot the client is attached to.
  * New module: OPSI.Util.Task.CleanupBackend
  * Suppressing DeprecationWarning from ldaptor.
  * Bugfix in HTTPRepository.
  * Workarround for Windows 8.1 detection.

 -- Erol Ueluekmen <e.ueluekmen@uib.de>  Wed, 29 Jan 2014 01:22:18 +0100

python-opsi (4.0.4.3-1) testing; urgency=low

  * Small bugfix for objectToBeautifiedText Method.

 -- Erol Ueluekmen <e.ueluekmen@uib.>  Fri, 20 Dec 2013 18:11:37 +0100

python-opsi (4.0.4.2-1) testing; urgency=low

  * objectToBeautifiedText optimization.

 -- Erol Ueluekmen <e.ueluekmen@uib.de>  Wed, 11 Dec 2013 11:02:06 +0100

python-opsi (4.0.4.1-1) testing; urgency=low

  * Minimum required Python version is now 2.6
  * New backend method for configed: setRights
  * Tar archives: make use of pigz for parallel gzip compression if available.
    Requires pigz version >2.2.3
  * File backend: Added options to configure user/group the files belong to.
  * Bugfix: Added missing import to prevent "opsi-setup --renew-opsiconfd-cert"
    from crashing
  * Bugfix: Do not fail when reading distribution information from an UCS
    system.
  * Bugfix in posix.py for precise
  * Remove loading geo_override kernel patch
  * Fixing mountoptions handling for cifs-mount
  * Added Transaction control for sql-backends for prevent of duplicate entries in productProperty-Defaultvalues. (fixes #456)
  * New module: OPSI.Util.Task.Certificate

 -- Erol Ueluekmen <e.ueluekmen@uib.de>  Tue, 12 Sep 2013 11:41:33 +0200

python-opsi (4.0.3.3-1) experimental; urgency=low

  * Fixes for wheezy and raring support
  * System.Windows: Added handling mshotfix for win8 and win2012
  * Moved method formatFileSize from OPSI.web2.dirlist to OPSI.Util
  * Added 40_groupActions.conf in opsi-webservice-extender
  * Modified debian postinst script (user opsiconfd will be created if not exists)

 -- Erol Ueluekmen <e.ueluekmen@uib.de>  Tue, 03 Jun 2013 11:41:33 +0200

python-opsi (4.0.3.2-1) experimental; urgency=low

  * Don't load geo_override module on 64bit bootimage.

 -- Erol Ueluekmen <e.ueluekmen@uib.de>  Mon, 29 Apr 2013 16:13:16 +0200

python-opsi (4.0.3.1-1) testing; urgency=low

  * dhcp-backend: ddns-rev-domainname added to list where the values are written in double quotas
  * System: opsi-setup --init-current-config gives an warning instead of error, when vendor not found for network device
  * Posix:
    - saveImage returns the result from partclone if run was successful.
    - readPartitionTable: Try to find out the right filesystem with blkid tool.
    - createPartition: allows linux as filesystem-type and produces partition with id 83
  * WindowsDriver: byAudit: Translating model and vendor from hwinvent: characters <>?":|\/* will be translated to _
  * python-opsi locale: danish added
  * compareVersion: fixed handling with versions from custom packages.
  * global.conf: fixed hostname entries
  * fixed resource directory listing for custom packages /repository
  * fix for ubuntu 12.10

 -- Erol Ueluekmen <e.ueluekmen@uib.de>  Tue, 05 Feb 2013 17:40:23 +0100

python-opsi (4.0.2.6-1) testing; urgency=low

  * Posix: getBlockDeviceControllerInfo():
    - if no devices attached on a AHCI-Controller (maybe a lshw or a kernel bug)
      try to find AHCI-Controller, if found try return the first found AHCI Controller
      for textmode-driverintegration (only for nt5)
  * Posix: modifications for newer ms-sys version
  * rpm-spec-file: noreplace option for dispatch.conf.default in files-section

 -- Erol Ueluekmen <e.ueluekmen@uib.de>  Mon, 07 Nov 2012 17:34:13 +0100

python-opsi (4.0.2.5-1) testing; urgency=low

  * fix in hwinvent procedure, don't crash if lshw don't work properly
  * fix for resizeNTFSPartition if blockAlignmnet is used (ntfs-restore-image)

 -- Erol Ueluekmen <e.ueluekmen@uib.de>  Fri, 02 Nov 2012 15:00:34 +0200

python-opsi (4.0.2.4-1) stable; urgency=low

  * fixes method setProductActionRequestWithDependencies after host_createOpsiClient
  * added default dhcp string and text options that the values will be set in double-quotes (fixes#403)
  * added method userIsReadOnlyUser()
  * WindowsDriverIntegration: do not break when no devices found in txtsetup.oem (corrupted txtsetup.oem)

 -- Erol Ueluekmen <e.ueluekmen@uib.de>  Thu, 27 Sep 2012 10:35:17 +0200

python-opsi (4.0.2.3-1) testing; urgency=low

  * Workarround for bootimage: wait if blockfile to partition not exists.
  * Automated additional-driver - byAudit - integration support.
  * hostControl-Fix for host_reachable method.
  * added opsiFileAdminhandling, added new opsi.conf File.
  * dellexpresscode for hwinvent implemented
  * licensekey length increased to 1024
  * use opsi-auth pam module if exists

 -- Erol Ueluekmen <e.ueluekmen@uib.de>  Tue, 17 Jul 2012 13:33:13 +0200

python-opsi (4.0.2.2-1) testing; urgency=low

  * Workarround for python 2.7 in jsonrpc-backend: compressed data will send as bytearray
  * fix for isc-dhcp-server for oneiric and precise
  * Workarround for bootimage: wait if blockfile to partition not exists.

 -- Erol Ueluekmen <e.ueluekmen@uib.de>  Mon, 11 Jun 2012 13:42:58 +0200

python-opsi (4.0.2.1-1) stable; urgency=low

  * Featurepack-Release 4.0.2

 -- Erol Ueluekmen <e.ueluekmen@uib.de>  Wed, 30 May 2012 11:20:56 +0200

python-opsi (4.0.1.40-1) testing; urgency=low

  * Fix getArchitecture for Windows-Systems (opsiclientd)
  * Workarround for WinAPI Bug: LSAGetLogonSessionData in NT5 x64

 -- Erol Ueluekmen <e.ueluekmen@uib.de>  Tue, 08 May 2012 15:27:08 +0200

python-opsi (4.0.1.39-1) testing; urgency=low

  * opsi-makeproductfile: switch to tar format if source files take
      then 2GB of diskusage, to prevent a override of cpio sizelimit.
  * 20_legacy.conf: method getProductDependencies_listOfHashes fix.
  * fix loosing membership in productGroups when upgrading opsi-packages
  * setProductActionRequestWithDepedencies:
      Raising exeption if required packages are not available.
  * fix setVersion for auditSoftware and auditSoftwareOnClient
      software Version 0 will be produce '0' and not ''

 -- Erol Ueluekmen <e.ueluekmen@uib.de>  Tue, 17 Apr 2012 16:51:08 +0200

python-opsi (4.0.1.38-1) testing; urgency=low

  * HostControl-Backend: added hostControl_execute
  * 10_opsi.conf: added setProductActionRequestWithDependencies
  * Object.py: OpsiDepotserver new default: isMasterDepot=True

 -- Erol Ueluekmen <e.ueluekmen@uib.de>  Wed, 15 Feb 2012 13:42:37 +0100

python-opsi (4.0.1.37-1) stable; urgency=low

  * fix hybi10Decode

 -- Jan Schneider <j.schneider@uib.de>  Tue, 17 Jan 2012 13:40:01 +0100

python-opsi (4.0.1.36-1) stable; urgency=low

  * MessageBus improvements
  * fix deleteProduct method

 -- Jan Schneider <j.schneider@uib.de>  Tue, 22 Nov 2011 13:05:41 +0100

python-opsi (4.0.1.35-1) stable; urgency=low

  * Add funtions hybi10Decode, hybi10Encode to Util/HTTP

 -- Jan Schneider <j.schneider@uib.de>  Tue, 15 Nov 2011 15:08:07 +0100

python-opsi (4.0.1.34-1) stable; urgency=low

  * Posix.py: blockAlignment in createPartition

 -- Erol Ueluekmen <e.ueluekmen@uib.de>  Mon, 14 Nov 2011 10:27:23 +0100

python-opsi (4.0.1.33-1) stable; urgency=low

  * OPSI/Util: Add function getGlobalConf
  * OPSI/Types: Add BootConfiguration

 -- Jan Schneider <j.schneider@uib.de>  Tue, 11 Oct 2011 09:36:12 +0200

python-opsi (4.0.1.32-1) stable; urgency=low

  * Add module OPSI/Util/MessageBus
  * OPSI/Backend/BackendManager: implement MessageBusNotifier
  * OPSI/Backend/HostControl: Don't reboot or shutdown all opsiClients if wrong hostId is given
  * OPSI/Util/WindowsDriver: Fix for duplicatesearch in WindowsDriver
  * OPSI/Backend/JSONRPCBackend: raise socket.error on connect
  * opsihwaudit.conf: HDAUDIO_DEVICE wmi

 -- Jan Schneider <j.schneider@uib.de>  Tue, 27 Sep 2011 14:29:14 +0200

python-opsi (4.0.1.31-1) stable; urgency=low

  * OPSI/Backend/Backend:
     - log_read/log_write: add type userlogin
     - log_write: maximum logfile size
  * OPSI/Objects:
     - remove forceUnicodeLower for all licensekeys

 -- Jan Schneider <j.schneider@uib.de>  Tue, 13 Sep 2011 14:40:13 +0200

python-opsi (4.0.1.30-1) stable; urgency=low

  * DHCP-parser: Fix recursive searching blocks.

 -- Erol Ueluekmen <e.ueluekmen@uib.de>  Tue, 13 Sep 2011 10:11:15 +0200

python-opsi (4.0.1.29-1) stable; urgency=low

  * OPSI/Util/WindowsDriver
     - Fix intregateWindowsDrivers
  * OPSI/UI
     - Fix encoding

 -- Erol Ueluekmen <e.ueluekmen@uib.de>  Fri, 02 Sep 2011 17:11:13 +0200

python-opsi (4.0.1.28-1) stable; urgency=low

  * french localization

 -- Jan Schneider <j.schneider@uib.de>  Wed, 31 Aug 2011 16:57:40 +0200

python-opsi (4.0.1.27-1) stable; urgency=low

  * OPSI/UI
     - Fix getSelection for many entries / scrolling

 -- Jan Schneider <j.schneider@uib.de>  Mon, 29 Aug 2011 14:38:29 +0200

python-opsi (4.0.1.26-1) stable; urgency=low

  * OPSI/Util/WindowsDriver:
     - Fix integrateWindowsDrivers
  * OPSI/Util/File:
     - Modify loglevels in inf-file-parsing

 -- Jan Schneider <j.schneider@uib.de>  Thu, 25 Aug 2011 15:42:13 +0200

python-opsi (4.0.1.25-1) stable; urgency=low

  * OPSI/Object:
     - BoolConfig: remove duplicates from default values

 -- Jan Schneider <j.schneider@uib.de>  Tue, 23 Aug 2011 12:15:29 +0200

python-opsi (4.0.1.24-1) stable; urgency=low

  * tests/helper/fixture
    - fix for python 2.4

 -- Jan Schneider <j.schneider@uib.de>  Mon, 15 Aug 2011 15:12:05 +0200

python-opsi (4.0.1.23-1) stable; urgency=low

  * OPSI/Object
    - Host: force list of hardware addresses to single value (needed for univention)

 -- Jan Schneider <j.schneider@uib.de>  Mon, 15 Aug 2011 14:15:33 +0200

python-opsi (4.0.1.22-1) stable; urgency=low

  * OPSI/Util/File/Opsi/__init__:
    - Fix startswith for python 2.4

 -- Jan Schneider <j.schneider@uib.de>  Thu, 04 Aug 2011 09:58:22 +0200

python-opsi (4.0.1.21-1) experimental; urgency=low

  * Build against dhcp3 in lucid

 -- Christian Kampka <c.kampka@uib.de>  Mon, 01 Aug 2011 12:27:34 +0200

python-opsi (4.0.1.20-1) stable; urgency=low

  * OPSI/Backend/JSONRPC
    - forceUnicode Exception

 -- Jan Schneider <j.schneider@uib.de>  Thu, 21 Jul 2011 17:36:54 +0200

python-opsi (4.0.1.19-1) stable; urgency=low

  * OPSI/Util/WindowsDrivers
    - add integrated drivers to integratedDrivers list in loop

 -- Jan Schneider <j.schneider@uib.de>  Wed, 20 Jul 2011 14:48:27 +0200

python-opsi (4.0.1.18-1) stable; urgency=low

  * OPSI/Backend/SQL
    - fix _getHardwareIds

 -- Jan Schneider <j.schneider@uib.de>  Wed, 20 Jul 2011 11:42:10 +0200

python-opsi (4.0.1.17-1) stable; urgency=low

  * Correct replacement of escaped asterisk in search filter
  * Added new hostControl method opsiclientdRpc

 -- Jan Schneider <j.schneider@uib.de>  Tue, 19 Jul 2011 14:46:35 +0200

python-opsi (4.0.1.16-1) stable; urgency=low

  * Version bump

 -- Christian Kampka <c.kampka@uib.de>  Wed, 13 Jul 2011 14:20:15 +0200

python-opsi (4.0.1.15-2) stable; urgency=low

  * OPSI/Utils
    - fixed import bug

 -- Christian Kampka <c.kampka@uib.de>  Wed, 13 Jul 2011 11:54:22 +0200

python-opsi (4.0.1.15-1) stable; urgency=low

  * OPSI/Util
    - method to determain a fixed fqdn
  * OPIS/Util/HTTP
    - make sure socket is not None

 -- Christian Kampka <c.kampka@uib.de>  Tue, 12 Jul 2011 12:49:24 +0200

python-opsi (4.0.1.14-1) stable; urgency=low

  * SQL: methods for character escaping

 -- Jan Schneider <j.schneider@uib.de>  Wed, 29 Jun 2011 14:47:47 +0200

python-opsi (4.0.1.13-1) stable; urgency=low

  * Service/Session
    - sessionExpired(): return true if expired / false if closed by client
  * Util/HTTP:
    - disable server verification for localhost
  * Backend/HostControl:
    - new method hostControl_getActiveSessions

 -- Jan Schneider <j.schneider@uib.de>  Fri, 17 Jun 2011 14:21:03 +0200

python-opsi (4.0.1.12-1) stable; urgency=low

  * Util/File/Opsi
    - copy permission bits and mtime on filecopy

 -- Christian Kampka <c.kampka@uib.de>  Wed, 15 Jun 2011 11:00:27 +0200

python-opsi (4.0.1.11-2) stable; urgency=low

  * Util/Task/Backup:
    - supress waring when restoring configuration

 -- Christian Kampka <c.kampka@uib.de>  Tue, 14 Jun 2011 15:57:24 +0200

python-opsi (4.0.1.11-1) stable; urgency=low

  * Util/Task/Backup:
    - Override backup file if it already exists
    - Fixed spelling in help text

 -- Christian Kampka <c.kampka@uib.de>  Tue, 14 Jun 2011 13:41:56 +0200

python-opsi (4.0.1.10-1.1) stable; urgency=low

  * Util/Task/Backup, Util/File/Opsi
    - Several usability improvements

 -- Christian Kampka <c.kampka@uib.de>  Fri, 10 Jun 2011 14:14:46 +0200

python-opsi (4.0.1.9-1) stable; urgency=low

  * System/Posix:
     - Added Harddisk.setDosCompatibility()
     - reread partition table after deleting partition table
  * Util/Repository:
     - Fix HTTPRepository.copy
  * Util/HTTP, Util/Repository, Backend/JSONRPC
     - SSL verify by ca certs file

 -- Jan Schneider <j.schneider@uib.de>  Tue, 07 Jun 2011 10:45:49 +0200

python-opsi (4.0.1.8-1) stable; urgency=low

  * HostControl backend: Fix error message

 -- Jan Schneider <j.schneider@uib.de>  Tue, 31 May 2011 12:41:44 +0200

python-opsi (4.0.1.7-1) stable; urgency=low

  * Fixes additional driver integration with directories as symbolic links
  * Improved logging in generateProductOnClientSequence_algorithm1
  * Fixes Driverintegration: Fix loading duplicate driver, if integrated in additional

 -- Jan Schneider <j.schneider@uib.de>  Mon, 30 May 2011 14:21:08 +0200

python-opsi (4.0.1.6-1) stable; urgency=low

  * fixes for OpsiBackup

 -- Erol Ueluekmen <e.ueluekmen@uib.de>  Wed, 18 May 2011 15:42:33 +0200

python-opsi (4.0.1.5-1) stable; urgency=low

  * OpsiBackupFile: Fix symlink restore

 -- Jan Schneider <j.schneider@uib.de>  Wed, 11 May 2011 17:40:42 +0200

python-opsi (4.0.1.4-1) stable; urgency=low

  * IniFile: Add newline at end of section
  * BackenAccessControl _pamAuthenticateUser: pam winbind forceUnicode names

 -- Jan Schneider <j.schneider@uib.de>  Wed, 04 May 2011 14:46:17 +0200

python-opsi (4.0.1.3-1) stable; urgency=low

  * File-Backend: Fix host_insert for depots

 -- Jan Schneider <j.schneider@uib.de>  Mon, 02 May 2011 14:55:27 +0200

python-opsi (4.0.1.2-1) stable; urgency=low

  * Posix: fix calculation of disk size

 -- Jan Schneider <j.schneider@uib.de>  Tue, 19 Apr 2011 10:41:19 +0200

python-opsi (4.0.1.1-1) stable; urgency=low

  * Product: do not set owner of links
  * Util: new function ipAddressInNetwork
  * DHCPD: use ipAddressInNetwork
  * 70_dynamic_depot.conf: fix log
  * BackendAccessControl: forced groups

 -- Jan Schneider <j.schneider@uib.de>  Fri, 15 Apr 2011 12:19:02 +0200

python-opsi (4.0.1-22) stable; urgency=low

  * Correct json html output

 -- Jan Schneider <j.schneider@uib.de>  Thu, 14 Apr 2011 10:33:35 +0200

python-opsi (4.0.1-21) stable; urgency=low

  * Fix product sequence

 -- Jan Schneider <j.schneider@uib.de>  Wed, 13 Apr 2011 18:58:41 +0200

python-opsi (4.0.1-20) stable; urgency=low

  * fixed import for python 2.4 environments

 -- Christain Kampka <c.kampka@uib.de>  Tue, 05 Apr 2011 12:23:32 +0200

python-opsi (4.0.1-19) stable; urgency=low

  * Fixes

 -- Jan Schneider <j.schneider@uib.de>  Fri, 01 Apr 2011 15:10:37 +0200

python-opsi (4.0.1-18) testing; urgency=low

  * move server verification into HTTP module

 -- Jan Schneider <j.schneider@uib.de>  Tue, 29 Mar 2011 16:13:03 +0200

python-opsi (4.0.1-17) testing; urgency=low

  * LDAP: Fix productPropertyState_updateObject

 -- Jan Schneider <j.schneider@uib.de>  Sat, 26 Mar 2011 13:26:47 +0100

python-opsi (4.0.1-16) testing; urgency=low

  * PackageControlFile: fix generation of productproperty with empty values
  * DepotserverBackend: cleanup product property states on package installation

 -- Jan Schneider <j.schneider@uib.de>  Wed, 23 Mar 2011 18:46:19 +0100

python-opsi (4.0.1-15) testing; urgency=low

  * Posix.py: get dhcp config from dhclient

 -- Jan Schneider <j.schneider@uib.de>  Tue, 22 Mar 2011 14:08:04 +0100

python-opsi (4.0.1-14) testing; urgency=low

  * Rework KillableThread
  * HostControlBackend: wait 5 seconds before killing threads

 -- Jan Schneider <j.schneider@uib.de>  Thu, 17 Mar 2011 16:47:07 +0100

python-opsi (4.0.1-13) testing; urgency=low

  * Fix _transfer in Repository

 -- Jan Schneider <j.schneider@uib.de>  Wed, 16 Mar 2011 14:15:25 +0100

python-opsi (4.0.1-12) testing; urgency=low

  * Fix SQL

 -- Jan Schneider <j.schneider@uib.de>  Wed, 16 Mar 2011 10:52:41 +0100

python-opsi (4.0.1-11) testing; urgency=low

  * SQL: Fix config_updateObject/productProperty_updateObject

 -- Jan Schneider <j.schneider@uib.de>  Tue, 15 Mar 2011 11:14:58 +0100

python-opsi (4.0.1-10) testing; urgency=low

  * Add OPSI.Util.Ping

 -- Jan Schneider <j.schneider@uib.de>  Mon, 14 Mar 2011 14:40:10 +0100

python-opsi (4.0.1-8) testing; urgency=low

  * Add dependency to m2crypto

 -- Jan Schneider <j.schneider@uib.de>  Tue, 08 Mar 2011 22:25:46 +0100

python-opsi (4.0.1-7) testing; urgency=low

  * Fix group type filter in file backend

 -- Jan Schneider <j.schneider@uib.de>  Thu, 24 Feb 2011 19:23:29 +0100

python-opsi (4.0.1-6) testing; urgency=low

  * HostControl_reachable

 -- Jan Schneider <j.schneider@uib.de>  Thu, 24 Feb 2011 11:56:22 +0100

python-opsi (4.0.1-5) testing; urgency=low

  * HostControl: support for directed broadcasts

 -- Jan Schneider <j.schneider@uib.de>  Wed, 23 Feb 2011 16:34:00 +0100

python-opsi (4.0.1-3) testing; urgency=low

  * HostControl: resolve if ip address not known

 -- Jan Schneider <j.schneider@uib.de>  Wed, 23 Feb 2011 12:35:25 +0100

python-opsi (4.0.1-2) testing; urgency=low

  * testing release

 -- Jan Schneider <j.schneider@uib.de>  Wed, 23 Feb 2011 11:15:04 +0100

python-opsi (4.0.0.99-2) testing; urgency=low

  * Add config file for HostControlBackend

 -- Jan Schneider <j.schneider@uib.de>  Wed, 16 Feb 2011 16:57:01 +0100

python-opsi (4.0.0.99-1) testing; urgency=low

  * Add new serivce lib
  * Close socket in HTTP

 -- Jan Schneider <j.schneider@uib.de>  Wed, 02 Feb 2011 12:32:59 +0100

python-opsi (4.0.0.20-1) stable; urgency=low

  * Fix AccessControlBackend
  * Add OPSI/Service
  * Fix getNetworkDeviceConfig Posix.py

 -- Jan Schneider <j.schneider@uib.de>  Tue, 11 Jan 2011 11:03:28 +0100

python-opsi (4.0.0.19-1) stable; urgency=low

  * Added ProductGroup Handling
  * add ConfigDataBackend methods <objectclass>_getHashes

 -- Erol Ueluekmen <e.ueluekmen@uib.de>  Wed, 08 Dec 2010 00:29:18 +0100

python-opsi (4.0.0.18-1) stable; urgency=low

  * Util: objectToHtml() Escape &
  * Backend/Backend: reimplemented configState_getClientToDepotserver

 -- Jan Schneider <j.schneider@uib.de>  Thu, 02 Dec 2010 15:29:10 +0100

python-opsi (4.0.0.17-1) stable; urgency=low

  * Util/File: ZsyncFile

 -- Jan Schneider <j.schneider@uib.de>  Wed, 01 Dec 2010 14:30:18 +0100

python-opsi (4.0.0.16-1) testing; urgency=low

  * Fix LDAP.py: Don't delete HostObject on ucs-Servers, if deleteCommand is not set.

 -- Erol Ueluekmen <e.ueluekmen@uib.de>  Tue, 30 Nov 2010 13:33:26 +0000

python-opsi (4.0.0.15-2) stable; urgency=low

  * new package version for build service

 -- Jan Schneider <j.schneider@uib.de>  Mon, 29 Nov 2010 18:08:50 +0100

python-opsi (4.0.0.15-1) stable; urgency=low

  * Move method getDepotSelectionAlgorithm into new config file 70_dynamic_depot.conf
  * Backend/Backend: Fix _objectHashMatches for version numbers
  * System/Posix: Fix getBlockDeviceContollerInfo for device/vendor ids with len < 4

 -- Jan Schneider <j.schneider@uib.de>  Mon, 29 Nov 2010 17:04:37 +0100

python-opsi (4.0.0.14-1) stable; urgency=low

  * Util/Repository: fix upload

 -- Jan Schneider <j.schneider@uib.de>  Thu, 25 Nov 2010 15:09:27 +0100

python-opsi (4.0.0.13-1) stable; urgency=low

  * Backend/JSONRPC: fix username/password kwargs

 -- Jan Schneider <j.schneider@uib.de>  Wed, 24 Nov 2010 09:09:57 +0100

python-opsi (4.0.0.12-1) stable; urgency=low

  * Util/HTTP
     - change default to not reuse HTTP connection in pool
     - fix urlsplit
  * Util/Repository: retry upload
  * Backend/Backend: fix key error in _productOnClient_processWithFunction

 -- Jan Schneider <j.schneider@uib.de>  Tue, 23 Nov 2010 12:16:39 +0100

python-opsi (4.0.0.11-1) stable; urgency=low

  * Backend/LDAP: fix execution of external commands
  * Backend/DHCPD: fix deletion of hosts

 -- Jan Schneider <j.schneider@uib.de>  Fri, 19 Nov 2010 11:39:45 +0100

python-opsi (4.0.0.10-1) stable; urgency=low

  * Product sort algorithm1: move product up in sequence if requirement type is "after"
  * Backend/LDAP: fix handling on attributes param in get methods
  * Backend/DHCPD: fix depot handling

 -- Jan Schneider <j.schneider@uib.de>  Wed, 17 Nov 2010 16:58:59 +0100

python-opsi (4.0.0.9-1) stable; urgency=low

  * Util/File: try/except setting locale
  * BAckend/Backend: fix backend_searchIdents for ProductOnClient, ProductPropertyState, ConfigState objects

 -- Jan Schneider <j.schneider@uib.de>  Fri, 22 Oct 2010 12:17:57 +0200

python-opsi (4.0.0.8-1) stable; urgency=low

  * Added SQLite backend
  * New JSONRPCBackend
  * Use ConnectionPool in Util/WebDAVRepository
  * Added Util/HTTP
  * Fix package extraction order in Util/Product

 -- Jan Schneider <j.schneider@uib.de>  Wed, 20 Oct 2010 17:03:55 +0200

python-opsi (4.0.0.7-1) stable; urgency=low

  * Util/Repository: remove functools import, Repository.disconnect()
                     call mount from System, nt compatibility
  * Util/Message: fix fireAlways
  * System/Windows: new funftions: getArchitecture, getFreeDrive, reimplemented mount for cifs/smb

 -- Jan Schneider <j.schneider@uib.de>  Tue, 12 Oct 2010 16:26:43 +0200

python-opsi (4.0.0.6-1) stable; urgency=low

  * Util/File/Opsi: Fix parsing of true/false of product property defaults in control file (again)

 -- Jan Schneider <j.schneider@uib.de>  Mon, 11 Oct 2010 21:24:38 +0200

python-opsi (4.0.0.5-1) stable; urgency=low

  * Util/File/Opsi: Fix parsing of true/false of product property defaults in control file
  * Backend/LDAP: Fix reading objects with attribute value []

 -- Jan Schneider <j.schneider@uib.de>  Mon, 11 Oct 2010 18:02:52 +0200

python-opsi (4.0.0.4-1) stable; urgency=low

  * 30_configed.conf: add method getConfigs
  * Backend/File: Fix auditHardware/auditHardwareOnHost insert/update/delete

 -- Jan Schneider <j.schneider@uib.de>  Mon, 11 Oct 2010 14:20:23 +0200

python-opsi (4.0.0.3-1) stable; urgency=low

  * Types,Logger: forceUnicode try except __unicode__
  * System/Posix: get fs from partclone
  * Backend/File: fix double escape
  * opsihwaudit.conf: : USB_DEVICE: interfaceClass, interfaceSubClass resized to 500, interfaceProtocol resized to 200

 -- Jan Schneider <j.schneider@uib.de>  Thu, 07 Oct 2010 10:47:48 +0200

python-opsi (4.0.0.2-1) stable; urgency=low

  * UI: drawRootText: encode to ascii because snack does not support unicode here

 -- Jan Schneider <j.schneider@uib.de>  Tue, 05 Oct 2010 17:25:59 +0200

python-opsi (4.0.0.1-1) stable; urgency=low

  * Added hwaudit locale fr_FR
  * System/Posix: use partclone for images
  * Util/File: set "<value>" for DHCPDConf_Option *-domain
  * opsihwaudit.conf: USB_DEVICE: interfaceClass, interfaceSubClass resized to 200

 -- Jan Schneider <j.schneider@uib.de>  Mon, 04 Oct 2010 09:48:46 +0200

python-opsi (4.0.0.0-1) stable; urgency=low

  * opsi 4.0 stable release

 -- Jan Schneider <j.schneider@uib.de>  Mon, 27 Sep 2010 14:11:39 +0200

python-opsi (3.99.0.6-1) testing; urgency=low

  * Object __repr__ now returning __str__

 -- Jan Schneider <j.schneider@uib.de>  Mon, 27 Sep 2010 10:34:59 +0200

python-opsi (3.99.0.5-1) testing; urgency=low

  * Fix getDepotIds_list in legacy extension
  * Fix SQL expression for numbers

 -- Jan Schneider <j.schneider@uib.de>  Fri, 24 Sep 2010 14:35:08 +0200

python-opsi (3.99.0.4-1) testing; urgency=low

  * Fix dependcy recurion in _productOnClient_processWithFunction
  * Prevent unnecessary update of dhcpd configuration

 -- Jan Schneider <j.schneider@uib.de>  Fri, 17 Sep 2010 14:15:01 +0200

python-opsi (3.99.0.3-1) testing; urgency=low

  * Fix table creation in MySQL-Backend

 -- Jan Schneider <j.schneider@uib.de>  Fri, 17 Sep 2010 12:04:11 +0200

python-opsi (3.99.0.2-1) testing; urgency=low

  * rc2

 -- Jan Schneider <j.schneider@uib.de>  Thu, 16 Sep 2010 10:04:21 +0200

python-opsi (3.99.0.1-1) testing; urgency=low

  * rc 1

 -- Jan Schneider <j.schneider@uib.de>  Wed, 01 Sep 2010 15:45:41 +0200

python-opsi (3.99.0.0-1) testing; urgency=low

  * local package
  * opsi 4.0

 -- Jan Schneider <j.schneider@uib.de>  Tue, 18 May 2010 15:38:15 +0200

python-opsi (3.4.99.1-1) testing; urgency=low

  * testing release

 -- Jan Schneider <j.schneider@uib.de>  Tue, 06 Apr 2010 12:19:37 +0200

python-opsi (3.4.99.0-1) experimental; urgency=low

  * starting 3.5 development

 -- Jan Schneider <j.schneider@uib.de>  Fri, 06 Nov 2009 15:33:48 +0100

python-opsi (3.4.0.4-1) stable; urgency=low

  * implemented setIpAddress() in DHCPD, File31

 -- Jan Schneider <j.schneider@uib.de>  Wed, 04 Nov 2009 12:41:51 +0100

python-opsi (3.4.0.3-1) stable; urgency=low

  * Posix 1.3.1
     - fixed getNetworkDeviceConfig

 -- Jan Schneider <j.schneider@uib.de>  Wed, 28 Oct 2009 17:51:07 +0100

python-opsi (3.4.0.2-1) stable; urgency=low

  * Posix 1.3
     - new method getEthernetDevices
     - new method getNetworkDeviceConfig
     - rewritten method getDHCPResult

 -- Jan Schneider <j.schneider@uib.de>  Fri, 11 Sep 2009 19:03:50 +0200

python-opsi (3.4.0.1-1) stable; urgency=low

  * Changed lshw class for DISK_PARITION in hwaudit.conf
  * Posix 1.2.6

 -- Jan Schneider <j.schneider@uib.de>  Mon, 07 Sep 2009 10:12:19 +0200

python-opsi (3.4.0.0-s1) stable; urgency=low

  * New version number

 -- Jan Schneider <j.schneider@uib.de>  Thu, 27 Aug 2009 14:23:40 +0200

python-opsi (3.4.0.0-rc6) unstable; urgency=low

  * MySQL 0.3.3.4: fixed encoding error
  * Fixed db conversion in init-opsi-mysql-db.py

 -- Jan Schneider <j.schneider@uib.de>  Wed, 26 Aug 2009 10:19:37 +0200

python-opsi (3.4.0.0-rc5) unstable; urgency=low

  * Posix.py 1.2.4

 -- Jan Schneider <j.schneider@uib.de>  Wed, 29 Jul 2009 16:39:46 +0200

python-opsi (3.4.0.0-rc4) unstable; urgency=low

  * LDAP.py 1.0.9

 -- Jan Schneider <j.schneider@uib.de>  Tue, 28 Jul 2009 11:07:28 +0200

python-opsi (3.4.0.0-rc3) unstable; urgency=low

  * Bugfix in File31
  * LDAP 1.0.7

 -- Jan Schneider <j.schneider@uib.de>  Fri, 26 Jun 2009 16:00:29 +0200

python-opsi (3.4.0.0-rc2) unstable; urgency=low

  * Tools.py 1.0.1: replaced popen by subprocess
  * BackendManager 1.0.6: installPackage() encode defaultValue to utf-8
  * Bugfix in LDAP.py and File31

 -- Jan Schneider <j.schneider@uib.de>  Tue, 16 Jun 2009 12:40:10 +0200

python-opsi (3.4.0.0-rc1) unstable; urgency=low

  * Introducing license management
  * JSONRPC backend: non-blocking connect
  * Introducing modules file /etc/opsi/modules
  * Added /usr/share/opsi/opsi-fire-event.py
  * opsi-admin 1.0

 -- Jan Schneider <j.schneider@uib.de>  Tue, 02 Jun 2009 12:49:22 +0200

python-opsi (3.3.1.5-1) stable; urgency=low

  * Fixed getSelections on lenny in module UI (snack)

 -- Jan Schneider <j.schneider@uib.de>  Mon, 06 Apr 2009 15:30:13 +0200

python-opsi (3.3.1.4-1) stable; urgency=low

  * Tools.py 0.9.9.6
      - fixed text mode driver integration
  * BackendManager.py 1.0
      - introducing method getOpsiInformation_hash

 -- Jan Schneider <j.schneider@uib.de>  Wed, 04 Mar 2009 12:32:32 +0100

python-opsi (3.3.1.3-1) stable; urgency=low

  * Product.py 1.1.2
  * BackendManager.py 0.9.9.5
  * LDAP.py 0.9.1.12
  * Tools.py 0.9.9.4
  * Util.py 0.2.1

 -- Jan Schneider <j.schneider@uib.de>  Tue, 24 Feb 2009 14:02:42 +0100

python-opsi (3.3.1.2-1) stable; urgency=low

  * Posix.py 1.1.12
     - createPartition: lowest possible start sector now 0
  * Util.py 0.2
  * BackendManager.py 0.9.9.3
     - possibility to pass forced backend instance to constructor
  * Cache.py 0.1 (starting a new data backend)
  * Backend.py 0.9.9
  * Product.py 1.1.1
     - introducing file-info-file
  * Tools.py 0.9.9.2
     - includeDir, includeFile parms for findFile

 -- Jan Schneider <j.schneider@uib.de>  Tue, 17 Feb 2009 10:28:12 +0100

python-opsi (3.3.1.1-1) stable; urgency=low

  * Product.py 1.0.1
  * Util.py 0.2
  * BackendManager.py 0.9.9.2

 -- Jan Schneider <schneider@pcbon14.uib.local>  Wed, 11 Feb 2009 16:18:17 +0100

python-opsi (3.3.1.0-5) stable; urgency=low

  * File31.py 0.2.7.22
  * Windows.py 0.1.5

 -- Jan Schneider <j.schneider@uib.de>  Wed, 04 Feb 2009 14:51:24 +0100

python-opsi (3.3.1.0-4) stable; urgency=low

  * Bugfixes in:
      - Windows.py
      - LDAP.py
      - BackendManager.py

 -- Jan Schneider <j.schneider@uib.de>  Wed, 04 Feb 2009 14:50:08 +0100

python-opsi (3.3.1.0-3) stable; urgency=low

  * BackendManager.py 0.9.9
      new methods adjustProductActionRequests, adjustProductStates
  * File.py 0.9.7.9
      pathnams.ini fixes
  * new version of config file 50_interface.conf

 -- Jan Schneider <j.schneider@uib.de>  Mon, 26 Jan 2009 11:54:04 +0100

python-opsi (3.3.1.0-2) stable; urgency=low

  * Fix

 -- Jan Schneider <j.schneider@uib.de>  Wed, 14 Jan 2009 17:57:18 +0100

python-opsi (3.3.1.0-1) stable; urgency=low

  * changed signature of methods getClientIds_list, getClients_listOfHashes
      depotid=None => depotIds=[]
  * added creation timestamp to host hash

 -- Jan Schneider <j.schneider@uib.de>  Tue, 13 Jan 2009 12:42:41 +0100

python-opsi (3.3.0.32-1) stable; urgency=low

  * Posix 1.1.11
      hardwareInventory(): added alsa hdaudio information
  * opsihwaudit.conf: added class HDAUDIO_DEVICE

 -- Jan Schneider <j.schneider@uib.de>  Tue, 06 Jan 2009 11:49:47 +0100

python-opsi (3.3.0.31-1) stable; urgency=low

  * MySQL.py 0.2.4.4

 -- Jan Schneider <j.schneider@uib.de>  Wed, 17 Dec 2008 16:23:51 +0100

python-opsi (3.3.0.30-1) stable; urgency=low

  * Fixed bug in File31.py method getSoftwareInformation_hash
  * File.py 0.9.7.5

 -- Jan Schneider <j.schneider@uib.de>  Tue, 16 Dec 2008 17:44:35 +0100

python-opsi (3.3.0.29-1) stable; urgency=low

  * Fixed bug in Product.py (Product instance has no attribute 'windowsSoftwareId')

 -- Jan Schneider <j.schneider@uib.de>  Fri, 21 Nov 2008 23:06:59 +0100

python-opsi (3.3.0.28-1) stable; urgency=low

  * Added maxSize param to readLog()

 -- Jan Schneider <j.schneider@uib.de>  Wed, 19 Nov 2008 15:45:47 +0100

python-opsi (3.3.0.27-1) stable; urgency=low

  * new versions of opsi-standalone.schema, opsi.schema
  * new version of 50_interface.conf
  * Windows.py 0.1.1
  * Util.py 0.1.2.1
  * Product.py 0.9.9
  * Backend/LDAP.py 0.9.1.6
  * Backend/BackendManager.py 0.9.7.2
  * Backend/File31.py 0.2.7.14
  * Backend/File.py 0.9.7.4

 -- Jan Schneider <j.schneider@uib.de>  Wed, 19 Nov 2008 13:50:22 +0100

python-opsi (3.3.0.26-1) stable; urgency=low

  * Product.py 0.9.8.9
  * Backend/MySQL.py 0.2.4.3
  * System/Posix.py 1.1.9
  * new version of opsihwaudit.conf
  * register-depot.py 1.1.1

 -- Jan Schneider <j.schneider@uib.de>  Tue, 28 Oct 2008 14:43:01 +0100

python-opsi (3.3.0.25-1) stable; urgency=low

  * Added Twisted.Web2.dav
  * Posix.py 1.1.8
  * JSONRPC.py 0.9.5.8

 -- Jan Schneider <j.schneider@uib.de>  Wed, 08 Oct 2008 15:53:05 +0200

python-opsi (3.3.0.24-1) stable; urgency=low

  * Using librsync from duplicity

 -- Jan Schneider <j.schneider@uib.de>  Mon, 25 Aug 2008 13:59:57 +0200

python-opsi (3.3.0.23-1) stable; urgency=low

  * Util.py 0.1
  * File31.py 0.2.7.13
  * LDAP.py 0.9.1.4
  * System.py removed
  * System/Posix.py 1.1.5
  * System/Windows.py 0.0.1

 -- Jan Schneider <j.schneider@uib.de>  Mon, 11 Aug 2008 11:50:51 +0200

python-opsi (3.3.0.22-1) stable; urgency=low

  * librsync included

 -- Jan Schneider <j.schneider@uib.de>  Wed, 09 Jul 2008 17:12:04 +0200

python-opsi (3.3.0.21-1) stable; urgency=low

  * File31.py 0.2.7.11
     fixed bug in getDefaultNetbootProductId

 -- Jan Schneider <j.schneider@uib.de>  Wed, 09 Jul 2008 17:07:02 +0200

python-opsi (3.3.0.20-1) stable; urgency=low

  * File31.py 0.2.7.10
  * LDAP.py 0.9.1.2

 -- Jan Schneider <j.schneider@uib.de>  Mon, 07 Jul 2008 14:11:40 +0200

python-opsi (3.3.0.19-1) stable; urgency=low

  * LDAP.py 0.9.1.1
  * Univention.py 0.5
  * File31.py 0.2.7.9

 -- Jan Schneider <j.schneider@uib.de>  Thu, 03 Jul 2008 13:46:13 +0200

python-opsi (3.3.0.18-1) stable; urgency=low

  * File.py 0.9.7.3
  * LDAP.py 0.9.0.3
  * Product.py 0.9.8.8

 -- Jan Schneider <j.schneider@uib.de>  Thu, 26 Jun 2008 09:36:36 +0200

python-opsi (3.3.0.17-1) stable; urgency=low

  * LDAP Backend rewritten

 -- Jan Schneider <j.schneider@uib.de>  Mon, 23 Jun 2008 17:16:03 +0200

python-opsi (3.3.0.16-1) stable; urgency=low

  * WakeOnLAN 0.9.2
      Magic Packet changed

 -- Jan Schneider <j.schneider@uib.de>  Tue, 17 Jun 2008 14:08:30 +0200

python-opsi (3.3.0.15-1) stable; urgency=low

  * System.py 1.1.0
      LD_PRELOAD now set temporary while running subprocesses
      new methods getBlockDeviceBusType(), Harddisk.getBusType()

 -- Jan Schneider <j.schneider@uib.de>  Thu, 12 Jun 2008 17:35:19 +0200

python-opsi (3.3.0.14-1) stable; urgency=low

  * System.py 1.0.1
  * interface method getDepot_hash returns depot's ip

 -- Jan Schneider <j.schneider@uib.de>  Thu, 05 Jun 2008 16:16:46 +0200

python-opsi (3.3.0.13-1) stable; urgency=low

  * System.py 1.0.0.8

 -- Jan Schneider <j.schneider@uib.de>  Thu, 29 May 2008 14:40:20 +0200

python-opsi (3.3.0.12-1) stable; urgency=low

  * System.py 1.0.0.7
  * File31.py 0.2.7.7

 -- Jan Schneider <j.schneider@uib.de>  Thu, 29 May 2008 13:40:01 +0200

python-opsi (3.3.0.11-1) stable; urgency=low

  * changed logging

 -- Jan Schneider <j.schneider@uib.de>  Wed, 28 May 2008 14:33:22 +0200

python-opsi (3.3.0.10-1) stable; urgency=low

  * added BackendManager method getDiskSpaceUsage

 -- Jan Schneider <j.schneider@uib.de>  Tue, 20 May 2008 09:48:22 +0200

python-opsi (3.3.0.9-1) stable; urgency=low

  * parameter tempDir added to method installPackage in BackendManager

 -- Jan Schneider <j.schneider@uib.de>  Thu, 15 May 2008 14:11:03 +0200

python-opsi (3.3.0.8-1) stable; urgency=low

  * added interface method setMacAddress()
  * repository bandwidth added

 -- Jan Schneider <j.schneider@uib.de>  Tue, 13 May 2008 13:39:56 +0200

python-opsi (3.3.0.7-1) stable; urgency=low

  * setMacAddresses() implemented in DHCPD-Backend
  * added methods readLog(), writeLog()
  * Fixed bug in System.py

 -- Jan Schneider <j.schneider@uib.de>  Mon,  5 May 2008 13:26:45 +0200

python-opsi (3.3.0.6-1) stable; urgency=low

  * Fixed several bugs

 -- Jan Schneider <j.schneider@uib.de>  Fri,  2 May 2008 14:05:46 +0200

python-opsi (3.3.0.5-1) stable; urgency=low

  * Fixed bug in Logger linkLogFile()

 -- Jan Schneider <j.schneider@uib.de>  Thu, 24 Apr 2008 17:08:12 +0200

python-opsi (3.3.0.4-1) stable; urgency=low

  * MySQL lacy connect

 -- Jan Schneider <j.schneider@uib.de>  Wed, 23 Apr 2008 16:25:33 +0200

python-opsi (3.3.0.3-1) stable; urgency=low

  * Fixed unpack of SERVER_DATA

 -- Jan Schneider <j.schneider@uib.de>  Tue, 22 Apr 2008 18:00:03 +0200

python-opsi (3.3.0.2-1) stable; urgency=low

  * MySQL Backend 0.2.3

 -- Jan Schneider <j.schneider@uib.de>  Mon, 21 Apr 2008 16:11:48 +0200

python-opsi (3.3.0.1-1) stable; urgency=high

  * Fixed postinst bug in BackendManager
  * Added method getMD5Sum()

 -- Jan Schneider <j.schneider@uib.de>  Thu, 17 Apr 2008 16:16:55 +0200

python-opsi (3.3.0.0-1) stable; urgency=low

  * Multidepot support
  * Major changes in product/package handling
  * OpsiPXEConfd backend can forward requests to other depots
  * MySQL Backend for hardware audit and software audit
  * Removed Reinstmgr Backend
  * Logger can handle special configuration for class instances

 -- Jan Schneider <j.schneider@uib.de>  Tue, 15 Apr 2008 13:42:27 +0200

python-opsi (3.2.0.16-1) stable; urgency=low

  * JSONRPC - fixed bug in retry request

 -- Jan Schneider <j.schneider@uib.de>  Mon, 31 Mar 2008 10:44:44 +0200

python-opsi (3.2.0.15-1) stable; urgency=low

  * Added backend methods userIsHost() and userIsAdmin()
  * Univention.py fixed some warnings

 -- Jan Schneider <j.schneider@uib.de>  Mon, 10 Mar 2008 13:03:15 +0100

python-opsi (3.2.0.14-1) stable; urgency=low

  * System.py 0.9.9.9
     - hardwareInventory() replacing invalid tokens from lshw output

 -- Jan Schneider <j.schneider@uib.de>  Wed, 27 Feb 2008 12:43:13 +0100

python-opsi (3.2.0.13-1) stable; urgency=low

  * Product.py 0.9.8.0
     - fixes
     - faster unpacking
     - custom only packages
  * System.py: fixed bug in shred()

 -- Jan Schneider <j.schneider@uib.de>  Mon, 18 Feb 2008 11:17:57 +0100

python-opsi (3.2.0.12-1) stable; urgency=low

  * File31.py 0.2.6.1: fixed bug in getProductProperties_hash

 -- Jan Schneider <j.schneider@uib.de>  Sun, 10 Feb 2008 21:04:21 +0100

python-opsi (3.2.0.11-1) stable; urgency=low

  * Product.py 0.9.7.0: productProperty values with space characters
  * Added interface method setProductProperty

 -- Jan Schneider <j.schneider@uib.de>  Fri,  8 Feb 2008 09:12:35 +0100

python-opsi (3.2.0.10-1) stable; urgency=low

  * System.py 0.9.9.7

 -- Jan Schneider <j.schneider@uib.de>  Wed,  6 Feb 2008 12:35:11 +0100

python-opsi (3.2.0.9-1) stable; urgency=low

  * System.py 0.9.9.6

 -- Jan Schneider <j.schneider@uib.de>  Wed,  6 Feb 2008 10:31:49 +0100

python-opsi (3.2.0.8-1) stable; urgency=low

  * System.py 0.9.9.5

 -- Jan Schneider <j.schneider@uib.de>  Fri, 25 Jan 2008 13:52:38 +0100

python-opsi (3.2.0.7-1) stable; urgency=low

  * Fixed bug when passing unicode strings in Logger.log

 -- Jan Schneider <j.schneider@uib.de>  Mon, 21 Jan 2008 14:53:00 +0100

python-opsi (3.2.0.6-1) stable; urgency=low

  * Fixed bug in backend LDAP method getProductIds_list

 -- Jan Schneider <j.schneider@uib.de>  Wed, 16 Jan 2008 17:20:09 +0100

python-opsi (3.2.0.5-1) stable; urgency=low

  * readPartitionTable adapted for cciss

 -- Jan Schneider <j.schneider@uib.de>  Tue, 15 Jan 2008 11:20:26 +0100

python-opsi (3.2.0.4-1) stable; urgency=low

  * getPcpatchRSAPrivateKey updated

 -- Jan Schneider <j.schneider@uib.de>  Tue, 18 Dec 2007 11:29:01 +0100

python-opsi (3.2.0.3-1) stable; urgency=low

  * added default parameter for getProductIds_list in LDAP.py

 -- Rupert Roeder <r.roeder@uib.de>  Mon,  3 Dec 2007 15:29:39 +0100

python-opsi (3.2.0.2-1) stable; urgency=low

  * handling of percent signs in file 3.1

 -- Jan Schneider <j.schneider@uib.de>  Thu,  8 Nov 2007 15:29:39 +0100

python-opsi (3.2.0.1-1) stable; urgency=low

  * Extended hwaudit

 -- Jan Schneider <j.schneider@uib.de>  Thu,  8 Nov 2007 15:29:39 +0100

python-opsi (3.2.0-1) stable; urgency=low

  * Changes in System.hardwareInventory()
  * Bugfix in System.execute()
  * New function Tools.objectToBeautifiedText()

 -- Jan Schneider <j.schneider@uib.de>  Fri,  2 Nov 2007 11:04:35 +0100

python-opsi (3.1.2.1-1) stable; urgency=low

  * File31: Implemented getSoftwareInformation_hash(), setSoftwareInformation(), deleteSoftwareInformation()

 -- Jan Schneider <j.schneider@uib.de>  Tue, 23 Oct 2007 12:56:04 +0200

python-opsi (3.1.2.0-1) stable; urgency=low

  * Added methods comment(), exit() to Logger
  * Fixed bug in Logger (exception if log-file not writable)

 -- Jan Schneider <j.schneider@uib.de>  Mon, 22 Oct 2007 16:09:26 +0200

python-opsi (3.1.1.0-1) stable; urgency=low

  * Added opsi hwaudit
  * SSH RSA authentication for pcpatch
  * Fixed bug on unpacking incremental packages
  * ProductPackageSource.pack() excludes .svn dirs by default

 -- Jan Schneider <j.schneider@uib.de>  Fri, 19 Oct 2007 13:35:55 +0200

python-opsi (3.1.0.1-1) stable; urgency=low

  * fixed bug in Tools.compareVersions()
  * changed permissions for method getClientIds_list in 50_interface.conf
  * fixed bugs in DHCPD.py: inheritance when creating clients, single ; as command
  * added methods getPcpatchRSAPrivateKey(), getHostRSAPublicKey()

 -- Jan Schneider <j.schneider@uib.de>  Tue, 11 Sep 2007 10:12:32 +0200

python-opsi (3.1.0-2) stable; urgency=low

  * added method getProducts_listOfHashes to 50_interface.conf

 -- Jan Schneider <j.schneider@uib.de>  Thu, 30 Aug 2007 15:37:46 +0200

python-opsi (3.1.0-1) stable; urgency=low

  * Opsi 3.1 stable release

 -- Jan Schneider <j.schneider@uib.de>  Tue, 28 Aug 2007 10:02:48 +0200

python-opsi (3.1rc1-8) unstable; urgency=low

  * 50_interface: Corrected hwinvent-backend
  * File-Backend: fixed createProduct()

 -- Jan Schneider <j.schneider@uib.de>  Thu,  2 Aug 2007 13:51:33 +0200

python-opsi (3.1rc1-7) unstable; urgency=low

  * File: keep client property values when reinstalling product with opsiinst

 -- Jan Schneider <j.schneider@uib.de>  Wed, 25 Jul 2007 13:31:37 +0200

python-opsi (3.1rc1-6) unstable; urgency=low

  * reverted hardware information handling
  * Fixed version information (all backends)

 -- Jan Schneider <j.schneider@uib.de>  Thu, 19 Jul 2007 11:50:27 +0200

python-opsi (3.1rc1-5) unstable; urgency=low

  * opsiaudit adjustments
  * Bugfixes

 -- Jan Schneider <j.schneider@uib.de>  Tue, 17 Jul 2007 13:19:45 +0200

python-opsi (3.1rc1-4) unstable; urgency=low

  * Fixed: DHCPD-Backend-configuration fixed-address type setting not working
  * Fixed: makeproductfile does not create Customized products
  * Fixed: LDAP-Backend wrong version information

 -- Jan Schneider <j.schneider@uib.de>  Thu, 12 Jul 2007 10:34:05 +0200

python-opsi (3.1rc1-3) unstable; urgency=low

  * added support for pxeConfigTemplates defined in netboot products

 -- Jan Schneider <j.schneider@uib.de>  Thu,  5 Jul 2007 12:16:37 +0200

python-opsi (3.1rc1-2) unstable; urgency=low

  * File31 getDepotId() recursion fix

 -- Jan Schneider <j.schneider@uib.de>  Wed,  4 Jul 2007 09:51:24 +0200

python-opsi (3.1rc1-1) unstable; urgency=low

  * opsi 3.1 release candidate 1
  * opsipxeconfd becomes default boot manager
  * getClientIds_list, getClients_listOfHashes: filter by productVersion + packageVersion
  * new method setProductState
  * FileBackend becomes LegacyFileBackend, new FileBackend

 -- Jan Schneider <j.schneider@uib.de>  Thu, 26 May 2007 15:17:00 +0200

python-opsi (0.9.6.0-1) unstable; urgency=low

  * getDomain() returns default domain if called without params
  * setPcpatchPassword / getPcpatchPassword for server
  * Bugfixes

 -- Jan Schneider <j.schneider@uib.de>  Fri, 11 May 2007 17:21:46 +0200

python-opsi (0.9.5.1-1) unstable; urgency=low

  * Added support for package-dependencies and incremental packages

 -- Jan Schneider <j.schneider@uib.de>  Mon, 07 May 2007 12:18:34 +0200

python-opsi (0.9.5.0-1) unstable; urgency=low

  * Added product state "installing"
  * Added backend OpsiPXEConfd

 -- Jan Schneider <j.schneider@uib.de>  Thu, 26 Apr 2007 11:24:56 +0200

python-opsi (0.9.4.4-1) unstable; urgency=low

  * support for product archives without compression

 -- Jan Schneider <j.schneider@uib.de>  Mon, 23 Apr 2007 09:54:28 +0200

python-opsi (0.9.4.3-1) unstable; urgency=low

  * BackendManager uses /etc/opsi/backendManager.d for config by default

 -- Jan Schneider <j.schneider@uib.de>  Thu, 19 Apr 2007 14:13:31 +0200

python-opsi (0.9.4.2-1) unstable; urgency=high

  * Corrected important errors when creating and extracting tar archives

 -- Jan Schneider <j.schneider@uib.de>  Thu, 19 Apr 2007 14:13:31 +0200

python-opsi (0.9.4.1-1) unstable; urgency=low

  * added backend method setPcpatchPassword

 -- Jan Schneider <j.schneider@uib.de>  Wed, 18 Apr 2007 16:41:21 +0200

python-opsi (0.9.4.0-1) unstable; urgency=low

  * fixed setGeneralConfig in LDAP backend

 -- Jan Schneider <j.schneider@uib.de>  Fri, 13 Apr 2007 16:07:51 +0200

python-opsi (0.9.3.9-1) unstable; urgency=low

  * fixes

 -- Jan Schneider <j.schneider@uib.de>  Thu, 12 Apr 2007 14:39:22 +0200

python-opsi (0.9.3.8-1) unstable; urgency=low

  * Product.py pack() fix

 -- Jan Schneider <j.schneider@uib.de>  Tue, 05 Apr 2007 15:06:12 +0200

python-opsi (0.9.3.7-1) unstable; urgency=low

  * several fixes, improvements
  * tar as default format for opsi packages

 -- Jan Schneider <j.schneider@uib.de>  Tue, 05 Apr 2007 13:02:23 +0200

python-opsi (0.9.3.6-1) unstable; urgency=low

  * several fixes, improvements

 -- Jan Schneider <j.schneider@uib.de>  Thu, 22 Mar 2007 12:16:01 +0200

python-opsi (0.9.3.5-1) unstable; urgency=low

  * Tools.py
      Fixed createArchive()

 -- Jan Schneider <j.schneider@uib.de>  Fri, 13 Mar 2007 17:16:26 +0200

python-opsi (0.9.3.4-1) unstable; urgency=low

  * Latest version of File.py
      Fixed ini writing (uninstall script) on createProduct()
  * Latest version of LDAP.py
  * Latest version of Univention.py

 -- Jan Schneider <j.schneider@uib.de>  Fri, 09 Mar 2007 16:15:02 +0200

python-opsi (0.9.3.3-1) unstable; urgency=low

  * Latest version of Product.py

 -- Jan Schneider <j.schneider@uib.de>  Thu, 08 Mar 2007 11:24:01 +0200

python-opsi (0.9.3.2-2) unstable; urgency=low

  * Added LDAP schema /etc/ldap/schema/opsi.schema

 -- Jan Schneider <j.schneider@uib.de>  Thu, 15 Feb 2007 14:25:44 +0200

python-opsi (0.9.3.2-1) unstable; urgency=high

  * Product.py (0.9.3.2)
       Bugfix

 -- Jan Schneider <j.schneider@uib.de>  Thu, 15 Feb 2007 14:18:01 +0200

python-opsi (0.9.3.1-1) unstable; urgency=low

  * System.py (0.9.3.1)
       Using -t cifs instead of -t smbfs to mount smb shares

 -- Jan Schneider <j.schneider@uib.de>  Thu, 15 Feb 2007 13:20:03 +0200

python-opsi (0.9.3-1) unstable; urgency=low

  * File.py (0.9.2)
       Improved logging of name resolution errors

 -- Jan Schneider <j.schneider@uib.de>  Wed, 14 Feb 2007 14:51:13 +0200

python-opsi (0.9.2-1) unstable; urgency=low

  * backendManager.conf
       permissions rw-rw---- pcpatch:opsiadmin
  * /usr/bin/opsi-admin
       permissions rwxrwx--- pcpatch:opsiadmin
  * Backend.py (0.9.2)
       added abstract DataBackend.createOpsiBase()
  * File.py (0.9.2)
       createClient() file mode for <pcname>.ini now 660
  * Product.py (0.9.2)
       added method ProductPackageFile.unpackSource,
       which creates package source from package file
  * Reinstmgr (0.9.2)
       no Exception raised by getBootimages_list if no bootimages present

 -- Jan Schneider <j.schneider@uib.de>  Wed, 14 Feb 2007 13:16:10 +0200

python-opsi (0.91-1) unstable; urgency=low

  * backendManager.conf: createClient() creates opsi-hostkey only if missing.
  * some fixes in File backend

 -- Jan Schneider <j.schneider@uib.de>  Tue, 13 Feb 2007 8:56:44 +0200

python-opsi (0.9-1) unstable; urgency=low

  * Initial Release.

 -- Jan Schneider <j.schneider@uib.de>  Thu, 18 Jan 2007 11:46:44 +0200<|MERGE_RESOLUTION|>--- conflicted
+++ resolved
@@ -1,4 +1,3 @@
-<<<<<<< HEAD
 python3-opsi (4.2.0.14-1) testing; urgency=medium
 
   * OPSI.Util.HTTP.non_blocking_connect_http: Fix handling timeouts.
@@ -140,7 +139,7 @@
     OPSI.Backend.Base.
 
  -- Niko Wenselowski <n.wenselowski@uib.de>  Tue, 06 Nov 2018 16:46:45 +0100
-=======
+
 python-opsi (4.1.1.84-1) testing; urgency=medium
 
   * OPSI.Util.File.InfFile: Small refactoring in device type detection.
@@ -157,7 +156,6 @@
     This has been broken since 4.1.1.63-1.
 
  -- Niko Wenselowski <n.wenselowski@uib.de>  Mon, 04 Nov 2019 14:51:34 +0100
->>>>>>> e746a4cb
 
 python-opsi (4.1.1.82-1) testing; urgency=medium
 
