--- conflicted
+++ resolved
@@ -1,4 +1,3 @@
-<<<<<<< HEAD
 python-opsi (4.1.1.27-1) stable; urgency=medium
 
   * 45_deprecated.conf: Added methods createOpsiBase, createServer,
@@ -334,14 +333,13 @@
     into OPSI/__init__.py to always show the current version.
 
  -- Niko Wenselowski <n.wenselowski@uib.de>  Tue, 04 Oct 2016 16:15:11 +0200
-=======
+
 python-opsi (4.0.7.57-1) testing; urgency=medium
 
   * OPSI.Backend.MySQL: In case the MySQL server goes away during the
     execution of a query the retry will not deadlock.
 
  -- Niko Wenselowski <n.wenselowski@uib.de>  Fri, 23 Feb 2018 12:58:25 +0100
->>>>>>> aae63aed
 
 python-opsi (4.0.7.56-1) testing; urgency=medium
 
