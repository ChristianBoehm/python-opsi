<<<<<<< HEAD
python-opsi (4.1.1.22-1) testing; urgency=medium

  * Based on python-opsi 4.0.7.53-1.

 -- Niko Wenselowski <n.wenselowski@uib.de>  Thu, 04 Jan 2018 15:37:42 +0100

python-opsi (4.1.1.21-1) stable; urgency=medium

  * Fix problem when updating hardware audit data.

 -- Niko Wenselowski <n.wenselowski@uib.de>  Mon, 27 Nov 2017 18:02:31 +0100

python-opsi (4.1.1.20-2) stable; urgency=medium

  * Creating empty directory /etc/opsi/modules.d/

 -- Niko Wenselowski <n.wenselowski@uib.de>  Wed, 22 Nov 2017 13:04:26 +0100

python-opsi (4.1.1.20-1) stable; urgency=medium

  * Moved function getGlobalConfig from OPSI.Util to OPSI.Util.Config.
  * Calling OPSI.Util.getfqdn without explicit parameter as this resembles
    the default behaviour.

 -- Niko Wenselowski <n.wenselowski@uib.de>  Mon, 06 Nov 2017 15:02:03 +0100

python-opsi (4.1.1.19-1) stable; urgency=medium

  * spec: added python-setuptools workaround for sles12 + Leap

 -- Mathias Radtke <m.radtke@uib.de>  Fri, 13 Oct 2017 13:53:02 +0200

python-opsi (4.1.1.18-1) stable; urgency=medium

  * 45_deprecated.conf: Removed methods isLegacyOpsi, isOpsi35 and isOpsi4
    since there is no need for them.

 -- Niko Wenselowski <n.wenselowski@uib.de>  Wed, 27 Sep 2017 16:20:25 +0200

python-opsi (4.1.1.17-1) stable; urgency=medium

  * Added logging to host_renameOpsiClient.
  * host_renameOpsiDepotserver will now also change the workbenchRemoteUrl.
  * Added logging to host_renameOpsiDepotserver.
  * Internal refactorings in host_renameOpsiDepotserver.
  * OPSI.Backend.ConfigDataBackend: Added new method
    backend_getSystemConfiguration.

 -- Niko Wenselowski <n.wenselowski@uib.de>  Wed, 30 Aug 2017 13:05:56 +0200

python-opsi (4.1.1.16-1) stable; urgency=medium

  * OPSI.System.Posix: Added CommandNotFoundException to __all__.

 -- Niko Wenselowski <n.wenselowski@uib.de>  Mon, 31 Jul 2017 11:44:27 +0200

python-opsi (4.1.1.15-1) testing; urgency=medium

  * Improved rpm packaging.
  * Refactored OPSI.Util.compareVersions.
  * Refactored OPSI.Util.File.Opsi.HostKeyFile for faster writing.
  * OPSI.Util.File.Opsi.HostKeyFile: Do not crash when reading file with
    invalid format.

 -- Niko Wenselowski <n.wenselowski@uib.de>  Fri, 28 Jul 2017 15:20:43 +0200

python-opsi (4.1.1.14-3) testing; urgency=medium

  * Listing 45_deprecated.conf for rollout.
  * Debian: Removed leftovers from the pre-systemd-era.
  * postinst: Another change at removing /etc/opsi/version to make SLES
    happy.

 -- Niko Wenselowski <n.wenselowski@uib.de>  Thu, 13 Jul 2017 16:03:00 +0200

python-opsi (4.1.1.14-2) testing; urgency=medium

  * RPM: Removed leftovers from the pre-systemd-era.
  * postinst: Making sure that a failed attempt at removing /etc/opsi/version
    does not crash the postinst.

 -- Niko Wenselowski <n.wenselowski@uib.de>  Thu, 13 Jul 2017 15:47:25 +0200

python-opsi (4.1.1.14-1) testing; urgency=medium

  * OPSI.Util.File.Opsi.PackageContentFile.generate has been refactored to
    be easier to maintain.
  * OPSI.Backend.Backend: backend_info will log informations about a
    possibly missing modules file as info instead of warning.
  * postinst: only remove /etc/opsi/version if this file exists
  * Debian packaging: Remove leftover from python-support.

 -- Niko Wenselowski <n.wenselowski@uib.de>  Thu, 13 Jul 2017 15:17:49 +0200

python-opsi (4.1.1.13-1) testing; urgency=medium

  * OpsiBackup: Fix a bug where an attempt may be made to compare
    uncomparable types.

 -- Niko Wenselowski <n.wenselowski@uib.de>  Mon, 10 Jul 2017 17:57:43 +0200

python-opsi (4.1.1.12-1) testing; urgency=medium

  * OpsiBackup: Fix bug where differences between the archive and the current
    system are detected but there are none.

 -- Niko Wenselowski <n.wenselowski@uib.de>  Mon, 10 Jul 2017 13:53:23 +0200

python-opsi (4.1.1.11-2) testing; urgency=medium

  * dispatch.conf.default now uses a default setup that makes use of file
    for all data except for audit data which is stored in MySQL.

 -- Niko Wenselowski <n.wenselowski@uib.de>  Tue, 04 Jul 2017 16:15:53 +0200

python-opsi (4.1.1.11-1) testing; urgency=medium

  * OPSI.Util.Task.UpdateBackend.ConfigurationData.getServerAddress is
    now a public function.

 -- Niko Wenselowski <n.wenselowski@uib.de>  Fri, 30 Jun 2017 16:06:00 +0200

python-opsi (4.1.1.10-1) testing; urgency=medium

  * acl.conf.default: restricted the access to user_getCredentials and
    user_setCredentials.
  * New extension: 45_deprecated.conf. Methods in that extension will issue a
    warning when called. Calls to these functions should be replaced in the used clients as these functions will be removed in the future.
    Currently containing the functions isLegacyOpsi, isOpsi35 and isOpsi4.
  * Make it possible to configure the location of the workbench on
    OpsiDepotserver.
  * New module OPSI.Util.Task.InitializeBackend for backend setup.
  * New module OPSI.Util.Task.UpdateBackend.ConfigurationData for updating
    the configuration data in an existing backend.
  * New module OPSI.Config.
  * initializeBackends will set up new servers with remote URLs using IP
    except for UCS where FQDN is used by default.

 -- Niko Wenselowski <n.wenselowski@uib.de>  Fri, 30 Jun 2017 12:01:29 +0200

python-opsi (4.1.1.9-1) testing; urgency=medium

  * Remove obsolete reference to /etc/opsi/version when restoring a backup.
  * dhcpd.conf: Make the current Debian/Ubuntu dhcp settings the default.

 -- Niko Wenselowski <n.wenselowski@uib.de>  Tue, 27 Jun 2017 15:02:52 +0200

python-opsi (4.1.1.8-1) testing; urgency=medium

  * Fix a bug in OPSI.Util.objectToBash leading to an AttributeError.
  * Fix a bug in OPSI.Util.objectToBash where the reference to an result
    was incomplete.

 -- Niko Wenselowski <n.wenselowski@uib.de>  Thu, 22 Jun 2017 16:06:21 +0200

python-opsi (4.1.1.7-1) testing; urgency=medium

  * Exceptions have been moved from OPSI.Types to OPSI.Exceptions.
  * Remove leftover for Scientific Linux support.
  * Re-classified log-messages regarding the (un)installation of packages.
  * Post-installation /etc/opsi/version will be removed.
  * SQL backend: speed up retrieval of ProductProperty objects.
  * Various refactorings regarding (de)serialization.

 -- Niko Wenselowski <n.wenselowski@uib.de>  Wed, 21 Jun 2017 15:48:26 +0200

python-opsi (4.1.1.6-1) testing; urgency=medium

  * 20_legacy.conf: Various refactorings to make it easier to maintain.
  * 20_legacy.conf: Removed method deleteGroup. Use group_delete instead.
  * 20_legacy.conf: Removed method createServer.
  * 20_legacy.conf: Removed method deleteClient. Use host_delete instead.
  * 20_legacy.conf: Removed method deleteDepot. Use host_delete instead.
  * 20_legacy.conf: Removed method setHostLastSeen.
  * 20_legacy.conf: Removed method deleteProductDependency.
  * 20_legacy.conf: Removed method deleteOpsiBase.
  * 20_legacy.conf: Removed method createOpsiBase.
  * 30_kiosk.conf: Relying on dict comprehensions.
  * Debian packaging: Remove workarounds for Debian 7 and Ubuntu 12.04.
  * Method backend_info will now use the version from OPSI.__version__.
  * Certificates created with OPSI.Util.Task.createCertificate will use
    sha512 instead of sha1.
  * acl.conf.default: Limit access to getData / getRawData to administrative
    users.
  * Remove support for RHEL / CentOS 6.
  * Remove modules for obsolete opsiconfd supervisor.
  * New module OPSI.Util.Task.UpdateBackend.File.
  * OPSI.Util.Task.UpdateBackend: Added check for the used schema version
    of the backend.
  * Removed usage of the file /etc/opsi/version. It is safer to read the
    version from OPSI.__version__.

 -- Niko Wenselowski <n.wenselowski@uib.de>  Tue, 30 May 2017 13:58:35 +0200

python-opsi (4.1.1.5-1) testing; urgency=medium

  * OPSI.Util.objectToBash: refactored function.
  * ConfigDataBackend: log_read and log_write now accept logType 'winpe'.
  * Removed deprecated method backend_getSharedAlgorithm.
  * OPSI.Util.getfqdn: small internal refactoring.
  * OPSI.Service.Session: SessionHandler.getSessions now always returns
    a dict.
  * Refactored configState_getClientToDepotserver to work faster.
  * Improved speed of OPSI.Object.decodeIdent if the hash contains no
    key 'ident'.
  * 10_opsi.conf: Dropped the deprecated 'force' parameter from
    setProductActionRequestWithDependencies.
  * Instead of a plain Exception we now raise more specific exceptions in
    many places.
  * OPSI.Util.File.Opsi.PackageControlFile now supports product properties
    with empty lists as default or possible values. Regenerating a control
    file will not drop that empty lists anymore.
  * The ports used for Wake-on-LAN in the HostControl(Safe) backend can now
    be configured on a per-broadcast-addresse-basis in hostcontrol.conf.
  * Refactorings in OPSI.Util.Message.

 -- Niko Wenselowski <n.wenselowski@uib.de>  Wed, 10 May 2017 14:32:20 +0200

python-opsi (4.1.1.4-1) testing; urgency=medium

  * OPSI.Backend.MySQL: Providing known error codes as constants.
  * OPSI.Backend.MySQL: Refactored MySQL.connect.
  * OPSI.Backend.JSONRPC.JSONRPCBackend: Removed check for working deflate
    that was required because of possibly invalid HTTP headers in old
    OPSI versions.
  * OPSI.System.Posix: no direct import of posix module.

 -- Niko Wenselowski <n.wenselowski@uib.de>  Mon, 24 Apr 2017 14:11:55 +0200

python-opsi (4.1.1.3-1) testing; urgency=medium

  * Small refactorings in SQL backend.
  * Cleaned up OPSI.Util.Repository.
  * 20_legacy.conf: Various cleanups and adaption of code style.
  * The user pcpatch is created with /bin/false as default shell.
  * Builds for debian-based systems do not depend on python-support anymore.
  * acl.conf.default and dispatch.conf.default will be copied instead of
    linked.
  * Implemented __all__ with tuples.
  * JSONRPCBackend: removed methods isLegacyOpsi, isOpsi35 and isOpsi4.
    If you need to know the version of the connected backend call the
    method 'backend_info' instead.
  * Internal refactorings.

 -- Niko Wenselowski <n.wenselowski@uib.de>  Fri, 17 Mar 2017 16:10:09 +0100

python-opsi (4.1.1.2-1) experimental; urgency=medium

  * OPSI.Backend.Backend got new context manager temporaryBackendOptions.
  * Removed various obsolete modules.
  * OPSI.Util.Task.Rights: removed opsi-deploy-client-agent-default and
    opsi-deploy-client-agent-old from the list of known executables.
  * PackageControlFile: no more support for opsi3 compatible packages.
  * Removed support for incremental packages.
  * Minimum required Python version is now 2.7.
  * 70_dynamic_depot.conf: Removed unused getBytes.
  * Removed 30_configed.conf.
  * 20_legacy.conf: Removed various methods only returning a
    NotImplementedError: setNetworkConfigValue, deleteNetworkConfig,
    setPXEBootConfiguration, unsetPXEBootConfiguration,
    softwareInformationToProductInstallationStatus,
    filterHostsByHardwareInformation, generateOpsiHostKey,
    createServerProduct, getServerProductIds_list,
    getUninstalledProductIds_list, getDefaultNetBootProductId,
    deleteProductProperty, deleteProductProperties
  * 20_legacy.conf: getHostId now raises a ValueError if no hostname
    is given.
  * 20_legacy.conf: getOpsiHostKey now raises a ValueError if no hostId
    is given.
  * Remove unused BootConfiguration objects and SQL tables. If the table
    'BOOT_CONFIGURATION' exists updateMySQLBackend will drop that table.
  * BackendDispatchConfigFile.parse will now return a list of tuples.

 -- Niko Wenselowski <n.wenselowski@uib.de>  Fri, 27 Jan 2017 15:42:15 +0100

python-opsi (4.1.1.1-1) experimental; urgency=medium

  * OPSI.Logger, OPSI.Object, OPSI.System.Posix, OPSI.System.Windows,
    OPSI.Util and the modules in OPSI.Backend now provide __all__.
  * JSONRPCBackend: Avoid using "async" as name for a variable because
    this will become a keyword with Python 3.5.
  * ConfigurationData.initializeConfigs now creates entries for
    opsiclientd.event_user_login.active and
    opsiclientd.event_user_login.action_processor_command by default.
  * Removed parts of an old message bus implementation.
  * Replacing the deprecated module 'new' with 'types'.
  * SQLBackend: Filter creation is done through generators.
  * OPSI.Util.objectToBeautifiedText now uses the json module instead of
    a custom implementation.
  * Removed unsupported backends: Cache, Multiplex, LDAP.
  * ThreadPool: removed functions __createWorker & __deleteWorker.
  * Removed unused function OPSI.Util.flattenSequence.
  * OPSI.Backend.Backend implemented the protocol for being used as a
    context manager.
  * setup.py will patch the first version found in debian/changelog
    into OPSI/__init__.py to always show the current version.

 -- Niko Wenselowski <n.wenselowski@uib.de>  Tue, 04 Oct 2016 16:15:11 +0200
=======
python-opsi (4.0.7.54-1) stable; urgency=medium

  * OPSI.Backend.MySQL: Avoid possible deadlock situation.

 -- Niko Wenselowski <n.wenselowski@uib.de>  Thu, 01 Feb 2018 15:27:03 +0100
>>>>>>> 5d02b888

python-opsi (4.0.7.53-1) testing; urgency=medium

  * OPSI.Backend.MySQL: Fix a bug in the handling of the connection pool
    that would lead to opening too many connections to the mysql server.
  * OPSI.Backend.MySQL: Correctly defining a special version of
    productProperty_updateObject.

 -- Niko Wenselowski <n.wenselowski@uib.de>  Thu, 04 Jan 2018 15:05:09 +0100

python-opsi (4.0.7.52-1) stable; urgency=medium

  * OPSI.Util.Task.Samba: _writeConfig does not reload Samba. This is
    now a separate function _reloadSamba.
  * 30_kiosk.conf: Fix bug in getKioskProductInfosForClient where product
    missing on depot will result in a KeyError.
    This limits the available products to those present on the depot of
    the client.

 -- Niko Wenselowski <n.wenselowski@uib.de>  Fri, 15 Dec 2017 10:13:19 +0100

python-opsi (4.0.7.51-1) stable; urgency=medium

  * Fixed typo in documentation.
  * Updated documentation of log_read / log_write.
  * Refactored reading of the used algorithm to make sure algorithm1 is used
    whenever an invalid value is encountered.

 -- Niko Wenselowski <n.wenselowski@uib.de>  Mon, 11 Dec 2017 16:47:58 +0100

python-opsi (4.0.7.50-1) experimental; urgency=medium

  * Corrected failing Samba tests

 -- Mathias Radtke <m.radtke@uib.de>  Fri, 22 Sep 2017 12:22:40 +0200

python-opsi (4.0.7.49-1) experimental; urgency=medium

  * fixed OpenSUSE Leap opsi_workbench share directory
  * Catching missing server_commands_custom.conf error

 -- Mathias Radtke <m.radtke@uib.de>  Fri, 22 Sep 2017 10:54:06 +0200

python-opsi (4.0.7.48-1) stable; urgency=medium

  * System.Windows.getActiveSessionIds fix for nt6
  * hostControl: Implementation for modified opsiclientd controlserver port over configState

 -- Erol Ueluekmen <e.ueluekmen@uib.de>  Mon, 21 Aug 2017 16:07:09 +0200

python-opsi (4.0.7.47-1) stable; urgency=medium

  * Changed OPSI.Util.File.Opsi.parseFilename to be able to handle files
    not ending in .opsi.

 -- Niko Wenselowski <n.wenselowski@uib.de>  Fri, 18 Aug 2017 17:06:35 +0200

python-opsi (4.0.7.46-1) stable; urgency=medium

  * Added function OPSI.Util.File.Opsi.parseFilename.
  * OPSI.Util.Repository.FileRepository: Fix bug where instead of appending
    a file it was newly written.
  * OPSI.Backend.BackendManager.BackendAccessControl: Added logmessages
    to make it easier to follow PAM authentication.

 -- Niko Wenselowski <n.wenselowski@uib.de>  Thu, 17 Aug 2017 12:28:47 +0200

python-opsi (4.0.7.45-3) stable; urgency=medium

  * openSuse 42.3: We depend on python-setuptools because python-cryptography
    requires it during runtime but the package from the openSuse repos
    misses that requirement.
    See https://bugzilla.opensuse.org/show_bug.cgi?id=1052927

 -- Niko Wenselowski <n.wenselowski@uib.de>  Wed, 09 Aug 2017 10:35:06 +0200

python-opsi (4.0.7.45-2) stable; urgency=medium

  * Updated Spanish and Russian translation.
  * Added Dutch translation.
  * Updated Russian hwaudit translation.
  * Added Dutch hwaudit translation.

 -- Niko Wenselowski <n.wenselowski@uib.de>  Mon, 07 Aug 2017 14:17:14 +0200

python-opsi (4.0.7.45-1) stable; urgency=medium

  * 10_opsi.conf: setProductActionRequestWithDependencies will relay a call
    with actionRequest = 'none' to setProductActionRequest.
  * OPSI.Backend.Backend.ConfigDataBackend: improved log truncation when
    processing unicode characters that use more than one byte.

 -- Niko Wenselowski <n.wenselowski@uib.de>  Thu, 27 Jul 2017 14:02:39 +0200

python-opsi (4.0.7.44-1) experimental; urgency=medium

  * OPSI.Util.Task.Certificate: replaced gendh with dhparam
  * OPSI.Util.Task.Rights: Default access rights for workbench set to 664.

 -- Mathias Radtke <m.radtke@uib.de>  Tue, 25 Jul 2017 14:28:31 +0200

python-opsi (4.0.7.43-2) stable; urgency=medium

  * Debian packaging: Depending on net-tools for ifconfig.

 -- Niko Wenselowski <n.wenselowski@uib.de>  Tue, 25 Jul 2017 09:19:10 +0200

python-opsi (4.0.7.43-1) stable; urgency=medium

  * opsihwaudit.conf: Memory clock speed is now handled as a bigint.

 -- Niko Wenselowski <n.wenselowski@uib.de>  Mon, 17 Jul 2017 17:35:54 +0200

python-opsi (4.0.7.42-1) stable; urgency=medium

  * Fixed a bug in the package content file generation where a link that
    linked to a destination outside of the client data directory did not
    have the hash of the link destination included.

 -- Niko Wenselowski <n.wenselowski@uib.de>  Wed, 12 Jul 2017 10:55:49 +0200

python-opsi (4.0.7.41-1) stable; urgency=medium

  * 30_kiosk.conf: Improved speed of getKioskProductInfosForClient.

 -- Niko Wenselowski <n.wenselowski@uib.de>  Wed, 24 May 2017 16:02:20 +0200

python-opsi (4.0.7.40-1) stable; urgency=medium

  * 30_kiosk.conf: getKioskProductInfosForClient does only return a product
    once even if they are in multiple groups.

 -- Niko Wenselowski <n.wenselowski@uib.de>  Wed, 03 May 2017 14:18:09 +0200

python-opsi (4.0.7.39-1) stable; urgency=medium

  * Added 30_kiosk.conf for the new kiosk client.
  * 30_sshcommands.conf: Internal refactoring.
  * 30_sshcommands.conf: Removed getSSHCommand.
    Use SSHCommand_getObject instead.
  * 30_sshcommands.conf: Removed getSSHCommands.
    Use SSHCommand_getObjects instead.
  * 30_sshcommands.conf: Removed createSSHCommands.
    Use SSHCommand_createObjects instead.
  * 30_sshcommands.conf: Removed createSSHCommand.
    Use SSHCommand_createObject instead.
  * 30_sshcommands.conf: Removed updateSSHCommand.
    Use SSHCommand_updateObject instead.
  * 30_sshcommands.conf: Removed updateSSHCommands.
    Use SSHCommand_updateObjects instead.
  * 30_sshcommands.conf: Removed deleteSSHCommands.
    Use SSHCommand_deleteObjects instead.
  * 30_sshcommands.conf: Removed deleteSSHCommand.
    Use SSHCommand_deleteObject instead.
  * 40_admin_tasks.conf: Updated docstring of getClientsWithOutdatedProduct.

 -- Niko Wenselowski <n.wenselowski@uib.de>  Mon, 24 Apr 2017 17:46:09 +0200

python-opsi (4.0.7.38-4) stable; urgency=medium

  * Drop creating the custom ssh command file in the postinst.

 -- Niko Wenselowski <n.wenselowski@uib.de>  Thu, 20 Apr 2017 19:29:11 +0200

python-opsi (4.0.7.38-3) stable; urgency=medium

  * Do not deploy empty file for custom ssh command config but instead
    create that file in the postinst if not existing.

 -- Niko Wenselowski <n.wenselowski@uib.de>  Thu, 20 Apr 2017 17:09:02 +0200

python-opsi (4.0.7.38-2) stable; urgency=medium

  * Reverted the prevention of creating users on UCS.
  * SSH extension: emptied file with default commands for safety reasons.

 -- Niko Wenselowski <n.wenselowski@uib.de>  Thu, 20 Apr 2017 12:52:51 +0200

python-opsi (4.0.7.38-1) stable; urgency=medium

  * 10_opsi.conf: Do not pass invalid parameter in deleteProductDependency.
  * Added SSH extension.
  * OPSI.Logger: Show no message if unlinking a non-existing file fails.
  * OPSI.Util.File.Opsi.PackageControlFile: if no version for package or
    product are given assume defaults.

 -- Niko Wenselowski <n.wenselowski@uib.de>  Thu, 30 Mar 2017 10:47:13 +0200

python-opsi (4.0.7.37-1) stable; urgency=medium

  * 20_legacy.conf: Removed methods getPcpatchRSAPrivateKey and
    setPcpatchPassword. Please use the opsi-admin task setPcpatchPassword
    for setting the password instead.

 -- Niko Wenselowski <n.wenselowski@uib.de>  Thu, 02 Mar 2017 11:23:49 +0100

python-opsi (4.0.7.36-1) stable; urgency=medium

  * OPSI.Util: the methods for blowfish encryption / decryption now raise
    a BlowfishError if things fail.

 -- Niko Wenselowski <n.wenselowski@uib.de>  Thu, 16 Feb 2017 15:11:25 +0100

python-opsi (4.0.7.35-1) stable; urgency=medium

  * 10_opsi.conf: setProductActionRequestWithDependencies fix.

 -- Erol Ueluekmen <e.ueluekmen@uib.de>  Fri, 10 Feb 2017 16:01:16 +0100

python-opsi (4.0.7.34-3) experimental; urgency=medium

  * Negate check for UCS to make it work as intended.

 -- Niko Wenselowski <n.wenselowski@uib.de>  Thu, 02 Feb 2017 14:11:32 +0100

python-opsi (4.0.7.34-2) experimental; urgency=medium

  * Do not add users on UCS.

 -- Niko Wenselowski <n.wenselowski@uib.de>  Wed, 01 Feb 2017 16:12:25 +0100

python-opsi (4.0.7.34-1) stable; urgency=medium

  * 40_admin_tasks.conf: New method setupWhereFailed.
  * 40_admin_tasks.conf: setupWhereFailed and setupWhereInstalled do not
    alter the actionResult anymore.

 -- Niko Wenselowski <n.wenselowski@uib.de>  Fri, 27 Jan 2017 10:30:16 +0100

python-opsi (4.0.7.33-1) experimental; urgency=medium

  * OPSI.Service.SSLContext: new parameter acceptedCiphers to limit the
    ciphers a context accepts.

 -- Niko Wenselowski <n.wenselowski@uib.de>  Wed, 11 Jan 2017 15:05:07 +0100

python-opsi (4.0.7.32-1) experimental; urgency=medium

  * DepotserverBackend: the function depot_installPackage has a new parameter
    suppressPackageContentFileGeneration that can be used to avoid the
    generation of package content file during installation.
  * OPSI.Util: Backported md5sum from opsi 4.1.

 -- Niko Wenselowski <n.wenselowski@uib.de>  Mon, 02 Jan 2017 17:14:58 +0100

python-opsi (4.0.7.31-1) stable; urgency=medium

  [ Mathias Radtke ]
  * OPSI.System.Posix: Reboot scheduled after 1 minute of reboot() call

  [ Niko Wenselowski ]
  * OPSI.Util.Task.UpdateBackend.MySQL: Disable foreign key checks when
    changing length of productId column.

 -- Niko Wenselowski <n.wenselowski@uib.de>  Mon, 02 Jan 2017 10:52:42 +0100

python-opsi (4.0.7.30-1) stable; urgency=medium

  * OPSI.Util.Task.Samba.isSamba4: fix possible reference to unitialised
    variable.

 -- Niko Wenselowski <n.wenselowski@uib.de>  Thu, 15 Dec 2016 12:27:59 +0100

python-opsi (4.0.7.29-1) testing; urgency=medium

  * OPSI.Util.Task.ConfigureBackend.MySQL: allow creation of users containing
    a minus in their name.

 -- Niko Wenselowski <n.wenselowski@uib.de>  Fri, 09 Dec 2016 17:28:45 +0100

python-opsi (4.0.7.28-5) stable; urgency=medium

  * Updated acl.conf to restrict backend deletion to administrators.

 -- Niko Wenselowski <n.wenselowski@uib.de>  Fri, 13 Jan 2017 09:48:38 +0100

python-opsi (4.0.7.28-4) stable; urgency=medium

  * Updated acl.conf to restrict access to hostControl(Safe)-methods.

 -- Niko Wenselowski <n.wenselowski@uib.de>  Thu, 12 Jan 2017 11:21:53 +0100

python-opsi (4.0.7.28-3) stable; urgency=medium

  * Updated translations for hwaudit.

 -- Niko Wenselowski <n.wenselowski@uib.de>  Thu, 08 Dec 2016 15:17:30 +0100

python-opsi (4.0.7.28-2) stable; urgency=medium

  * Updated translations.

 -- Niko Wenselowski <n.wenselowski@uib.de>  Thu, 08 Dec 2016 14:11:42 +0100

python-opsi (4.0.7.28-1) stable; urgency=medium

  * OPSI.Backend.Backend.Backend.backend_setOptions now logs whenever a value
    is skipped because of the type differs from the expected one.
  * OPSI.Backend.JSONRPC.JSONRPCBackend: corrected indentation.

 -- Niko Wenselowski <n.wenselowski@uib.de>  Tue, 22 Nov 2016 14:12:48 +0100

python-opsi (4.0.7.27-1) experimental; urgency=medium

  * Improved __repr__ of Group, ProductProperty, ProductPropertyState and
    their subclasses.
  * OpsiBackupArchive does not fail anymore if an added file does not exist.

 -- Niko Wenselowski <n.wenselowski@uib.de>  Tue, 25 Oct 2016 11:29:56 +0200

python-opsi (4.0.7.26-1) experimental; urgency=medium

  * SQLite backend: Fix syntax error that may occur during an ALTER TABLE
    if more than one column should be altered.

 -- Niko Wenselowski <n.wenselowski@uib.de>  Mon, 10 Oct 2016 17:54:42 +0200

python-opsi (4.0.7.25-1) testing; urgency=medium

  * DepotserverBackend: Fix problem with package installation.

 -- Niko Wenselowski <n.wenselowski@uib.de>  Thu, 29 Sep 2016 18:16:54 +0200

python-opsi (4.0.7.24-1) stable; urgency=medium

  * ConfigurationData: On UCS we preferably read the domain from UCR.
    If this fails we resort to the Samba config file.

 -- Niko Wenselowski <n.wenselowski@uib.de>  Tue, 27 Sep 2016 12:37:43 +0200

python-opsi (4.0.7.23-2) stable; urgency=medium

  * Correct entry in changelog.

 -- Niko Wenselowski <n.wenselowski@uib.de>  Mon, 26 Sep 2016 15:29:35 +0200

python-opsi (4.0.7.23-1) stable; urgency=medium

  * OPSI.System.Posix: added missing 'datetime' import.
  * OPSI.System.Posix: fix wrong reference in getBlockDeviceBusType

 -- Niko Wenselowski <n.wenselowski@uib.de>  Mon, 26 Sep 2016 13:18:20 +0200

python-opsi (4.0.7.22-1) testing; urgency=medium

  * DepotserverBackend: function depot_installPackage now has parameter
    'forceProductId' to force a specific product id when installing a
     product. The installation will be made into the corresponding directory
     of the given product id.
  * OPSI.Util.File.Archive.getFileType now follows symlinks.

 -- Niko Wenselowski <n.wenselowski@uib.de>  Fri, 23 Sep 2016 14:15:56 +0200

python-opsi (4.0.7.21-1) stable; urgency=medium

  * New BackendMethod changeWANConfig
  * OPSI.System.Posix: added enx network device support
  * small fix in Repository-Handling

 -- Erol Ueluekmen <e.ueluekmen@uib.de>  Wed, 21 Sep 2016 01:22:59 +0200

python-opsi (4.0.7.20-1) stable; urgency=medium

  * Various internal refactorings.
  * OPSI.System.Posix.which now throws CommandNotFoundException instead of
    a basic Exception to make catching errors easier.

 -- Niko Wenselowski <n.wenselowski@uib.de>  Tue, 13 Sep 2016 09:39:56 +0200

python-opsi (4.0.7.19-1) testing; urgency=medium

  * OPSI.Util.Task.UpdateBackend.MySQL: temporary disable foreign key checks
    when altering the depotId / hostId.

 -- Niko Wenselowski <n.wenselowski@uib.de>  Tue, 06 Sep 2016 14:11:02 +0200

python-opsi (4.0.7.18-1) stable; urgency=medium

  * OPSI.System.Posix: added sleep function when using ms-sys to write partition
    boot record
  * Corrected some typos.
  * Make header verify_server_cert work with current Python 2.7.
  * OPSI.Util.Task.Samba.configureSamba: warn if oplocks are present in
    Samba configuration.
  * OPSI.System.Posix: Wait a few seconds before running ms-sys to avoid
    timing problems on systems with NVME storage.

 -- Niko Wenselowski <n.wenselowski@uib.de>  Wed, 24 Aug 2016 17:08:55 +0200

python-opsi (4.0.7.17-1) stable; urgency=medium

  * OPSI.Util: Refactored encryptWithPublicKeyFromX509CertificatePEMFile
    and decryptWithPrivateKeyFromPEMFile.

 -- Niko Wenselowski <n.wenselowski@uib.de>  Thu, 18 Aug 2016 10:10:53 +0200

python-opsi (4.0.7.16-1) testing; urgency=medium

  * OPSI.System.Posix: new function isOpenSUSELeap.
  * OPSI.Util.Task.Rights: Improved support for openSUSE Leap.

 -- Niko Wenselowski <n.wenselowski@uib.de>  Mon, 15 Aug 2016 16:53:24 +0200

python-opsi (4.0.7.15-1) stable; urgency=medium

  * corrected opsi-set-rights for openSUSE

 -- Mathias Radtke <m.radtke@uib.de>  Wed, 10 Aug 2016 13:44:48 +0200

python-opsi (4.0.7.14-1) stable; urgency=medium

  * OPSI.Util.Task.Rights: Corrected path for UCS.

 -- Niko Wenselowski <n.wenselowski@uib.de>  Fri, 05 Aug 2016 15:56:55 +0200

python-opsi (4.0.7.13-1) testing; urgency=medium

  * OPSI.Util.Task.Rights: Corrected path for SLES 11.

 -- Niko Wenselowski <n.wenselowski@uib.de>  Wed, 27 Jul 2016 17:11:57 +0200

python-opsi (4.0.7.12-1) stable; urgency=medium

  * Correct indentation in some places.
  * Use future-proof octal values.
  * Correct version in OPSI.Util.Task.Rights and OPSI.Backend.JSONRPC.

 -- Niko Wenselowski <n.wenselowski@uib.de>  Mon, 25 Jul 2016 14:39:25 +0200

python-opsi (4.0.7.11-1) testing; urgency=medium

  * OPSI.Util.Task.Rights: Better support for different SLES versions.

 -- Niko Wenselowski <n.wenselowski@uib.de>  Mon, 25 Jul 2016 13:13:55 +0200

python-opsi (4.0.7.10-1) testing; urgency=medium

  * OPSI.Util.Task.Rights: Do not fail if MySQL backend is configured but
    not yet set up.

 -- Niko Wenselowski <n.wenselowski@uib.de>  Fri, 22 Jul 2016 11:17:24 +0200

python-opsi (4.0.7.9-1) testing; urgency=medium

  * OPSI.System.Posix: new functions: isDebian, isOpenSuse, isUbuntu, isUCS.
  * OPSI.Util.Task.Rights: Refactored module.
  * OPSI.Util.Task.Rights: setRights will try to set rights on the webserver
    directory as installed by the package opsi-linux-support.
  * 40_admin_tasks.conf: Bugfix for setupWhereNotInstalled

 -- Niko Wenselowski <n.wenselowski@uib.de>  Thu, 21 Jul 2016 16:22:58 +0200

python-opsi (4.0.7.8-1) stable; urgency=low

  * OPSI.System.Windows:
    - getOpsiHotfixName supports now Windows 10
    - fixed Syncing Time function with service
  * Proxysupport for HTTP-Connections
  * Fix for setActionRequestWithDependencies
  * do not add obsolete config software-on-demand.show-details
  * ConfigDataBackend: internal refactoring in log_read and log_write

 -- Erol Ueluekmen <e.ueluekmen@uib.de>  Tue, 19 Jul 2016 15:36:42 +0200

python-opsi (4.0.7.7-1) stable; urgency=low

  * WindowsDrivers byAudit sku fallback fixed.

 -- Erol Ueluekmen <e.ueluekmen@uib.de>  Tue, 05 Jul 2016 15:29:36 +0200

python-opsi (4.0.7.6-1) stable; urgency=medium

  * Changed formatting in Logger to not expose parts of confidential strings
    under special circumstances.
  * OPSI.Util.Task.ConfigureBackend.MySQL: fixed error on hostname with dash

 -- Niko Wenselowski <n.wenselowski@uib.de>  Mon, 04 Jul 2016 17:49:17 +0200

python-opsi (4.0.7.5-1) testing; urgency=medium

  * JSONRPC backend has received small refactorings.
  * 10_opsi.conf: Refactored setProductActionRequestWithDependencies.
    With this change the 'force' parameter is deprecated and does not have
    any effect. It may be removed in future releases.

 -- Niko Wenselowski <n.wenselowski@uib.de>  Thu, 30 Jun 2016 15:39:29 +0200

python-opsi (4.0.7.4-1) testing; urgency=medium

  * OPSI.Util.Task.UpdateBackend.MySQL: Also correct license key column in
    table SOFTWARE_CONFIG.
  * ACL: Pre-compiling patterns
  * ACL: Changed log output for easier debugging.
  * Various small improvements in OPSI.Backend.BackendManager.
  * OPSI.Util.Task.Samba: Removed oplocks from share definition.
    This will only affect new share configurations.
  * OPSI.System.Posix: Improved detection for predictable network interfaces.
  * Configuration of MySQL backends warns if strict mode seems to be
    enabled.

 -- Niko Wenselowski <n.wenselowski@uib.de>  Fri, 24 Jun 2016 14:28:26 +0200

python-opsi (4.0.7.3-1) testing; urgency=medium

  * Repaired sort algorithm 1.

 -- Niko Wenselowski <n.wenselowski@uib.de>  Fri, 10 Jun 2016 13:36:41 +0200

python-opsi (4.0.7.2-1) testing; urgency=medium

  * OPSI.Util.Task.UpdateBackend.MySQL: making sure that columns for license
    keys are 1024 characters long.
  * HostControl: If resolveHostAddress is set to True we fall back to
    using the specified in case of a lookup failure.
  * Various small changes.

 -- Niko Wenselowski <n.wenselowski@uib.de>  Thu, 09 Jun 2016 15:34:59 +0200

python-opsi (4.0.7.1-1) testing; urgency=medium

  * forceObjectClass got a faster check to see if we are processing JSON.
  * OPSI.System.Posix: fixed typo: init -6 -> init 6.
  * OPSI.Backend.Backend: _testFilterAndAttributes is faster if attributes
    and filter are missing.
  * OPSI.Backend.Backend: _objectHashMatches now avoids temporary variable.
  * Improved iteration in many parts to be more efficient.
  * OPSI.Logger: Faster lookup for output color / level name.
  * Changed some log outputs to make use of the formatting during logging.
  * Updated hwaudit.conf: Now showing the number of physical and logical
    cores.
  * OPSI.Util.Task.ConfigureBackend.DHCP: only retrieve and show system
    information once.
  * 20_legacy.conf: Refactored setGeneralConfig.

 -- Niko Wenselowski <n.wenselowski@uib.de>  Fri, 20 May 2016 15:44:59 +0200

python-opsi (4.0.6.50-1) experimental; urgency=medium

  * OPSI.Logger.Logger now is able to do formatting in the style of
    str.format. To format a message use the appropriate placeholders and
    then supply args / kwargs as needed.
    Formatting will only be applied if the message will actually be logged.
  * Improved logging during HTTP Connection.

 -- Niko Wenselowski <n.wenselowski@uib.de>  Tue, 07 Jun 2016 10:47:44 +0200

python-opsi (4.0.6.49-1) stable; urgency=medium

  * OPSI.Util.Task.Samba: removed oplocks from opsi_depot share
  * OPSI.Util.Product: Added debug output to show when tasks end.

 -- Niko Wenselowski <n.wenselowski@uib.de>  Fri, 6 May 2016 07:32:28 +0200

python-opsi (4.0.6.48-1) stable; urgency=medium

  * OPSI.Types.forceOct avoids using a temporary variable.
  * OPSI.Util.Task.Rights.setRights: avoid processing the same path
    twice.
  * OPSI.Logger and OPSI.Service.JsonRpc now use the 'traceback' module
    to get the tracebacks.
  * OPSI.Backend.Replicator: Show the renaming of the server as a single
    step for better user feedback.

 -- Niko Wenselowski <n.wenselowski@uib.de>  Wed, 27 Apr 2016 12:35:39 +0200

python-opsi (4.0.6.47-1) stable; urgency=medium

  * Not using bare "except:" - at least catching Exception.
  * OPSI.Util.Task.Samba: notify the user that he may need to restart the Samba
    daemon.
  * Fix typo in error message if the filter was referencing an attribute not
    present at the used object type.
  * OPSI.Backend.Replicator: Check if the used backend can rename the server
    before trying to do so. If the check fails fall back to using an
    ExtendedBackend.
  * OPSI.Backend.SQL: Limit the length of inserted changelogs to be lower than
    65535 to avoid problems with the limited size of columns of type TEXT.

 -- Niko Wenselowski <n.wenselowski@uib.de>  Thu, 21 Apr 2016 13:18:16 +0200

python-opsi (4.0.6.46.1-1) stable; urgency=medium

  * Using the new-style base64 Python interface to avoid breaking with
    combinations of username and password that exceed 72 characters and
    lead to newlines in the base64-encoded authentication header.
    This is in response to CVE-2016-5699 / Python bug 22928 as these
    patched Python versions may lead to breaks on some systems.

 -- Niko Wenselowski <n.wenselowski@uib.de>  Wed, 22 Jun 2016 17:28:31 +0200

python-opsi (4.0.6.46-1) stable; urgency=medium

  * File backend: Correctly read/write the locked attribute on ProductOnDepot.

 -- Niko Wenselowski <n.wenselowski@uib.de>  Thu, 07 Apr 2016 11:07:15 +0200

python-opsi (4.0.6.45-1) experimental; urgency=medium

  * 40_admin_tasks.conf: added method setupWhereInstalled.
  * 40_admin_tasks.conf: added method getClientsWithOutdatedProduct.
  * 40_admin_tasks.conf: added method
    setActionRequestWhereOutdatedWithDependencies.
  * Updated French translation for hwaudit.
  * OPSI.System.Posix: bypassed startsector 0 in Xenial Sfdisk

 -- Niko Wenselowski <n.wenselowski@uib.de>  Mon, 07 Mar 2016 17:12:50 +0100

python-opsi (4.0.6.44-1) experimental; urgency=medium

  * .spec: Naming all known config files.
  * Small improvements around the creation of AuditHardwareOnHosts.
  * OPSI.Types.forceOpsiTimestamp has received improved handling of
    datetime.datetime objects.
  * OPSI.Types.forceTime can now handle datetime.datetime objects.
  * OPSI.Object.mandatoryConstructorArgs has been refactored.
  * Moved the methods "uninstallWhereInstalled",
    "updateWhereInstalled", "setupWhereNotInstalled" and
    "setActionRequestWhereOutdated" into the new backend extension
    "40_admin_tasks.conf".
  * Method "setActionRequestWhereOutdated" ignores products on client
    with installation-status 'unknown'.
  * Added polish translation. Thanks to Jerzy Włudarczylk!
  * OPSI.System.Posix: corrected typo in sfdisk call
  * OPSI.System.Posix: added more reboot calls in reboot() function
  * OPSI.System.Posix: refactored sfdisk compatability from 4.0.6.41-1
  * OPSI.System.Posix: added new function setLocalSystemTime.

 -- Niko Wenselowski <n.wenselowski@uib.de>  Thu, 03 Mar 2016 13:58:55 +0100

python-opsi (4.0.6.43-1) experimental; urgency=medium

  * Small bugfix in 10_wim.conf.
  * OPSI.Util.WIM got a new function getImageInformation.

 -- Niko Wenselowski <n.wenselowski@uib.de>  Tue, 23 Feb 2016 13:32:33 +0100

python-opsi (4.0.6.42-1) experimental; urgency=medium

  * 20_legacy.conf: Added new methods "uninstallWhereInstalled",
    "updateWhereInstalled", "setupWhereNotInstalled" and
    "setActionRequestWhereOutdated".
  * New module: OPSI.Util.WIM.
  * New file: 10_wim.conf with methods "updateWIMConfigFromPath" and
    "updateWIMConfig".
  * OPSI.Util.File.Opsi.PackageControlFile does not add empty line after
    changelog anymore.
  * Improved error messages during creation of an object from a dict if that
    dict does miss an argument required by the constructor.

 -- Niko Wenselowski <n.wenselowski@uib.de>  Mon, 22 Feb 2016 17:29:04 +0100

python-opsi (4.0.6.41-1) experimental; urgency=medium

  [ Mathias Radtke ]
  * OPSI.System.Posix.py: Added sfdisk (2.26) compatability on HP Smart-Array
  * OPSI.System.Posix.py: Added 'enp' device in getEthernetDevices()

  [ Niko Wenselowski ]
  * OPSI.Util.flattenSequence is now handles generators by consuming them.
  * OPSI.Util.formatFileSize now handles terrabyte sized data.
  * 20_legacy.conf: new function setActionRequestWhereOutdated.
  * Show what sort algorithm get's called.

 -- Niko Wenselowski <n.wenselowski@uib.de>  Fri, 12 Feb 2016 14:45:33 +0100

python-opsi (4.0.6.40-1) experimental; urgency=medium

  [ Mathias Radtke ]
  * OPSI.System.Posix.py: fixed bug in HP Smart Array Disk handling
  * OPSI.System.Posix.py: added simple sfdisk 2.26 (wily) compatability

  [ Niko Wenselowski ]
  * 70_wan.conf: Added docstring for changeWANConfig.
  * 70_wan.conf: The 'enabled' parameter now will be converted to bool internally.
  * Rights.py: added 'windows-image-detector.py' to known executables.
  * JSONRPC-Backend: Changed method to use when checking for deflate support.

 -- Niko Wenselowski <n.wenselowski@uib.de>  Mon, 18 Jan 2016 14:27:19 +0100

python-opsi (4.0.6.39-2) experimental; urgency=medium

  * gettext.python-opsi_en: copied from python-opsi.pot instead of linking because of placeholder Variables

 -- Mathias Radtke <m.radtke@uib.de>  Wed, 06 Jan 2016 08:05:00 +0100

python-opsi (4.0.6.39-1) experimental; urgency=medium

  [Mathias Radtke]
  * gettext: added faked english 'translation'

  [ Niko Wenselowski]
  * Replacing many try/finally-constructs with contextmanagers.
  * OPSI.Util.Repository: Removed wildcard imports.
  * OPSI.Util.Repository: some small refactorings.
  * OPSI.Backend.BackendManager now uses a default configuration if no
    keyword arguments are supplied to the constructor.
  * openSuse: do not alter the path of filename in dhcpd.conf.

 -- Niko Wenselowski <n.wenselowski@uib.de>  Tue, 05 Jan 2016 15:10:27 +0100

python-opsi (4.0.6.38-1) experimental; urgency=medium

  * Reverting changes to
    OPSI.SharedAlgorithm.generateProductOnClientSequence_algorithm1

 -- Niko Wenselowski <n.wenselowski@uib.de>  Tue, 15 Dec 2015 13:43:42 +0100

python-opsi (4.0.6.37-1) experimental; urgency=medium

  * OPSI.SharedAlgorithm.generateProductOnClientSequence_algorithm1
    should now return the products in the expected order.
  * OPSI.Util.HTTP: new function closeConnection.
  * OPSI.Util.HTTP: new context manager closingConnection.

 -- Niko Wenselowski <n.wenselowski@uib.de>  Tue, 08 Dec 2015 15:12:00 +0100

python-opsi (4.0.6.36-1) experimental; urgency=medium

  * OPSI.Util.HTTP: Added log statements for easier debugging.
  * OPSI.Util.HTTP: Refactorings in hybi10Encode & hybi10Decode
  * OPSI.Backend.JSONRPC: Better readable debug output with loglevel 8.
  * OPSI.Logger: do not fail if calling setLogFile with None.
  * OPSI.Backend.ExtendedBackend: calling backend_info without backend
    set will not fail anymore.

 -- Niko Wenselowski <n.wenselowski@uib.de>  Thu, 03 Dec 2015 10:10:43 +0100

python-opsi (4.0.6.35-1) experimental; urgency=medium

  * OPSI.Backend.JSONRPC: Enrich debug information for method creation.
  * OPSI.Types: if forceOct fails show at what number it failed.
  * OPSI.Types: small refactoring in forceBool.
  * HostControl.RpcThread: specify "application/json" as content-type.
  * New module: OPSI.Util.Task.ConfigureBackend.DHCPD
  * New functions in OPSI.System.Posix: isCentOS, isSLES & isRHEL
  * OPSI.Backend.Backend: Small refactorings and improved debug output.
  * OPSI.Backend.ManagerBackend: Small refactorings and improved debug output.
  * configureDHCPD now also patches the DHCPD backend config to use the
    right service restart command.
  * OPSI.Object.AuditHardware: improve __repr__
  * OPSI.Logger: always use the absolute path when setting a logfile.
  * OPSI.Object.Product: __repr__ now shows version of product and package
  * OPSI.Object.BaseObject now creates a __repr__ out of the attributes
    that make an object unique.

 -- Niko Wenselowski <n.wenselowski@uib.de>  Fri, 27 Nov 2015 10:47:19 +0100

python-opsi (4.0.6.34-1) experimental; urgency=medium

  * ConfigDataBackend: the argument 'maxSize' for log_read must be positive.
  * ConfigDataBackend: refactored the log_write method.

 -- Niko Wenselowski <n.wenselowski@uib.de>  Thu, 12 Nov 2015 15:16:28 +0100

python-opsi (4.0.6.33-1) experimental; urgency=medium

  * OPSI.Service.Session.Session gained a __repr__.
  * OPSI.Backend.BackendManager.BackendDispatcher gained a __repr__.
  * OPSI.Backend.HostControl.HostControlBackend gained a __repr__.
  * OPSI.Backend.HostControlSafe.HostControlSafeBackend gained a __repr__.
  * ConfigDataBackend: fixed an edge case where the amount of data written
    would exceed the limit.
  * opsihwaudit.conf: Re-introduce the missing SKU.

 -- Niko Wenselowski <n.wenselowski@uib.de>  Fri, 06 Nov 2015 10:37:12 +0100

python-opsi (4.0.6.32-1) experimental; urgency=medium

  * OPSI.SharedAlgorithm: less log output.
  * OPSI.Backend.JSONRPC: small refactorings in JSONRPC.
  * OPSI.Backend.BackendManager: Log if dispatching a method is done.
  * OPSI.Backend.SQL.timeQuery: log duration even in case of failure.

 -- Niko Wenselowski <n.wenselowski@uib.de>  Fri, 30 Oct 2015 12:28:12 +0100

python-opsi (4.0.6.31-1) experimental; urgency=medium

  * OPSI.Backend.JSONRPC: Added some debug output.
  * OPSI.Service.Session: Show what session is in use before deletion.
  * OPSI.Util.HTTP.HTTPConnectionPool.urlopen: Log errors instead of ignoring
  * OPSI.Util.HTTP.HTTPConnectionPool.urlopen: slightly increased the delay
    between retries to not bomb a busy server with even more requests.

 -- Niko Wenselowski <n.wenselowski@uib.de>  Thu, 29 Oct 2015 14:31:33 +0100

python-opsi (4.0.6.30-1) experimental; urgency=medium

  * OPSI.Service.Session: SessionHandler.sessionExpired does more frequently
    checks if session is still in use or timeout occurred.
  * 20_legacy.conf & 30_configed.conf: getDomain: Fix NameError caused by
    implicit import.
  * 10_opsi.conf & 30_configed.conf: getProductOrdering: Fix NameError caused
    by implicit import.

 -- Niko Wenselowski <n.wenselowski@uib.de>  Wed, 28 Oct 2015 12:05:45 +0100

python-opsi (4.0.6.29-1) experimental; urgency=medium

  * Implementing type checks via isinstance instead of using type.
  * Removed wildcard import in various modules in OPSI.Backend.
  * 20_legacy.conf: Removed librsyncPatchFile because it never worked.
  * OpsiConfFile.parse now raises ValueError if invalid sections are
    found or configuration happens outside sections.
  * objectToHtml now works more efficient with large results.
  * OPSI.Util.Task.Samba: Fix typo in share opsi_repository that lead
    to referencing the wrong path.
  * toJson now handles generators by consuming them.
    The output resembles that of a list.
  * objectToBeautifiedText, objectToBash and objectToHtml are now able
    to handle sets - they interpret it like a list.
  * OPSI.Service.Worker.WorkerOpsiJsonRpc: improved backwards compatible
    handling of queries without any specific encoding. This should make
    any call with a plain encoding work as expected.

 -- Niko Wenselowski <n.wenselowski@uib.de>  Tue, 27 Oct 2015 17:38:16 +0100

python-opsi (4.0.6.28-1) testing; urgency=medium

  * OPSI.SharedAlgorithm: OpsiProductOrderingErrors now show what products
    cause the problem.
  * OPSI.Util.Task.CleanupBackend: Reference correct key.

 -- Niko Wenselowski <n.wenselowski@uib.de>  Thu, 08 Oct 2015 14:37:45 +0200

python-opsi (4.0.6.27-1) experimental; urgency=medium

  * OPSI.Util.flattenSequence now can handle sets.
  * OPSI.Backend.ConfigDataBackend.host_deleteObjects does not fail if
    no license management module is present.
  * OPSI.Backend.MySQL.SQLBackend: softwareLicense_getObjects and
    licenseContract_getObjects now return an empty list instead of None.
  * addDynamicDepotDriveSelection now only adds the new value and does
    not change the default.
  * The config for 'clientconfig.depot.drive' now also has the drives 'a:'
    and 'b:' present if it is created anew.

 -- Niko Wenselowski <n.wenselowski@uib.de>  Wed, 07 Oct 2015 16:40:29 +0200

python-opsi (4.0.6.26-1) testing; urgency=medium

  * toJSON: correctly handle sets.

 -- Niko Wenselowski <n.wenselowski@uib.de>  Wed, 07 Oct 2015 10:15:13 +0200

python-opsi (4.0.6.25-1) stable; urgency=medium

  * added proper sles12 version check

 -- Mathias Radtke <m.radtke@uib.de>  Fri, 02 Oct 2015 11:47:21 +0200

python-opsi (4.0.6.24-1) experimental; urgency=medium

  * OPSI.Util.Task.Rights: set +x on known executables in /opt/pcbin/install
  * OPSI.Util.Task.Rights: disabled the removal of duplicate folders to avoid
    problems with wrong rights in the depot.

 -- Niko Wenselowski <n.wenselowski@uib.de>  Thu, 01 Oct 2015 17:27:07 +0200

python-opsi (4.0.6.23-2) testing; urgency=medium

  * Added Danish translation for hwaudit.

 -- Niko Wenselowski <n.wenselowski@uib.de>  Fri, 25 Sep 2015 15:23:11 +0200

python-opsi (4.0.6.23-1) experimental; urgency=medium

  * Copy the following methods to 30_configed.conf: getDomain,
    getOpsiHWAuditConf, getPossibleMethods_listOfHashes, getServerIds_list
  * OPSI.Backend.Backend: Reading the default maximum logfile size from
    /etc/opsi/opsiconfd.conf.

 -- Niko Wenselowski <n.wenselowski@uib.de>  Wed, 16 Sep 2015 11:59:33 +0200

python-opsi (4.0.6.22-1) experimental; urgency=medium

  * log_read: Removed append-feature for rotated logs.

 -- Niko Wenselowski <n.wenselowski@uib.de>  Tue, 15 Sep 2015 14:23:46 +0200

python-opsi (4.0.6.21-1) experimental; urgency=medium

  * ExtendedConfigBackend: repr now works also with subclasses.
  * ConfigDataBackend: log_write does correctly limit the logsize.

 -- Niko Wenselowski <n.wenselowski@uib.de>  Tue, 15 Sep 2015 12:38:36 +0200

python-opsi (4.0.6.20-1) experimental; urgency=medium

  * OPSI.Service.Worker: header parsing errors are now logged
    with loglevel 8.
  * Re-introduce 30_configed.conf

 -- Niko Wenselowski <n.wenselowski@uib.de>  Wed, 09 Sep 2015 09:15:14 +0200

python-opsi (4.0.6.19-2) experimental; urgency=medium

  * Translations updated and translations for es, it & ru added.

 -- Niko Wenselowski <n.wenselowski@uib.de>  Thu, 03 Sep 2015 11:04:01 +0200

python-opsi (4.0.6.19-1) experimental; urgency=medium

  * OPSI.Backend.JSONRPC: refuse to enable deflate if we are talking to an
    old version of the service to avoid problems.

 -- Niko Wenselowski <n.wenselowski@uib.de>  Thu, 03 Sep 2015 10:30:30 +0200

python-opsi (4.0.6.18-1) experimental; urgency=medium

  * OPSI.Backend.BackendManager: showing the used ACL only on log level debug
    or higher.
  * OPSI.SharedAlgorithm: small refactorings regarding iteration of lists
  * OPSI.Backend.JSONRPC: more reliable fix for working with deflate against
    older webservice versions. This works by disabling deflate to ensure
    proper encoding / decoding.
  * OPSI.Backend.JSONRPC: type check via isinstance instead of type.

 -- Niko Wenselowski <n.wenselowski@uib.de>  Wed, 02 Sep 2015 16:34:26 +0200

python-opsi (4.0.6.17-1) experimental; urgency=medium

  * removed cpatureStderr=False fom execute of 'lsb-release -i' command

 -- Mathias Radtke <m.radtke@uib.de>  Wed, 02 Sep 2015 11:54:51 +0200

python-opsi (4.0.6.16-1) experimental; urgency=medium

  * OPSI.Backend.BackendManager: redirected lsb_release stderr and stdout output to /dev/null

 -- Mathias Radtke <m.radtke@uib.de>  Wed, 02 Sep 2015 09:33:16 +0200

python-opsi (4.0.6.15-1) experimental; urgency=medium

  * OPSI.Util.Task.Samba: add newline when adding repository.
  * RPM: Made the license machine-parseable.
  * OPSI.Util.WindowsDrivers: do not fail if Vendor or Model are None.
  * Create user / groups without explicit uid / gid.

 -- Niko Wenselowski <n.wenselowski@uib.de>  Tue, 25 Aug 2015 11:02:44 +0200

python-opsi (4.0.6.14-1) experimental; urgency=medium

  [ Mathias Radtke ]
  * OPSI.System.Posix: removed unneded captureStderr flag

  [ Anna Sucher ]
  * OPSI.Util.Task.Rights: added opsi-deploy-client-agent-default to
    files that are made executable

  [ Niko Wenselowski ]
  * JSONRPCBackend: Better handling of JSON-RPC-response from an old service.

 -- Niko Wenselowski <n.wenselowski@uib.de>  Tue, 11 Aug 2015 15:27:10 +0200

python-opsi (4.0.6.13-1) experimental; urgency=medium

  * Provide OPSI.System.Posix.shutdown.
  * Added function OPSI.Util.chunk.
  * OPSI.Util.Task.CleanupBackend: added chunking on mass-operations.
  * OPSI.Util.Task.CleanupBackend: Improving speed of operations.
  * OPSI.Backend.Replicator: Speed up membership test for productsOnDepot.
  * OPSI.System.Posix.execute now accepts list, set or tuple for ignoreExitCode
  * Debian: Remove dependency on python-support.
  * OPSI.System.Posix: removed unneded captureStderr flags from sfdisk calls

 -- Niko Wenselowski <n.wenselowski@uib.de>  Mon, 10 Aug 2015 15:22:38 +0200

python-opsi (4.0.6.12-1) experimental; urgency=medium

  [ Niko Wenselowski ]
  * Improving Python 3 compatibility.
  * hwaudit: Added translations for COMPUTER_SYSTEM.sku
  * tests: rename the domain of test objects from uib.local to test.invalid
  * OPSI.Service.Worker.WorkerOpsiJsonRpc: The header handling introduced
    with 4.0.6.8-1 must now be explicitely enabled by creating the file:
    /etc/opsi/opsi.header.fix.enable
    This makes sure that components get the same behaviour as before unless
    an change is done by an administrator.
  * 10_opsi.conf: Reintroduce setRights from the now remove 30_configed.conf
  * OPSI.Util.HTTP: the functions to decode/encode gzip/deflate now work
    better with unicode input and always return unicode.
  * OPSI.Service.Worker.WorkerOpsi: properly decode requests that have their
    content-encoding header set to "deflate".
  * log_read now also reads rotated logs.
  * OPSI.Util.Task.Rights: chown now correctly sets uid/gid on links.

  [ Mathias Radtke ]
  * new module OPSI Util task Samba
  * wrote tests for new module

 -- Niko Wenselowski <n.wenselowski@uib.de>  Wed, 29 Jul 2015 16:04:38 +0200

python-opsi (4.0.6.11-4) experimental; urgency=medium

  * Packaging fixes for Debian 8.

 -- Niko Wenselowski <n.wenselowski@uib.de>  Mon, 29 Jun 2015 16:23:22 +0200

python-opsi (4.0.6.11-3) experimental; urgency=medium

  * RPM: do not link removed file.

 -- Niko Wenselowski <n.wenselowski@uib.de>  Mon, 29 Jun 2015 16:11:06 +0200

python-opsi (4.0.6.11-2) experimental; urgency=medium

  * Removing remaining occurances of 30_configed.conf.

 -- Niko Wenselowski <n.wenselowski@uib.de>  Mon, 29 Jun 2015 16:06:51 +0200

python-opsi (4.0.6.11-1) experimental; urgency=medium

  * Debian: Moving lintian-overrides into debian/source
  * 20_legacy.conf: Small refactoring of getClients_listOfHashes
  * 20_legacy.conf: Refactored getLicenseStatistics_hash
  * OPSI.Types: better error message if forceObjectClass fails because of an
    argument that is missing for the constructor
  * OPSI.Types: better error message if forceObjectClass fails because of an
    invalid type
  * 20_legacy.conf: some small bugfixes.
  * OPSI.Object: repr for ConfigState now includes values.
  * Moving getProductOrdering from 30_configed.conf to 10_opsi.conf.
  * Removing 30_configed.conf.
  * Removing the link from etc/opsi/backendManager/extend.d/20_legacy.conf to
    etc/opsi/backendManager/extend.d/configed/20_legacy.conf.

 -- Niko Wenselowski <n.wenselowski@uib.de>  Mon, 29 Jun 2015 15:58:47 +0200

python-opsi (4.0.6.10-3) experimental; urgency=medium

  * Debian: Setting the package format to 1.0
  * RPM: creating folder for systemd templates before installation

 -- Niko Wenselowski <n.wenselowski@uib.de>  Tue, 16 Jun 2015 12:27:05 +0200

python-opsi (4.0.6.10-2) experimental; urgency=medium

  * RPM: supply %prep and %debug_package
  * Remove references to opsi-distutils

 -- Niko Wenselowski <n.wenselowski@uib.de>  Tue, 16 Jun 2015 10:57:43 +0200

python-opsi (4.0.6.10-1) experimental; urgency=medium

  * Added __repr__ for Backend and JSONRPCBackend.
  * OPSI.Backend.Replicator: Inserting objects should be a little faster.
  * OPSI.Backend: Only do a lookup for returnObjectsOnUpdateAndCreate once
    per method execution.
  * objectToBash, objectToHtml and objectToBeautifiedText now also correctly
    format subclasses of the lists / dicts.
  * 20_legacy.conf: Speed up _getProductStates_hash
  * FileBackend: Do not double the mapping list of LocalbootProduct and NetbootProduct.
  * FileBackend: allow products having ProductPropertyStates that are the same as the id of a product.
  * Some small refactorings to OPSI.Backend.SQL and OPSI.Backend.MySQL.
  * Supply new folder /etc/opsi/systemdTemplates

 -- Niko Wenselowski <n.wenselowski@uib.de>  Tue, 16 Jun 2015 10:45:21 +0200

python-opsi (4.0.6.9-1) experimental; urgency=medium

  * OPSI.Util.Task.Rights: reuse an existing depot URL if we found one before.

 -- Niko Wenselowski <n.wenselowski@uib.de>  Wed, 10 Jun 2015 10:20:56 +0200

python-opsi (4.0.6.8-1) experimental; urgency=low

  * 20_legacy.conf: createLicenseContract now returns the complete
    license contract id instead of just the first character.
  * OPSI.Util.File: Avoid bloating dhcpd.conf with '%s'
  * OPSI.Util.Task.Rights: added 'service_setup.sh' to KNOWN_EXECUTABLES
  * OPSI.Util.Task.Rights: Fix setting rights on KNOWN_EXECUTABLES in
    the depot folder.
  * Refactored worker for the interface page.
  * OPSI.Backend.File: Convert errors to unicode before logging them.
  * 40_groupActions.conf: create method to rename groups: updateGroupname
  * __repr__ now gives even better results.
  * 20_legacy.conf: new method setHostInventoryNumber
  * 20_legacy.conf: refactored getAndAssignSoftwareLicenseKey
  * debian/format: removed
  * OPSI.Types: checking for classes is now implemented via isinstance and
    therefore also subclasses will be accepted.
  * OPSI.Util.Task.Certificate: Fix certificate creation on Debian 8.
  * OPSI.Util.HTTP: Workarround for Python versions that implement PEP0476
  * OPSI.Service.Worker.WorkerOpsiJsonRpc: now correctly stating the HTTP
    header field "content-type" if the content is compressed via deflate or
    gzip. To stay backwards compatible we return in the old style if the
    header field "Accept" of the request starts with "gzip-application".
  * OPSI.Util.HTTP: new functions deflateEncode, deflateDecode, gzipEncode
    and gzipDecode
  * OPSI.Backend.JSONRPC: various refactorings
  * OPSI.Backend.JSONRPC.JSONRPCBackend: correctly handle responses that are
    compressed via deflate or gzip. To stay backwards compatible it deflates
    the data if the HTTP header field "content-type" starts with "gzip".
  * The users opsiconfd / pcpatch are now added to the file admin group
    based on the groupname and not on the gid. This avoids adding these users
    to the wrong group if a group with gid 992 already exists.
  * RPM: if a group with gid 992 is already existing add the file admin group
    without giving a specific gid.

 -- Niko Wenselowski <n.wenselowski@uib.de>  Tue, 09 Jun 2015 16:34:33 +0200

python-opsi (4.0.6.7-2) experimental; urgency=low

  * RHEL / CentOS 7: No indent to avoid confusing rpm.

 -- Niko Wenselowski <n.wenselowski@uib.de>  Fri, 10 Apr 2015 14:23:46 +0200

python-opsi (4.0.6.7-1) experimental; urgency=low

  * Fix encoding problems in new __repr__.

 -- Niko Wenselowski <n.wenselowski@uib.de>  Fri, 10 Apr 2015 13:40:21 +0200

python-opsi (4.0.6.6-1) experimental; urgency=low

  * OPSI.Util.Task.Rights: better ignoring of subfolders.
  * OPSI.Logger: some small refactorings.
  * OPSI.Util.Task.Sudoers: Do not duplicate existing entries.
  * OPSI.Logger.logWarnings: only log to the opsi-Logger.
  * CentOS / RHEL 7: depend on net-tools for ifconfig.
  * Added OPSI.System.Posix.getActiveConsoleSessionId

 -- Niko Wenselowski <n.wenselowski@uib.de>  Fri, 10 Apr 2015 10:31:29 +0200

python-opsi (4.0.6.5-1) experimental; urgency=low

  * Fix problem when working mit DHCP files.

 -- Niko Wenselowski <n.wenselowski@uib.de>  Tue, 31 Mar 2015 11:38:41 +0200

python-opsi (4.0.6.4-1) experimental; urgency=low

  * OPSI.System.Posix.execute now accepts keyword arguments 'shell' and
    'waitForEnding' to have the same keyword arguments as on Windows.

 -- Niko Wenselowski <n.wenselowski@uib.de>  Mon, 30 Mar 2015 15:38:39 +0200

python-opsi (4.0.6.3-1) experimental; urgency=low

  * OPSI.Util.Task.Rights: avoid duplicate path processing.
  * OPSI.Backend.MySQL.ConnectionPool: lower log-level for messages.
  * OPSI.Util.Task.Rights.setRights: show what path is given.
  * Fix various problems in OPSI.Backend.Replicator.
  * OPSI.Util.Task.Sudoers: Retrieve path to 'service' from the OS.
  * OPSI.Util.Task.Sudoers: Add single entry if missing.
  * Small changes in OPSI.Util.File.
  * Less wildcard imports.
  * Refactoring in OPSI.Util.Task.Rights
  * OPSI.Util.Task.Rights will fail without raising an error if chown
    is not possible.
  * OPSI.Backend.BackendManager: refactored reading groups of user to be
    faster for large environments.
  * Many objects now have proper representations.
  * OPSI.Util.Task.ConfigureBackend.ConfigurationData: Adding WAN
    configuration defaults if they are missing.
  * New extension 70_wan.conf for easy disabling/enabling of WAN configuration
  * 70_dynamic_depot.conf: getDepotSelectionAlgorithmByNetworkAddress
    makes use of OPSI.Util.ipAddressInNetwork instead of copying code.
  * OPSI.Util.Task.Rights: chown will only supply an uid if euid is 0 to
    avoid failures.

 -- Niko Wenselowski <n.wenselowski@uib.de>  Mon, 30 Mar 2015 11:44:00 +0200

python-opsi (4.0.6.2-1) experimental; urgency=low

  * OPSI.Backend.MySQL: If connecting to DB fails during creation of the
    connection pool we wait 5 seconds before retrying to connect.
  * OPSI.Logger: Easier and faster check if syslog is present.
  * OPSI.Backend.Replicator: small refactorings.
  * OPSI.Backend.BackendManager: _dispatchMethod creats no more temp. list.
  * OPSI.Util.Task.Certificate: do not set the same serial number for
    every certificate.

 -- Niko Wenselowski <n.wenselowski@uib.de>  Mon, 09 Mar 2015 10:56:28 +0100

python-opsi (4.0.6.1-1) experimental; urgency=low

  * OPSI.Util.Repository: correctly set number of retries for dynamic bandwidth
  * setup.py: Exclude test folders.
  * objectToBeautifiedText: indent with only four spaces
  * OPSI/Object.py overhauled module
  * Added OPSI.System.Posix.runCommandInSession to have access to this
    function not only when running Windows.
  * OPSI.Backend.File: Various refactorings, not only to avoid unnecessary
    creation of temporary objects.
  * Backends: speed up option parsing during initalisation.
  * Make excessive use of List Comprehensions for faster processing.
  * OPSI.Backend.HostControl: Using the timeout-parameter available on
    httplib.HTTP(S)Connection in RpcThread and ConnectionThread
  * Improve speed of configState_getClientToDepotserver
  * OPSI.Backend.SQL: Refactored working with the hardware audit
  * Speed up OPSI.Backend.Backend.log_read
  * The size limit of log_write can now be controlled through
    opsiconfd.conf and the value of "max log size" in the section "global".
  * New module: OPSI.Util.Task.Rights
  * OPSI.System.Windows: function "mount" accepts "dynamic" as mountpoint to
    enable the automatic search for a free mountpoint on the system.
    Thanks to Markus Kötter for the initial patch!
  * OPSI.Util.Task.ConfigureBackend.ConfigurationData: add the possibility
    to enable the dynamic mountpoint selection.
  * OPSI.Backend.SQL: the columns referencing hostId are now of the same size
  * New module OPSI.Util.Task.UpdateBackend.MySQL
  * OPSI.Util.Task.UpdateBackend.MySQL: Fix too small hostId columns
  * OPSI.Backend.SQL: replacing duplicate code
  * Removed LDAP schema files and backend configuration.
  * OPSI.Backend.SQL: Functions getData and getRawData only allow SELECT
  * Making method backend_getSharedAlgorithm nonfunctional.
  * OPSI.SharedAlgorithm: No more working with code-as-text and evaluation
    of the text to get objects to work with. Now there are only the objects.
  * WindowsDrivers: Fallback if directories ends with "." or with whitespace.
  * OPSI.Types.forceList is now able to handle sets and generators
  * New function OPSI.System.Posix.getDHCPDRestartCommand
  * OPSI.SharedAlgorithm: Raising an error when a circular dependecy is
    detected between products.
  * OPSI.System.Posix.getNetworkDeviceConfig is now able to parse output
    from newer ifconfig versions like on CentOS 7.
  * OPSI.Backend.SQLite refactored query creation.

 -- Niko Wenselowski <n.wenselowski@uib.de>  Thu, 05 Feb 2015 09:46:50 +0100

python-opsi (4.0.5.17-1) testing; urgency=medium

  * Small bugfix in ConfigureBackend Task.

 -- Erol Ueluekmen <e.ueluekmen@uib.de>  Wed, 25 Feb 2015 14:33:25 +0100

python-opsi (4.0.5.16-1) stable; urgency=low

  * JSONRPCBackend: Fix build long authorization headers.

 -- Erol Ueluekmen <e.ueluekmen@uib.de>  Thu, 19 Feb 2015 13:23:19 +0100

python-opsi (4.0.5.15-1) stable; urgency=low

  * Patching sudoers: allow using service when no TTY present

 -- Niko Wenselowski <n.wenselowski@uib.de>  Wed, 22 Oct 2014 14:30:24 +0200

python-opsi (4.0.5.14-1) experimental; urgency=low

  * 10_opsi.conf: New methods getHardwareAuditDataCount and
    getSoftwareAuditDataCount
  * DHCPD backend: Fix logging problem caused by string / unicode mixup.
  * OPSI.System.Posix.getServiceNames: Prefer "systemctl" over "service"
    to have a solution that flawlessly works on CentOS 7.
  * OPSI.System.Posix.locateDHCPDInit: Added search via getServiceNames

 -- Niko Wenselowski <n.wenselowski@uib.de>  Wed, 22 Oct 2014 12:23:35 +0200

python-opsi (4.0.5.13-1) experimental; urgency=low

  * OPSI.System.Posix.Distribution: stripping the distribution attribute.

 -- Niko Wenselowski <n.wenselowski@uib.de>  Tue, 14 Oct 2014 15:34:21 +0200

python-opsi (4.0.5.12-1) experimental; urgency=low

  * More work on OPSI.System.Posix.getSambaServiceName

 -- Niko Wenselowski <n.wenselowski@uib.de>  Wed, 08 Oct 2014 14:50:17 +0200

python-opsi (4.0.5.11-2) experimental; urgency=low

  * Dropping python-simplejson as dependency because it is Pythons stdlib as
    json since Python 2.6

 -- Niko Wenselowski <n.wenselowski@uib.de>  Wed, 08 Oct 2014 11:43:34 +0200

python-opsi (4.0.5.11-1) experimental; urgency=low

  * MySQL-backend: lower log-level for messages regarding transactions
  * Posix: added Methods getServiceNames and getSambaServiceName

 -- Niko Wenselowski <n.wenselowski@uib.de>  Mon, 06 Oct 2014 15:58:24 +0200

python-opsi (4.0.5.10-1) stable; urgency=low

  * DHCPD.py: small fix in restarting dhcp-service

 -- Erol Ueluekmen <e.ueluekmen@uib.de>  Wed, 01 Oct 2014 16:54:50 +0200

python-opsi (4.0.5.9-1) stable; urgency=low

  * opsi-setup: changed restarting services over service calls
    instead of using init-scripts directly.

 -- Erol Ueluekmen <e.ueluekmen@uib.de>  Wed, 01 Oct 2014 16:14:13 +0200

python-opsi (4.0.5.8-2) testing; urgency=low

  * python-crypto requirement modified for sles to python-pycrypto

 -- Erol Ueluekmen <e.ueluekmen@uib.de>  Mon, 29 Sep 2014 10:13:17 +0200

python-opsi (4.0.5.8-1) testing; urgency=low

  * FileBackend raises Exception if getRawData method is called.

 -- Erol Ueluekmen <e.ueluekmen@uib.de>  Tue, 23 Sep 2014 15:16:56 +0200

python-opsi (4.0.5.7-1) experimental; urgency=low

  * Preferring ldaptor over OPSI.ldaptor

 -- Niko Wenselowski <n.wenselowski@uib.de>  Wed, 10 Sep 2014 13:36:47 +0200

python-opsi (4.0.5.6-2) experimental; urgency=low

  * rpm-based packages: require python-pyasn1

 -- Niko Wenselowski <n.wenselowski@uib.de>  Tue, 09 Sep 2014 16:55:20 +0200

python-opsi (4.0.5.6-1) experimental; urgency=low

  * Fix for certificate creation on SLES11SP3

 -- Niko Wenselowski <n.wenselowski@uib.de>  Mon, 25 Aug 2014 15:26:42 +0200

python-opsi (4.0.5.5-1) testing; urgency=medium

  * setProductActionRequestWithDependencies: added optional force
    parameter, to set dependend products even if they are installed

 -- Erol Ueluekmen <e.ueluekmen@uib.de>  Sat, 23 Aug 2014 02:37:20 +0200

python-opsi (4.0.5.4-3) testing; urgency=low

  * Also build on Ubuntu 10.04

 -- Niko Wenselowski <n.wenselowski@uib.de>  Fri, 22 Aug 2014 17:28:08 +0200

python-opsi (4.0.5.4-2) experimental; urgency=low

  * 40_groupActions.conf: _getClientsOnDepotByHostGroup get correct clients.
  * Debian: call dh --with python2

 -- Niko Wenselowski <n.wenselowski@uib.de>  Fri, 22 Aug 2014 17:18:16 +0200

python-opsi (4.0.5.3-2) experimental; urgency=low

  * SLES: Require libmagic1 for working python-magic

 -- Niko Wenselowski <n.wenselowski@uib.de>  Tue, 19 Aug 2014 12:55:00 +0200

python-opsi (4.0.5.3-1) experimental; urgency=low

  * Fix termination of KillableThread on newer Pythons

 -- Niko Wenselowski <n.wenselowski@uib.de>  Mon, 11 Aug 2014 14:09:02 +0200

python-opsi (4.0.5.2-7) experimental; urgency=low

  * RHEL / CentOS: Depending on MySQL-python instead python-mysql
  * openSUSE / SLES: Fix depending on wrong version number for python-newt

 -- Niko Wenselowski <n.wenselowski@uib.de>  Wed, 06 Aug 2014 12:10:08 +0200

python-opsi (4.0.5.2-5) experimental; urgency=low

  * Dependencies for RHEL / CentOS 6 fixed and cleaned up .spec.

 -- Niko Wenselowski <n.wenselowski@uib.de>  Wed, 06 Aug 2014 11:20:25 +0200

python-opsi (4.0.5.2-4) experimental; urgency=low

  * Re-Enabling dependency on python-ldaptor.

 -- Niko Wenselowski <n.wenselowski@uib.de>  Mon, 04 Aug 2014 16:39:12 +0200

python-opsi (4.0.5.2-2) experimental; urgency=low

  * Possible to build with python-support again.

 -- Niko Wenselowski <n.wenselowski@uib.de>  Mon, 04 Aug 2014 14:35:00 +0200

python-opsi (4.0.5.2-1) experimental; urgency=low

  * fix in write method for backendConfigFiles

 -- Erol Ueluekmen <e.ueluekmen@uib.de>  Sun, 03 Aug 2014 03:26:28 +0200

python-opsi (4.0.5.1-2) experimental; urgency=low

  * Using dh_python2

 -- Niko Wenselowski <n.wenselowski@uib.de>  Wed, 30 Jul 2014 17:38:00 +0200

python-opsi (4.0.5.1-1) experimental; urgency=low

  * New module: OPSI.Util.Task.Sudoers
  * 70_dynamic_depot.conf: Latency algorythm does even work if pinging
    a depot results in a timeout.
  * OpsiBackupArchive: Avoid hanging in an endless loop when running
    backupMySQLBackend and stderr gets spammed with the same message
  * DHCPD Backend: Trying to read the address of an client from the
    DHCPD configuration file if it can't be resolved via DNS.
  * Certificate Creation: Using 2048 bit instead of 1024
  * small fix in getOpsiHostKey method
  * configed: direct access for mysql-backend users
  * forceUrl method don't convert value to lower
  * OpsiBackupArchive: get path to mysqldump via which
  * Speeding up backend_getInterface, getArgAndCallString, objectToHtml,
    objectToBeautifiedText
  * New module: OPSI.Util.Task.ConfigureBackend.ConfigurationData
  * Added possibility to disable pigz in opsi.conf
  * SQL-Backends: Improved speed of query creation
  * Do not fail on removing installed products if the directory
    contains filenames with unicode characters
  * OPSI.System.Posix: Fixing reread partiontable problem with new bootimage
  * OPSI.System.Windows: Added setLocalSystemTime and getServiceTime in backend
  * Driverintegration: Fallback for byAudit to check if mainboard integration is possible.
  * OPSI.System.Posix: initializing bytesPerSector attribute in Harddisk class
    constructor
  * OPSI.Util.Repository: workarround timing problem after reconnect network
    adapter

 -- Erol Ueluekmen <e.ueluekmen@uib.de>  Thu, 28 Jul 2014 23:51:00 +0200

python-opsi (4.0.4.5-1) stable; urgency=low

  * set of small fixes.

 -- Erol Ueluekmen <e.ueluekmen@uib.de>  Fri, 07 Feb 2014 02:10:23 +0100

python-opsi (4.0.4.4-1) testing; urgency=low

  * added geo_override patch for older bios (opsi-linux-bootimage)
  * removed debug outputs from repository.py
  * SQL backend: tables PRODUCT_PROPERTY and BOOT_CONFIGURATION now use type
    TEXT for column 'description'
  * Harddisks have a new attribute 'rotational'.
  * MySQL backend: table 'HOST': using DEFAULT value for column 'created' to
    avoid using the values given by MySQL. These values did result in a
    unwanted misbehaviour where clients always updated their 'created'
    attribute to the time of the last update.
  * Removed workarounds for Python versions prior to 2.6
  * New depot selection alogrith: Select the depot with lowest latency that
    either is or belongs to the master depot the client is attached to.
  * New module: OPSI.Util.Task.CleanupBackend
  * Suppressing DeprecationWarning from ldaptor.
  * Bugfix in HTTPRepository.
  * Workarround for Windows 8.1 detection.

 -- Erol Ueluekmen <e.ueluekmen@uib.de>  Wed, 29 Jan 2014 01:22:18 +0100

python-opsi (4.0.4.3-1) testing; urgency=low

  * Small bugfix for objectToBeautifiedText Method.

 -- Erol Ueluekmen <e.ueluekmen@uib.>  Fri, 20 Dec 2013 18:11:37 +0100

python-opsi (4.0.4.2-1) testing; urgency=low

  * objectToBeautifiedText optimization.

 -- Erol Ueluekmen <e.ueluekmen@uib.de>  Wed, 11 Dec 2013 11:02:06 +0100

python-opsi (4.0.4.1-1) testing; urgency=low

  * Minimum required Python version is now 2.6
  * New backend method for configed: setRights
  * Tar archives: make use of pigz for parallel gzip compression if available.
    Requires pigz version >2.2.3
  * File backend: Added options to configure user/group the files belong to.
  * Bugfix: Added missing import to prevent "opsi-setup --renew-opsiconfd-cert"
    from crashing
  * Bugfix: Do not fail when reading distribution information from an UCS
    system.
  * Bugfix in posix.py for precise
  * Remove loading geo_override kernel patch
  * Fixing mountoptions handling for cifs-mount
  * Added Transaction control for sql-backends for prevent of duplicate entries in productProperty-Defaultvalues. (fixes #456)
  * New module: OPSI.Util.Task.Certificate

 -- Erol Ueluekmen <e.ueluekmen@uib.de>  Tue, 12 Sep 2013 11:41:33 +0200

python-opsi (4.0.3.3-1) experimental; urgency=low

  * Fixes for wheezy and raring support
  * System.Windows: Added handling mshotfix for win8 and win2012
  * Moved method formatFileSize from OPSI.web2.dirlist to OPSI.Util
  * Added 40_groupActions.conf in opsi-webservice-extender
  * Modified debian postinst script (user opsiconfd will be created if not exists)

 -- Erol Ueluekmen <e.ueluekmen@uib.de>  Tue, 03 Jun 2013 11:41:33 +0200

python-opsi (4.0.3.2-1) experimental; urgency=low

  * Don't load geo_override module on 64bit bootimage.

 -- Erol Ueluekmen <e.ueluekmen@uib.de>  Mon, 29 Apr 2013 16:13:16 +0200

python-opsi (4.0.3.1-1) testing; urgency=low

  * dhcp-backend: ddns-rev-domainname added to list where the values are written in double quotas
  * System: opsi-setup --init-current-config gives an warning instead of error, when vendor not found for network device
  * Posix:
    - saveImage returns the result from partclone if run was successfull.
    - readPartitionTable: Try to find out the right filesystem with blkid tool.
    - createPartition: allows linux as filesystem-type and produces partition with id 83
  * WindowsDriver: byAudit: Translating model and vendor from hwinvent: characters <>?":|\/* will be translated to _
  * python-opsi locale: danish added
  * compareVersion: fixed handling with versions from custom packages.
  * global.conf: fixed hostname entries
  * fixed resource directory listing for custom packages /repository
  * fix for ubuntu 12.10

 -- Erol Ueluekmen <e.ueluekmen@uib.de>  Tue, 05 Feb 2013 17:40:23 +0100

python-opsi (4.0.2.6-1) testing; urgency=low

  * Posix: getBlockDeviceControllerInfo():
    - if no devices attached on a AHCI-Controller (maybe a lshw or a kernel bug)
      try to find AHCI-Controller, if found try return the first found AHCI Controller
      for textmode-driverintegration (only for nt5)
  * Posix: modifications for newer ms-sys version
  * rpm-spec-file: noreplace option for dispatch.conf.default in files-section

 -- Erol Ueluekmen <e.ueluekmen@uib.de>  Mon, 07 Nov 2012 17:34:13 +0100

python-opsi (4.0.2.5-1) testing; urgency=low

  * fix in hwinvent procedure, don't crash if lshw don't work properly
  * fix for resizeNTFSPartition if blockAlignmnet is used (ntfs-restore-image)

 -- Erol Ueluekmen <e.ueluekmen@uib.de>  Fri, 02 Nov 2012 15:00:34 +0200

python-opsi (4.0.2.4-1) stable; urgency=low

  * fixes method setProductActionRequestWithDependencies after host_createOpsiClient
  * added default dhcp string and text options that the values will be set in double-quotes (fixes#403)
  * added method userIsReadOnlyUser()
  * WindowsDriverIntegration: do not break when no devices found in txtsetup.oem (corrupted txtsetup.oem)

 -- Erol Ueluekmen <e.ueluekmen@uib.de>  Thu, 27 Sep 2012 10:35:17 +0200

python-opsi (4.0.2.3-1) testing; urgency=low

  * Workarround for bootimage: wait if blockfile to partition not exists.
  * Automated additional-driver - byAudit - integration support.
  * hostControl-Fix for host_reachable method.
  * added opsiFileAdminhandling, added new opsi.conf File.
  * dellexpresscode for hwinvent implemented
  * licensekey length increased to 1024
  * use opsi-auth pam module if exists

 -- Erol Ueluekmen <e.ueluekmen@uib.de>  Tue, 17 Jul 2012 13:33:13 +0200

python-opsi (4.0.2.2-1) testing; urgency=low

  * Workarround for python 2.7 in jsonrpc-backend: compressed data will send as bytearray
  * fix for isc-dhcp-server for oneiric and precise
  * Workarround for bootimage: wait if blockfile to partition not exists.

 -- Erol Ueluekmen <e.ueluekmen@uib.de>  Mon, 11 Jun 2012 13:42:58 +0200

python-opsi (4.0.2.1-1) stable; urgency=low

  * Featurepack-Release 4.0.2

 -- Erol Ueluekmen <e.ueluekmen@uib.de>  Wed, 30 May 2012 11:20:56 +0200

python-opsi (4.0.1.40-1) testing; urgency=low

  * Fix getArchitecture for Windows-Systems (opsiclientd)
  * Workarround for WinAPI Bug: LSAGetLogonSessionData in NT5 x64

 -- Erol Ueluekmen <e.ueluekmen@uib.de>  Tue, 08 May 2012 15:27:08 +0200

python-opsi (4.0.1.39-1) testing; urgency=low

  * opsi-makeproductfile: switch to tar format if source files take
      then 2GB of diskusage, to prevent a override of cpio sizelimit.
  * 20_legacy.conf: method getProductDependencies_listOfHashes fix.
  * fix loosing membership in productGroups when upgrading opsi-packages
  * setProductActionRequestWithDepedencies:
      Raising exeption if required packages are not available.
  * fix setVersion for auditSoftware and auditSoftwareOnClient
      software Version 0 will be produce '0' and not ''

 -- Erol Ueluekmen <e.ueluekmen@uib.de>  Tue, 17 Apr 2012 16:51:08 +0200

python-opsi (4.0.1.38-1) testing; urgency=low

  * HostControl-Backend: added hostControl_execute
  * 10_opsi.conf: added setProductActionRequestWithDependencies
  * Object.py: OpsiDepotserver new default: isMasterDepot=True

 -- Erol Ueluekmen <e.ueluekmen@uib.de>  Wed, 15 Feb 2012 13:42:37 +0100

python-opsi (4.0.1.37-1) stable; urgency=low

  * fix hybi10Decode

 -- Jan Schneider <j.schneider@uib.de>  Tue, 17 Jan 2012 13:40:01 +0100

python-opsi (4.0.1.36-1) stable; urgency=low

  * MessageBus improvements
  * fix deleteProduct method

 -- Jan Schneider <j.schneider@uib.de>  Tue, 22 Nov 2011 13:05:41 +0100

python-opsi (4.0.1.35-1) stable; urgency=low

  * Add funtions hybi10Decode, hybi10Encode to Util/HTTP

 -- Jan Schneider <j.schneider@uib.de>  Tue, 15 Nov 2011 15:08:07 +0100

python-opsi (4.0.1.34-1) stable; urgency=low

  * Posix.py: blockAlignment in createPartition

 -- Erol Ueluekmen <e.ueluekmen@uib.de>  Mon, 14 Nov 2011 10:27:23 +0100

python-opsi (4.0.1.33-1) stable; urgency=low

  * OPSI/Util: Add function getGlobalConf
  * OPSI/Types: Add BootConfiguration

 -- Jan Schneider <j.schneider@uib.de>  Tue, 11 Oct 2011 09:36:12 +0200

python-opsi (4.0.1.32-1) stable; urgency=low

  * Add module OPSI/Util/MessageBus
  * OPSI/Backend/BackendManager: implement MessageBusNotifier
  * OPSI/Backend/HostControl: Don't reboot or shutdown all opsiClients if wrong hostId is given
  * OPSI/Util/WindowsDriver: Fix for duplicatesearch in WindowsDriver
  * OPSI/Backend/JSONRPCBackend: raise socket.error on connect
  * opsihwaudit.conf: HDAUDIO_DEVICE wmi

 -- Jan Schneider <j.schneider@uib.de>  Tue, 27 Sep 2011 14:29:14 +0200

python-opsi (4.0.1.31-1) stable; urgency=low

  * OPSI/Backend/Backend:
     - log_read/log_write: add type userlogin
     - log_write: maximum logfile size
  * OPSI/Objects:
     - remove forceUnicodeLower for all licensekeys

 -- Jan Schneider <j.schneider@uib.de>  Tue, 13 Sep 2011 14:40:13 +0200

python-opsi (4.0.1.30-1) stable; urgency=low

  * DHCP-parser: Fix recursive searching blocks.

 -- Erol Ueluekmen <e.ueluekmen@uib.de>  Tue, 13 Sep 2011 10:11:15 +0200

python-opsi (4.0.1.29-1) stable; urgency=low

  * OPSI/Util/WindowsDriver
     - Fix intregateWindowsDrivers
  * OPSI/UI
     - Fix encoding

 -- Erol Ueluekmen <e.ueluekmen@uib.de>  Fri, 02 Sep 2011 17:11:13 +0200

python-opsi (4.0.1.28-1) stable; urgency=low

  * french localization

 -- Jan Schneider <j.schneider@uib.de>  Wed, 31 Aug 2011 16:57:40 +0200

python-opsi (4.0.1.27-1) stable; urgency=low

  * OPSI/UI
     - Fix getSelection for many entries / scrolling

 -- Jan Schneider <j.schneider@uib.de>  Mon, 29 Aug 2011 14:38:29 +0200

python-opsi (4.0.1.26-1) stable; urgency=low

  * OPSI/Util/WindowsDriver:
     - Fix integrateWindowsDrivers
  * OPSI/Util/File:
     - Modify loglevels in inf-file-parsing

 -- Jan Schneider <j.schneider@uib.de>  Thu, 25 Aug 2011 15:42:13 +0200

python-opsi (4.0.1.25-1) stable; urgency=low

  * OPSI/Object:
     - BoolConfig: remove duplicates from default values

 -- Jan Schneider <j.schneider@uib.de>  Tue, 23 Aug 2011 12:15:29 +0200

python-opsi (4.0.1.24-1) stable; urgency=low

  * tests/helper/fixture
    - fix for python 2.4

 -- Jan Schneider <j.schneider@uib.de>  Mon, 15 Aug 2011 15:12:05 +0200

python-opsi (4.0.1.23-1) stable; urgency=low

  * OPSI/Object
    - Host: force list of hardware addresses to single value (needed for univention)

 -- Jan Schneider <j.schneider@uib.de>  Mon, 15 Aug 2011 14:15:33 +0200

python-opsi (4.0.1.22-1) stable; urgency=low

  * OPSI/Util/File/Opsi/__init__:
    - Fix startswith for python 2.4

 -- Jan Schneider <j.schneider@uib.de>  Thu, 04 Aug 2011 09:58:22 +0200

python-opsi (4.0.1.21-1) experimental; urgency=low

  * Build against dhcp3 in lucid

 -- Christian Kampka <c.kampka@uib.de>  Mon, 01 Aug 2011 12:27:34 +0200

python-opsi (4.0.1.20-1) stable; urgency=low

  * OPSI/Backend/JSONRPC
    - forceUnicode Exception

 -- Jan Schneider <j.schneider@uib.de>  Thu, 21 Jul 2011 17:36:54 +0200

python-opsi (4.0.1.19-1) stable; urgency=low

  * OPSI/Util/WindowsDrivers
    - add integrated drivers to integratedDrivers list in loop

 -- Jan Schneider <j.schneider@uib.de>  Wed, 20 Jul 2011 14:48:27 +0200

python-opsi (4.0.1.18-1) stable; urgency=low

  * OPSI/Backend/SQL
    - fix _getHardwareIds

 -- Jan Schneider <j.schneider@uib.de>  Wed, 20 Jul 2011 11:42:10 +0200

python-opsi (4.0.1.17-1) stable; urgency=low

  * Correct replacement of escaped asterisk in search filter
  * Added new hostControl method opsiclientdRpc

 -- Jan Schneider <j.schneider@uib.de>  Tue, 19 Jul 2011 14:46:35 +0200

python-opsi (4.0.1.16-1) stable; urgency=low

  * Version bump

 -- Christian Kampka <c.kampka@uib.de>  Wed, 13 Jul 2011 14:20:15 +0200

python-opsi (4.0.1.15-2) stable; urgency=low

  * OPSI/Utils
    - fixed import bug

 -- Christian Kampka <c.kampka@uib.de>  Wed, 13 Jul 2011 11:54:22 +0200

python-opsi (4.0.1.15-1) stable; urgency=low

  * OPSI/Util
    - method to determain a fixed fqdn
  * OPIS/Util/HTTP
    - make sure socket is not None

 -- Christian Kampka <c.kampka@uib.de>  Tue, 12 Jul 2011 12:49:24 +0200

python-opsi (4.0.1.14-1) stable; urgency=low

  * SQL: methods for character escaping

 -- Jan Schneider <j.schneider@uib.de>  Wed, 29 Jun 2011 14:47:47 +0200

python-opsi (4.0.1.13-1) stable; urgency=low

  * Service/Session
    - sessionExpired(): return true if expired / false if closed by client
  * Util/HTTP:
    - disable server verification for localhost
  * Backend/HostControl:
    - new method hostControl_getActiveSessions

 -- Jan Schneider <j.schneider@uib.de>  Fri, 17 Jun 2011 14:21:03 +0200

python-opsi (4.0.1.12-1) stable; urgency=low

  * Util/File/Opsi
    - copy permission bits and mtime on filecopy

 -- Christian Kampka <c.kampka@uib.de>  Wed, 15 Jun 2011 11:00:27 +0200

python-opsi (4.0.1.11-2) stable; urgency=low

  * Util/Task/Backup:
    - supress waring when restoring configuration

 -- Christian Kampka <c.kampka@uib.de>  Tue, 14 Jun 2011 15:57:24 +0200

python-opsi (4.0.1.11-1) stable; urgency=low

  * Util/Task/Backup:
    - Override backup file if it already exists
    - Fixed spelling in help text

 -- Christian Kampka <c.kampka@uib.de>  Tue, 14 Jun 2011 13:41:56 +0200

python-opsi (4.0.1.10-1.1) stable; urgency=low

  * Util/Task/Backup, Util/File/Opsi
    - Several usability improvements

 -- Christian Kampka <c.kampka@uib.de>  Fri, 10 Jun 2011 14:14:46 +0200

python-opsi (4.0.1.9-1) stable; urgency=low

  * System/Posix:
     - Added Harddisk.setDosCompatibility()
     - reread partition table after deleting partition table
  * Util/Repository:
     - Fix HTTPRepository.copy
  * Util/HTTP, Util/Repository, Backend/JSONRPC
     - SSL verify by ca certs file

 -- Jan Schneider <j.schneider@uib.de>  Tue, 07 Jun 2011 10:45:49 +0200

python-opsi (4.0.1.8-1) stable; urgency=low

  * HostControl backend: Fix error message

 -- Jan Schneider <j.schneider@uib.de>  Tue, 31 May 2011 12:41:44 +0200

python-opsi (4.0.1.7-1) stable; urgency=low

  * Fixes additional driver integration with directories as symbolic links
  * Improved logging in generateProductOnClientSequence_algorithm1
  * Fixes Driverintegration: Fix loading duplicate driver, if integrated in additional

 -- Jan Schneider <j.schneider@uib.de>  Mon, 30 May 2011 14:21:08 +0200

python-opsi (4.0.1.6-1) stable; urgency=low

  * fixes for OpsiBackup

 -- Erol Ueluekmen <e.ueluekmen@uib.de>  Wed, 18 May 2011 15:42:33 +0200

python-opsi (4.0.1.5-1) stable; urgency=low

  * OpsiBackupFile: Fix symlink restore

 -- Jan Schneider <j.schneider@uib.de>  Wed, 11 May 2011 17:40:42 +0200

python-opsi (4.0.1.4-1) stable; urgency=low

  * IniFile: Add newline at end of section
  * BackenAccessControl _pamAuthenticateUser: pam winbind forceUnicode names

 -- Jan Schneider <j.schneider@uib.de>  Wed, 04 May 2011 14:46:17 +0200

python-opsi (4.0.1.3-1) stable; urgency=low

  * File-Backend: Fix host_insert for depots

 -- Jan Schneider <j.schneider@uib.de>  Mon, 02 May 2011 14:55:27 +0200

python-opsi (4.0.1.2-1) stable; urgency=low

  * Posix: fix calculation of disk size

 -- Jan Schneider <j.schneider@uib.de>  Tue, 19 Apr 2011 10:41:19 +0200

python-opsi (4.0.1.1-1) stable; urgency=low

  * Product: do not set owner of links
  * Util: new function ipAddressInNetwork
  * DHCPD: use ipAddressInNetwork
  * 70_dynamic_depot.conf: fix log
  * BackendAccessControl: forced groups

 -- Jan Schneider <j.schneider@uib.de>  Fri, 15 Apr 2011 12:19:02 +0200

python-opsi (4.0.1-22) stable; urgency=low

  * Correct json html output

 -- Jan Schneider <j.schneider@uib.de>  Thu, 14 Apr 2011 10:33:35 +0200

python-opsi (4.0.1-21) stable; urgency=low

  * Fix product sequence

 -- Jan Schneider <j.schneider@uib.de>  Wed, 13 Apr 2011 18:58:41 +0200

python-opsi (4.0.1-20) stable; urgency=low

  * fixed import for python 2.4 environments

 -- Christain Kampka <c.kampka@uib.de>  Tue, 05 Apr 2011 12:23:32 +0200

python-opsi (4.0.1-19) stable; urgency=low

  * Fixes

 -- Jan Schneider <j.schneider@uib.de>  Fri, 01 Apr 2011 15:10:37 +0200

python-opsi (4.0.1-18) testing; urgency=low

  * move server verification into HTTP module

 -- Jan Schneider <j.schneider@uib.de>  Tue, 29 Mar 2011 16:13:03 +0200

python-opsi (4.0.1-17) testing; urgency=low

  * LDAP: Fix productPropertyState_updateObject

 -- Jan Schneider <j.schneider@uib.de>  Sat, 26 Mar 2011 13:26:47 +0100

python-opsi (4.0.1-16) testing; urgency=low

  * PackageControlFile: fix generation of productproperty with empty values
  * DepotserverBackend: cleanup product property states on package installation

 -- Jan Schneider <j.schneider@uib.de>  Wed, 23 Mar 2011 18:46:19 +0100

python-opsi (4.0.1-15) testing; urgency=low

  * Posix.py: get dhcp config from dhclient

 -- Jan Schneider <j.schneider@uib.de>  Tue, 22 Mar 2011 14:08:04 +0100

python-opsi (4.0.1-14) testing; urgency=low

  * Rework KillableThread
  * HostControlBackend: wait 5 seconds before killing threads

 -- Jan Schneider <j.schneider@uib.de>  Thu, 17 Mar 2011 16:47:07 +0100

python-opsi (4.0.1-13) testing; urgency=low

  * Fix _transfer in Repository

 -- Jan Schneider <j.schneider@uib.de>  Wed, 16 Mar 2011 14:15:25 +0100

python-opsi (4.0.1-12) testing; urgency=low

  * Fix SQL

 -- Jan Schneider <j.schneider@uib.de>  Wed, 16 Mar 2011 10:52:41 +0100

python-opsi (4.0.1-11) testing; urgency=low

  * SQL: Fix config_updateObject/productProperty_updateObject

 -- Jan Schneider <j.schneider@uib.de>  Tue, 15 Mar 2011 11:14:58 +0100

python-opsi (4.0.1-10) testing; urgency=low

  * Add OPSI.Util.Ping

 -- Jan Schneider <j.schneider@uib.de>  Mon, 14 Mar 2011 14:40:10 +0100

python-opsi (4.0.1-8) testing; urgency=low

  * Add dependency to m2crypto

 -- Jan Schneider <j.schneider@uib.de>  Tue, 08 Mar 2011 22:25:46 +0100

python-opsi (4.0.1-7) testing; urgency=low

  * Fix group type filter in file backend

 -- Jan Schneider <j.schneider@uib.de>  Thu, 24 Feb 2011 19:23:29 +0100

python-opsi (4.0.1-6) testing; urgency=low

  * HostControl_reachable

 -- Jan Schneider <j.schneider@uib.de>  Thu, 24 Feb 2011 11:56:22 +0100

python-opsi (4.0.1-5) testing; urgency=low

  * HostControl: support for directed broadcasts

 -- Jan Schneider <j.schneider@uib.de>  Wed, 23 Feb 2011 16:34:00 +0100

python-opsi (4.0.1-3) testing; urgency=low

  * HostControl: resolve if ip address not known

 -- Jan Schneider <j.schneider@uib.de>  Wed, 23 Feb 2011 12:35:25 +0100

python-opsi (4.0.1-2) testing; urgency=low

  * testing release

 -- Jan Schneider <j.schneider@uib.de>  Wed, 23 Feb 2011 11:15:04 +0100

python-opsi (4.0.0.99-2) testing; urgency=low

  * Add config file for HostControlBackend

 -- Jan Schneider <j.schneider@uib.de>  Wed, 16 Feb 2011 16:57:01 +0100

python-opsi (4.0.0.99-1) testing; urgency=low

  * Add new serivce lib
  * Close socket in HTTP

 -- Jan Schneider <j.schneider@uib.de>  Wed, 02 Feb 2011 12:32:59 +0100

python-opsi (4.0.0.20-1) stable; urgency=low

  * Fix AccessControlBackend
  * Add OPSI/Service
  * Fix getNetworkDeviceConfig Posix.py

 -- Jan Schneider <j.schneider@uib.de>  Tue, 11 Jan 2011 11:03:28 +0100

python-opsi (4.0.0.19-1) stable; urgency=low

  * Added ProductGroup Handling
  * add ConfigDataBackend methods <objectclass>_getHashes

 -- Erol Ueluekmen <e.ueluekmen@uib.de>  Wed, 08 Dec 2010 00:29:18 +0100

python-opsi (4.0.0.18-1) stable; urgency=low

  * Util: objectToHtml() Escape &
  * Backend/Backend: reimplemented configState_getClientToDepotserver

 -- Jan Schneider <j.schneider@uib.de>  Thu, 02 Dec 2010 15:29:10 +0100

python-opsi (4.0.0.17-1) stable; urgency=low

  * Util/File: ZsyncFile

 -- Jan Schneider <j.schneider@uib.de>  Wed, 01 Dec 2010 14:30:18 +0100

python-opsi (4.0.0.16-1) testing; urgency=low

  * Fix LDAP.py: Don't delete HostObject on ucs-Servers, if deleteCommand is not set.

 -- Erol Ueluekmen <e.ueluekmen@uib.de>  Tue, 30 Nov 2010 13:33:26 +0000

python-opsi (4.0.0.15-2) stable; urgency=low

  * new package version for build service

 -- Jan Schneider <j.schneider@uib.de>  Mon, 29 Nov 2010 18:08:50 +0100

python-opsi (4.0.0.15-1) stable; urgency=low

  * Move method getDepotSelectionAlgorithm into new config file 70_dynamic_depot.conf
  * Backend/Backend: Fix _objectHashMatches for version numbers
  * System/Posix: Fix getBlockDeviceContollerInfo for device/vendor ids with len < 4

 -- Jan Schneider <j.schneider@uib.de>  Mon, 29 Nov 2010 17:04:37 +0100

python-opsi (4.0.0.14-1) stable; urgency=low

  * Util/Repository: fix upload

 -- Jan Schneider <j.schneider@uib.de>  Thu, 25 Nov 2010 15:09:27 +0100

python-opsi (4.0.0.13-1) stable; urgency=low

  * Backend/JSONRPC: fix username/password kwargs

 -- Jan Schneider <j.schneider@uib.de>  Wed, 24 Nov 2010 09:09:57 +0100

python-opsi (4.0.0.12-1) stable; urgency=low

  * Util/HTTP
     - change default to not reuse HTTP connection in pool
     - fix urlsplit
  * Util/Repository: retry upload
  * Backend/Backend: fix key error in _productOnClient_processWithFunction

 -- Jan Schneider <j.schneider@uib.de>  Tue, 23 Nov 2010 12:16:39 +0100

python-opsi (4.0.0.11-1) stable; urgency=low

  * Backend/LDAP: fix execution of external commands
  * Backend/DHCPD: fix deletion of hosts

 -- Jan Schneider <j.schneider@uib.de>  Fri, 19 Nov 2010 11:39:45 +0100

python-opsi (4.0.0.10-1) stable; urgency=low

  * Product sort algorithm1: move product up in sequence if requirement type is "after"
  * Backend/LDAP: fix handling on attributes param in get methods
  * Backend/DHCPD: fix depot handling

 -- Jan Schneider <j.schneider@uib.de>  Wed, 17 Nov 2010 16:58:59 +0100

python-opsi (4.0.0.9-1) stable; urgency=low

  * Util/File: try/except setting locale
  * BAckend/Backend: fix backend_searchIdents for ProductOnClient, ProductPropertyState, ConfigState objects

 -- Jan Schneider <j.schneider@uib.de>  Fri, 22 Oct 2010 12:17:57 +0200

python-opsi (4.0.0.8-1) stable; urgency=low

  * Added SQLite backend
  * New JSONRPCBackend
  * Use ConnectionPool in Util/WebDAVRepository
  * Added Util/HTTP
  * Fix package extraction order in Util/Product

 -- Jan Schneider <j.schneider@uib.de>  Wed, 20 Oct 2010 17:03:55 +0200

python-opsi (4.0.0.7-1) stable; urgency=low

  * Util/Repository: remove functools import, Repository.disconnect()
                     call mount from System, nt compatibility
  * Util/Message: fix fireAlways
  * System/Windows: new funftions: getArchitecture, getFreeDrive, reimplemented mount for cifs/smb

 -- Jan Schneider <j.schneider@uib.de>  Tue, 12 Oct 2010 16:26:43 +0200

python-opsi (4.0.0.6-1) stable; urgency=low

  * Util/File/Opsi: Fix parsing of true/false of product property defaults in control file (again)

 -- Jan Schneider <j.schneider@uib.de>  Mon, 11 Oct 2010 21:24:38 +0200

python-opsi (4.0.0.5-1) stable; urgency=low

  * Util/File/Opsi: Fix parsing of true/false of product property defaults in control file
  * Backend/LDAP: Fix reading objects with attribute value []

 -- Jan Schneider <j.schneider@uib.de>  Mon, 11 Oct 2010 18:02:52 +0200

python-opsi (4.0.0.4-1) stable; urgency=low

  * 30_configed.conf: add method getConfigs
  * Backend/File: Fix auditHardware/auditHardwareOnHost insert/update/delete

 -- Jan Schneider <j.schneider@uib.de>  Mon, 11 Oct 2010 14:20:23 +0200

python-opsi (4.0.0.3-1) stable; urgency=low

  * Types,Logger: forceUnicode try except __unicode__
  * System/Posix: get fs from partclone
  * Backend/File: fix double escape
  * opsihwaudit.conf: : USB_DEVICE: interfaceClass, interfaceSubClass resized to 500, interfaceProtocol resized to 200

 -- Jan Schneider <j.schneider@uib.de>  Thu, 07 Oct 2010 10:47:48 +0200

python-opsi (4.0.0.2-1) stable; urgency=low

  * UI: drawRootText: encode to ascii because snack does not support unicode here

 -- Jan Schneider <j.schneider@uib.de>  Tue, 05 Oct 2010 17:25:59 +0200

python-opsi (4.0.0.1-1) stable; urgency=low

  * Added hwaudit locale fr_FR
  * System/Posix: use partclone for images
  * Util/File: set "<value>" for DHCPDConf_Option *-domain
  * opsihwaudit.conf: USB_DEVICE: interfaceClass, interfaceSubClass resized to 200

 -- Jan Schneider <j.schneider@uib.de>  Mon, 04 Oct 2010 09:48:46 +0200

python-opsi (4.0.0.0-1) stable; urgency=low

  * opsi 4.0 stable release

 -- Jan Schneider <j.schneider@uib.de>  Mon, 27 Sep 2010 14:11:39 +0200

python-opsi (3.99.0.6-1) testing; urgency=low

  * Object __repr__ now returning __str__

 -- Jan Schneider <j.schneider@uib.de>  Mon, 27 Sep 2010 10:34:59 +0200

python-opsi (3.99.0.5-1) testing; urgency=low

  * Fix getDepotIds_list in legacy extension
  * Fix SQL expression for numbers

 -- Jan Schneider <j.schneider@uib.de>  Fri, 24 Sep 2010 14:35:08 +0200

python-opsi (3.99.0.4-1) testing; urgency=low

  * Fix dependcy recurion in _productOnClient_processWithFunction
  * Prevent unnecessary update of dhcpd configuration

 -- Jan Schneider <j.schneider@uib.de>  Fri, 17 Sep 2010 14:15:01 +0200

python-opsi (3.99.0.3-1) testing; urgency=low

  * Fix table creation in MySQL-Backend

 -- Jan Schneider <j.schneider@uib.de>  Fri, 17 Sep 2010 12:04:11 +0200

python-opsi (3.99.0.2-1) testing; urgency=low

  * rc2

 -- Jan Schneider <j.schneider@uib.de>  Thu, 16 Sep 2010 10:04:21 +0200

python-opsi (3.99.0.1-1) testing; urgency=low

  * rc 1

 -- Jan Schneider <j.schneider@uib.de>  Wed, 01 Sep 2010 15:45:41 +0200

python-opsi (3.99.0.0-1) testing; urgency=low

  * local package
  * opsi 4.0

 -- Jan Schneider <j.schneider@uib.de>  Tue, 18 May 2010 15:38:15 +0200

python-opsi (3.4.99.1-1) testing; urgency=low

  * testing release

 -- Jan Schneider <j.schneider@uib.de>  Tue, 06 Apr 2010 12:19:37 +0200

python-opsi (3.4.99.0-1) experimental; urgency=low

  * starting 3.5 development

 -- Jan Schneider <j.schneider@uib.de>  Fri, 06 Nov 2009 15:33:48 +0100

python-opsi (3.4.0.4-1) stable; urgency=low

  * implemented setIpAddress() in DHCPD, File31

 -- Jan Schneider <j.schneider@uib.de>  Wed, 04 Nov 2009 12:41:51 +0100

python-opsi (3.4.0.3-1) stable; urgency=low

  * Posix 1.3.1
     - fixed getNetworkDeviceConfig

 -- Jan Schneider <j.schneider@uib.de>  Wed, 28 Oct 2009 17:51:07 +0100

python-opsi (3.4.0.2-1) stable; urgency=low

  * Posix 1.3
     - new method getEthernetDevices
     - new method getNetworkDeviceConfig
     - rewritten method getDHCPResult

 -- Jan Schneider <j.schneider@uib.de>  Fri, 11 Sep 2009 19:03:50 +0200

python-opsi (3.4.0.1-1) stable; urgency=low

  * Changed lshw class for DISK_PARITION in hwaudit.conf
  * Posix 1.2.6

 -- Jan Schneider <j.schneider@uib.de>  Mon, 07 Sep 2009 10:12:19 +0200

python-opsi (3.4.0.0-s1) stable; urgency=low

  * New version number

 -- Jan Schneider <j.schneider@uib.de>  Thu, 27 Aug 2009 14:23:40 +0200

python-opsi (3.4.0.0-rc6) unstable; urgency=low

  * MySQL 0.3.3.4: fixed encoding error
  * Fixed db conversion in init-opsi-mysql-db.py

 -- Jan Schneider <j.schneider@uib.de>  Wed, 26 Aug 2009 10:19:37 +0200

python-opsi (3.4.0.0-rc5) unstable; urgency=low

  * Posix.py 1.2.4

 -- Jan Schneider <j.schneider@uib.de>  Wed, 29 Jul 2009 16:39:46 +0200

python-opsi (3.4.0.0-rc4) unstable; urgency=low

  * LDAP.py 1.0.9

 -- Jan Schneider <j.schneider@uib.de>  Tue, 28 Jul 2009 11:07:28 +0200

python-opsi (3.4.0.0-rc3) unstable; urgency=low

  * Bugfix in File31
  * LDAP 1.0.7

 -- Jan Schneider <j.schneider@uib.de>  Fri, 26 Jun 2009 16:00:29 +0200

python-opsi (3.4.0.0-rc2) unstable; urgency=low

  * Tools.py 1.0.1: replaced popen by subprocess
  * BackendManager 1.0.6: installPackage() encode defaultValue to utf-8
  * Bugfix in LDAP.py and File31

 -- Jan Schneider <j.schneider@uib.de>  Tue, 16 Jun 2009 12:40:10 +0200

python-opsi (3.4.0.0-rc1) unstable; urgency=low

  * Introducing license management
  * JSONRPC backend: non-blocking connect
  * Introducing modules file /etc/opsi/modules
  * Added /usr/share/opsi/opsi-fire-event.py
  * opsi-admin 1.0

 -- Jan Schneider <j.schneider@uib.de>  Tue, 02 Jun 2009 12:49:22 +0200

python-opsi (3.3.1.5-1) stable; urgency=low

  * Fixed getSelections on lenny in module UI (snack)

 -- Jan Schneider <j.schneider@uib.de>  Mon, 06 Apr 2009 15:30:13 +0200

python-opsi (3.3.1.4-1) stable; urgency=low

  * Tools.py 0.9.9.6
      - fixed text mode driver integration
  * BackendManager.py 1.0
      - introducing method getOpsiInformation_hash

 -- Jan Schneider <j.schneider@uib.de>  Wed, 04 Mar 2009 12:32:32 +0100

python-opsi (3.3.1.3-1) stable; urgency=low

  * Product.py 1.1.2
  * BackendManager.py 0.9.9.5
  * LDAP.py 0.9.1.12
  * Tools.py 0.9.9.4
  * Util.py 0.2.1

 -- Jan Schneider <j.schneider@uib.de>  Tue, 24 Feb 2009 14:02:42 +0100

python-opsi (3.3.1.2-1) stable; urgency=low

  * Posix.py 1.1.12
     - createPartition: lowest possible start sector now 0
  * Util.py 0.2
  * BackendManager.py 0.9.9.3
     - possibility to pass forced backend instance to constructor
  * Cache.py 0.1 (starting a new data backend)
  * Backend.py 0.9.9
  * Product.py 1.1.1
     - introducing file-info-file
  * Tools.py 0.9.9.2
     - includeDir, includeFile parms for findFile

 -- Jan Schneider <j.schneider@uib.de>  Tue, 17 Feb 2009 10:28:12 +0100

python-opsi (3.3.1.1-1) stable; urgency=low

  * Product.py 1.0.1
  * Util.py 0.2
  * BackendManager.py 0.9.9.2

 -- Jan Schneider <schneider@pcbon14.uib.local>  Wed, 11 Feb 2009 16:18:17 +0100

python-opsi (3.3.1.0-5) stable; urgency=low

  * File31.py 0.2.7.22
  * Windows.py 0.1.5

 -- Jan Schneider <j.schneider@uib.de>  Wed, 04 Feb 2009 14:51:24 +0100

python-opsi (3.3.1.0-4) stable; urgency=low

  * Bugfixes in:
      - Windows.py
      - LDAP.py
      - BackendManager.py

 -- Jan Schneider <j.schneider@uib.de>  Wed, 04 Feb 2009 14:50:08 +0100

python-opsi (3.3.1.0-3) stable; urgency=low

  * BackendManager.py 0.9.9
      new methods adjustProductActionRequests, adjustProductStates
  * File.py 0.9.7.9
      pathnams.ini fixes
  * new version of config file 50_interface.conf

 -- Jan Schneider <j.schneider@uib.de>  Mon, 26 Jan 2009 11:54:04 +0100

python-opsi (3.3.1.0-2) stable; urgency=low

  * Fix

 -- Jan Schneider <j.schneider@uib.de>  Wed, 14 Jan 2009 17:57:18 +0100

python-opsi (3.3.1.0-1) stable; urgency=low

  * changed signature of methods getClientIds_list, getClients_listOfHashes
      depotid=None => depotIds=[]
  * added creation timestamp to host hash

 -- Jan Schneider <j.schneider@uib.de>  Tue, 13 Jan 2009 12:42:41 +0100

python-opsi (3.3.0.32-1) stable; urgency=low

  * Posix 1.1.11
      hardwareInventory(): added alsa hdaudio information
  * opsihwaudit.conf: added class HDAUDIO_DEVICE

 -- Jan Schneider <j.schneider@uib.de>  Tue, 06 Jan 2009 11:49:47 +0100

python-opsi (3.3.0.31-1) stable; urgency=low

  * MySQL.py 0.2.4.4

 -- Jan Schneider <j.schneider@uib.de>  Wed, 17 Dec 2008 16:23:51 +0100

python-opsi (3.3.0.30-1) stable; urgency=low

  * Fixed bug in File31.py method getSoftwareInformation_hash
  * File.py 0.9.7.5

 -- Jan Schneider <j.schneider@uib.de>  Tue, 16 Dec 2008 17:44:35 +0100

python-opsi (3.3.0.29-1) stable; urgency=low

  * Fixed bug in Product.py (Product instance has no attribute 'windowsSoftwareId')

 -- Jan Schneider <j.schneider@uib.de>  Fri, 21 Nov 2008 23:06:59 +0100

python-opsi (3.3.0.28-1) stable; urgency=low

  * Added maxSize param to readLog()

 -- Jan Schneider <j.schneider@uib.de>  Wed, 19 Nov 2008 15:45:47 +0100

python-opsi (3.3.0.27-1) stable; urgency=low

  * new versions of opsi-standalone.schema, opsi.schema
  * new version of 50_interface.conf
  * Windows.py 0.1.1
  * Util.py 0.1.2.1
  * Product.py 0.9.9
  * Backend/LDAP.py 0.9.1.6
  * Backend/BackendManager.py 0.9.7.2
  * Backend/File31.py 0.2.7.14
  * Backend/File.py 0.9.7.4

 -- Jan Schneider <j.schneider@uib.de>  Wed, 19 Nov 2008 13:50:22 +0100

python-opsi (3.3.0.26-1) stable; urgency=low

  * Product.py 0.9.8.9
  * Backend/MySQL.py 0.2.4.3
  * System/Posix.py 1.1.9
  * new version of opsihwaudit.conf
  * register-depot.py 1.1.1

 -- Jan Schneider <j.schneider@uib.de>  Tue, 28 Oct 2008 14:43:01 +0100

python-opsi (3.3.0.25-1) stable; urgency=low

  * Added Twisted.Web2.dav
  * Posix.py 1.1.8
  * JSONRPC.py 0.9.5.8

 -- Jan Schneider <j.schneider@uib.de>  Wed, 08 Oct 2008 15:53:05 +0200

python-opsi (3.3.0.24-1) stable; urgency=low

  * Using librsync from duplicity

 -- Jan Schneider <j.schneider@uib.de>  Mon, 25 Aug 2008 13:59:57 +0200

python-opsi (3.3.0.23-1) stable; urgency=low

  * Util.py 0.1
  * File31.py 0.2.7.13
  * LDAP.py 0.9.1.4
  * System.py removed
  * System/Posix.py 1.1.5
  * System/Windows.py 0.0.1

 -- Jan Schneider <j.schneider@uib.de>  Mon, 11 Aug 2008 11:50:51 +0200

python-opsi (3.3.0.22-1) stable; urgency=low

  * librsync included

 -- Jan Schneider <j.schneider@uib.de>  Wed, 09 Jul 2008 17:12:04 +0200

python-opsi (3.3.0.21-1) stable; urgency=low

  * File31.py 0.2.7.11
     fixed bug in getDefaultNetbootProductId

 -- Jan Schneider <j.schneider@uib.de>  Wed, 09 Jul 2008 17:07:02 +0200

python-opsi (3.3.0.20-1) stable; urgency=low

  * File31.py 0.2.7.10
  * LDAP.py 0.9.1.2

 -- Jan Schneider <j.schneider@uib.de>  Mon, 07 Jul 2008 14:11:40 +0200

python-opsi (3.3.0.19-1) stable; urgency=low

  * LDAP.py 0.9.1.1
  * Univention.py 0.5
  * File31.py 0.2.7.9

 -- Jan Schneider <j.schneider@uib.de>  Thu, 03 Jul 2008 13:46:13 +0200

python-opsi (3.3.0.18-1) stable; urgency=low

  * File.py 0.9.7.3
  * LDAP.py 0.9.0.3
  * Product.py 0.9.8.8

 -- Jan Schneider <j.schneider@uib.de>  Thu, 26 Jun 2008 09:36:36 +0200

python-opsi (3.3.0.17-1) stable; urgency=low

  * LDAP Backend rewritten

 -- Jan Schneider <j.schneider@uib.de>  Mon, 23 Jun 2008 17:16:03 +0200

python-opsi (3.3.0.16-1) stable; urgency=low

  * WakeOnLAN 0.9.2
      Magic Packet changed

 -- Jan Schneider <j.schneider@uib.de>  Tue, 17 Jun 2008 14:08:30 +0200

python-opsi (3.3.0.15-1) stable; urgency=low

  * System.py 1.1.0
      LD_PRELOAD now set temporary while running subprocesses
      new methods getBlockDeviceBusType(), Harddisk.getBusType()

 -- Jan Schneider <j.schneider@uib.de>  Thu, 12 Jun 2008 17:35:19 +0200

python-opsi (3.3.0.14-1) stable; urgency=low

  * System.py 1.0.1
  * interface method getDepot_hash returns depot's ip

 -- Jan Schneider <j.schneider@uib.de>  Thu, 05 Jun 2008 16:16:46 +0200

python-opsi (3.3.0.13-1) stable; urgency=low

  * System.py 1.0.0.8

 -- Jan Schneider <j.schneider@uib.de>  Thu, 29 May 2008 14:40:20 +0200

python-opsi (3.3.0.12-1) stable; urgency=low

  * System.py 1.0.0.7
  * File31.py 0.2.7.7

 -- Jan Schneider <j.schneider@uib.de>  Thu, 29 May 2008 13:40:01 +0200

python-opsi (3.3.0.11-1) stable; urgency=low

  * changed logging

 -- Jan Schneider <j.schneider@uib.de>  Wed, 28 May 2008 14:33:22 +0200

python-opsi (3.3.0.10-1) stable; urgency=low

  * added BackendManager method getDiskSpaceUsage

 -- Jan Schneider <j.schneider@uib.de>  Tue, 20 May 2008 09:48:22 +0200

python-opsi (3.3.0.9-1) stable; urgency=low

  * parameter tempDir added to method installPackage in BackendManager

 -- Jan Schneider <j.schneider@uib.de>  Thu, 15 May 2008 14:11:03 +0200

python-opsi (3.3.0.8-1) stable; urgency=low

  * added interface method setMacAddress()
  * repository bandwidth added

 -- Jan Schneider <j.schneider@uib.de>  Tue, 13 May 2008 13:39:56 +0200

python-opsi (3.3.0.7-1) stable; urgency=low

  * setMacAddresses() implemented in DHCPD-Backend
  * added methods readLog(), writeLog()
  * Fixed bug in System.py

 -- Jan Schneider <j.schneider@uib.de>  Mon,  5 May 2008 13:26:45 +0200

python-opsi (3.3.0.6-1) stable; urgency=low

  * Fixed several bugs

 -- Jan Schneider <j.schneider@uib.de>  Fri,  2 May 2008 14:05:46 +0200

python-opsi (3.3.0.5-1) stable; urgency=low

  * Fixed bug in Logger linkLogFile()

 -- Jan Schneider <j.schneider@uib.de>  Thu, 24 Apr 2008 17:08:12 +0200

python-opsi (3.3.0.4-1) stable; urgency=low

  * MySQL lacy connect

 -- Jan Schneider <j.schneider@uib.de>  Wed, 23 Apr 2008 16:25:33 +0200

python-opsi (3.3.0.3-1) stable; urgency=low

  * Fixed unpack of SERVER_DATA

 -- Jan Schneider <j.schneider@uib.de>  Tue, 22 Apr 2008 18:00:03 +0200

python-opsi (3.3.0.2-1) stable; urgency=low

  * MySQL Backend 0.2.3

 -- Jan Schneider <j.schneider@uib.de>  Mon, 21 Apr 2008 16:11:48 +0200

python-opsi (3.3.0.1-1) stable; urgency=high

  * Fixed postinst bug in BackendManager
  * Added method getMD5Sum()

 -- Jan Schneider <j.schneider@uib.de>  Thu, 17 Apr 2008 16:16:55 +0200

python-opsi (3.3.0.0-1) stable; urgency=low

  * Multidepot support
  * Major changes in product/package handling
  * OpsiPXEConfd backend can forward requests to other depots
  * MySQL Backend for hardware audit and software audit
  * Removed Reinstmgr Backend
  * Logger can handle special configuration for class instances

 -- Jan Schneider <j.schneider@uib.de>  Tue, 15 Apr 2008 13:42:27 +0200

python-opsi (3.2.0.16-1) stable; urgency=low

  * JSONRPC - fixed bug in retry request

 -- Jan Schneider <j.schneider@uib.de>  Mon, 31 Mar 2008 10:44:44 +0200

python-opsi (3.2.0.15-1) stable; urgency=low

  * Added backend methods userIsHost() and userIsAdmin()
  * Univention.py fixed some warnings

 -- Jan Schneider <j.schneider@uib.de>  Mon, 10 Mar 2008 13:03:15 +0100

python-opsi (3.2.0.14-1) stable; urgency=low

  * System.py 0.9.9.9
     - hardwareInventory() replacing invalid tokens from lshw output

 -- Jan Schneider <j.schneider@uib.de>  Wed, 27 Feb 2008 12:43:13 +0100

python-opsi (3.2.0.13-1) stable; urgency=low

  * Product.py 0.9.8.0
     - fixes
     - faster unpacking
     - custom only packages
  * System.py: fixed bug in shred()

 -- Jan Schneider <j.schneider@uib.de>  Mon, 18 Feb 2008 11:17:57 +0100

python-opsi (3.2.0.12-1) stable; urgency=low

  * File31.py 0.2.6.1: fixed bug in getProductProperties_hash

 -- Jan Schneider <j.schneider@uib.de>  Sun, 10 Feb 2008 21:04:21 +0100

python-opsi (3.2.0.11-1) stable; urgency=low

  * Product.py 0.9.7.0: productProperty values with space characters
  * Added interface method setProductProperty

 -- Jan Schneider <j.schneider@uib.de>  Fri,  8 Feb 2008 09:12:35 +0100

python-opsi (3.2.0.10-1) stable; urgency=low

  * System.py 0.9.9.7

 -- Jan Schneider <j.schneider@uib.de>  Wed,  6 Feb 2008 12:35:11 +0100

python-opsi (3.2.0.9-1) stable; urgency=low

  * System.py 0.9.9.6

 -- Jan Schneider <j.schneider@uib.de>  Wed,  6 Feb 2008 10:31:49 +0100

python-opsi (3.2.0.8-1) stable; urgency=low

  * System.py 0.9.9.5

 -- Jan Schneider <j.schneider@uib.de>  Fri, 25 Jan 2008 13:52:38 +0100

python-opsi (3.2.0.7-1) stable; urgency=low

  * Fixed bug when passing unicode strings in Logger.log

 -- Jan Schneider <j.schneider@uib.de>  Mon, 21 Jan 2008 14:53:00 +0100

python-opsi (3.2.0.6-1) stable; urgency=low

  * Fixed bug in backend LDAP method getProductIds_list

 -- Jan Schneider <j.schneider@uib.de>  Wed, 16 Jan 2008 17:20:09 +0100

python-opsi (3.2.0.5-1) stable; urgency=low

  * readPartitionTable adapted for cciss

 -- Jan Schneider <j.schneider@uib.de>  Tue, 15 Jan 2008 11:20:26 +0100

python-opsi (3.2.0.4-1) stable; urgency=low

  * getPcpatchRSAPrivateKey updated

 -- Jan Schneider <j.schneider@uib.de>  Tue, 18 Dec 2007 11:29:01 +0100

python-opsi (3.2.0.3-1) stable; urgency=low

  * added default parameter for getProductIds_list in LDAP.py

 -- Rupert Roeder <r.roeder@uib.de>  Mon,  3 Dec 2007 15:29:39 +0100

python-opsi (3.2.0.2-1) stable; urgency=low

  * handling of percent signs in file 3.1

 -- Jan Schneider <j.schneider@uib.de>  Thu,  8 Nov 2007 15:29:39 +0100

python-opsi (3.2.0.1-1) stable; urgency=low

  * Extended hwaudit

 -- Jan Schneider <j.schneider@uib.de>  Thu,  8 Nov 2007 15:29:39 +0100

python-opsi (3.2.0-1) stable; urgency=low

  * Changes in System.hardwareInventory()
  * Bugfix in System.execute()
  * New function Tools.objectToBeautifiedText()

 -- Jan Schneider <j.schneider@uib.de>  Fri,  2 Nov 2007 11:04:35 +0100

python-opsi (3.1.2.1-1) stable; urgency=low

  * File31: Implemented getSoftwareInformation_hash(), setSoftwareInformation(), deleteSoftwareInformation()

 -- Jan Schneider <j.schneider@uib.de>  Tue, 23 Oct 2007 12:56:04 +0200

python-opsi (3.1.2.0-1) stable; urgency=low

  * Added methods comment(), exit() to Logger
  * Fixed bug in Logger (exception if log-file not writable)

 -- Jan Schneider <j.schneider@uib.de>  Mon, 22 Oct 2007 16:09:26 +0200

python-opsi (3.1.1.0-1) stable; urgency=low

  * Added opsi hwaudit
  * SSH RSA authentication for pcpatch
  * Fixed bug on unpacking incremental packages
  * ProductPackageSource.pack() excludes .svn dirs by default

 -- Jan Schneider <j.schneider@uib.de>  Fri, 19 Oct 2007 13:35:55 +0200

python-opsi (3.1.0.1-1) stable; urgency=low

  * fixed bug in Tools.compareVersions()
  * changed permissions for method getClientIds_list in 50_interface.conf
  * fixed bugs in DHCPD.py: inheritance when creating clients, single ; as command
  * added methods getPcpatchRSAPrivateKey(), getHostRSAPublicKey()

 -- Jan Schneider <j.schneider@uib.de>  Tue, 11 Sep 2007 10:12:32 +0200

python-opsi (3.1.0-2) stable; urgency=low

  * added method getProducts_listOfHashes to 50_interface.conf

 -- Jan Schneider <j.schneider@uib.de>  Thu, 30 Aug 2007 15:37:46 +0200

python-opsi (3.1.0-1) stable; urgency=low

  * Opsi 3.1 stable release

 -- Jan Schneider <j.schneider@uib.de>  Tue, 28 Aug 2007 10:02:48 +0200

python-opsi (3.1rc1-8) unstable; urgency=low

  * 50_interface: Corrected hwinvent-backend
  * File-Backend: fixed createProduct()

 -- Jan Schneider <j.schneider@uib.de>  Thu,  2 Aug 2007 13:51:33 +0200

python-opsi (3.1rc1-7) unstable; urgency=low

  * File: keep client property values when reinstalling product with opsiinst

 -- Jan Schneider <j.schneider@uib.de>  Wed, 25 Jul 2007 13:31:37 +0200

python-opsi (3.1rc1-6) unstable; urgency=low

  * reverted hardware information handling
  * Fixed version information (all backends)

 -- Jan Schneider <j.schneider@uib.de>  Thu, 19 Jul 2007 11:50:27 +0200

python-opsi (3.1rc1-5) unstable; urgency=low

  * opsiaudit adjustments
  * Bugfixes

 -- Jan Schneider <j.schneider@uib.de>  Tue, 17 Jul 2007 13:19:45 +0200

python-opsi (3.1rc1-4) unstable; urgency=low

  * Fixed: DHCPD-Backend-configuration fixed-address type setting not working
  * Fixed: makeproductfile does not create Customized products
  * Fixed: LDAP-Backend wrong version information

 -- Jan Schneider <j.schneider@uib.de>  Thu, 12 Jul 2007 10:34:05 +0200

python-opsi (3.1rc1-3) unstable; urgency=low

  * added support for pxeConfigTemplates defined in netboot products

 -- Jan Schneider <j.schneider@uib.de>  Thu,  5 Jul 2007 12:16:37 +0200

python-opsi (3.1rc1-2) unstable; urgency=low

  * File31 getDepotId() recursion fix

 -- Jan Schneider <j.schneider@uib.de>  Wed,  4 Jul 2007 09:51:24 +0200

python-opsi (3.1rc1-1) unstable; urgency=low

  * opsi 3.1 release candidate 1
  * opsipxeconfd becomes default boot manager
  * getClientIds_list, getClients_listOfHashes: filter by productVersion + packageVersion
  * new method setProductState
  * FileBackend becomes LegacyFileBackend, new FileBackend

 -- Jan Schneider <j.schneider@uib.de>  Thu, 26 May 2007 15:17:00 +0200

python-opsi (0.9.6.0-1) unstable; urgency=low

  * getDomain() returns default domain if called without params
  * setPcpatchPassword / getPcpatchPassword for server
  * Bugfixes

 -- Jan Schneider <j.schneider@uib.de>  Fri, 11 May 2007 17:21:46 +0200

python-opsi (0.9.5.1-1) unstable; urgency=low

  * Added support for package-dependencies and incremental packages

 -- Jan Schneider <j.schneider@uib.de>  Mon, 07 May 2007 12:18:34 +0200

python-opsi (0.9.5.0-1) unstable; urgency=low

  * Added product state "installing"
  * Added backend OpsiPXEConfd

 -- Jan Schneider <j.schneider@uib.de>  Thu, 26 Apr 2007 11:24:56 +0200

python-opsi (0.9.4.4-1) unstable; urgency=low

  * support for product archives without compression

 -- Jan Schneider <j.schneider@uib.de>  Mon, 23 Apr 2007 09:54:28 +0200

python-opsi (0.9.4.3-1) unstable; urgency=low

  * BackendManager uses /etc/opsi/backendManager.d for config by default

 -- Jan Schneider <j.schneider@uib.de>  Thu, 19 Apr 2007 14:13:31 +0200

python-opsi (0.9.4.2-1) unstable; urgency=high

  * Corrected important errors when creating and extracting tar archives

 -- Jan Schneider <j.schneider@uib.de>  Thu, 19 Apr 2007 14:13:31 +0200

python-opsi (0.9.4.1-1) unstable; urgency=low

  * added backend method setPcpatchPassword

 -- Jan Schneider <j.schneider@uib.de>  Wed, 18 Apr 2007 16:41:21 +0200

python-opsi (0.9.4.0-1) unstable; urgency=low

  * fixed setGeneralConfig in LDAP backend

 -- Jan Schneider <j.schneider@uib.de>  Fri, 13 Apr 2007 16:07:51 +0200

python-opsi (0.9.3.9-1) unstable; urgency=low

  * fixes

 -- Jan Schneider <j.schneider@uib.de>  Thu, 12 Apr 2007 14:39:22 +0200

python-opsi (0.9.3.8-1) unstable; urgency=low

  * Product.py pack() fix

 -- Jan Schneider <j.schneider@uib.de>  Tue, 05 Apr 2007 15:06:12 +0200

python-opsi (0.9.3.7-1) unstable; urgency=low

  * several fixes, improvements
  * tar as default format for opsi packages

 -- Jan Schneider <j.schneider@uib.de>  Tue, 05 Apr 2007 13:02:23 +0200

python-opsi (0.9.3.6-1) unstable; urgency=low

  * several fixes, improvements

 -- Jan Schneider <j.schneider@uib.de>  Thu, 22 Mar 2007 12:16:01 +0200

python-opsi (0.9.3.5-1) unstable; urgency=low

  * Tools.py
      Fixed createArchive()

 -- Jan Schneider <j.schneider@uib.de>  Fri, 13 Mar 2007 17:16:26 +0200

python-opsi (0.9.3.4-1) unstable; urgency=low

  * Latest version of File.py
      Fixed ini writing (uninstall script) on createProduct()
  * Latest version of LDAP.py
  * Latest version of Univention.py

 -- Jan Schneider <j.schneider@uib.de>  Fri, 09 Mar 2007 16:15:02 +0200

python-opsi (0.9.3.3-1) unstable; urgency=low

  * Latest version of Product.py

 -- Jan Schneider <j.schneider@uib.de>  Thu, 08 Mar 2007 11:24:01 +0200

python-opsi (0.9.3.2-2) unstable; urgency=low

  * Added LDAP schema /etc/ldap/schema/opsi.schema

 -- Jan Schneider <j.schneider@uib.de>  Thu, 15 Feb 2007 14:25:44 +0200

python-opsi (0.9.3.2-1) unstable; urgency=high

  * Product.py (0.9.3.2)
       Bugfix

 -- Jan Schneider <j.schneider@uib.de>  Thu, 15 Feb 2007 14:18:01 +0200

python-opsi (0.9.3.1-1) unstable; urgency=low

  * System.py (0.9.3.1)
       Using -t cifs instead of -t smbfs to mount smb shares

 -- Jan Schneider <j.schneider@uib.de>  Thu, 15 Feb 2007 13:20:03 +0200

python-opsi (0.9.3-1) unstable; urgency=low

  * File.py (0.9.2)
       Improved logging of name resolution errors

 -- Jan Schneider <j.schneider@uib.de>  Wed, 14 Feb 2007 14:51:13 +0200

python-opsi (0.9.2-1) unstable; urgency=low

  * backendManager.conf
       permissions rw-rw---- pcpatch:opsiadmin
  * /usr/bin/opsi-admin
       permissions rwxrwx--- pcpatch:opsiadmin
  * Backend.py (0.9.2)
       added abstract DataBackend.createOpsiBase()
  * File.py (0.9.2)
       createClient() file mode for <pcname>.ini now 660
  * Product.py (0.9.2)
       added method ProductPackageFile.unpackSource,
       which creates package source from package file
  * Reinstmgr (0.9.2)
       no Exception raised by getBootimages_list if no bootimages present

 -- Jan Schneider <j.schneider@uib.de>  Wed, 14 Feb 2007 13:16:10 +0200

python-opsi (0.91-1) unstable; urgency=low

  * backendManager.conf: createClient() creates opsi-hostkey only if missing.
  * some fixes in File backend

 -- Jan Schneider <j.schneider@uib.de>  Tue, 13 Feb 2007 8:56:44 +0200

python-opsi (0.9-1) unstable; urgency=low

  * Initial Release.

 -- Jan Schneider <j.schneider@uib.de>  Thu, 18 Jan 2007 11:46:44 +0200<|MERGE_RESOLUTION|>--- conflicted
+++ resolved
@@ -1,4 +1,3 @@
-<<<<<<< HEAD
 python-opsi (4.1.1.22-1) testing; urgency=medium
 
   * Based on python-opsi 4.0.7.53-1.
@@ -297,13 +296,12 @@
     into OPSI/__init__.py to always show the current version.
 
  -- Niko Wenselowski <n.wenselowski@uib.de>  Tue, 04 Oct 2016 16:15:11 +0200
-=======
+
 python-opsi (4.0.7.54-1) stable; urgency=medium
 
   * OPSI.Backend.MySQL: Avoid possible deadlock situation.
 
  -- Niko Wenselowski <n.wenselowski@uib.de>  Thu, 01 Feb 2018 15:27:03 +0100
->>>>>>> 5d02b888
 
 python-opsi (4.0.7.53-1) testing; urgency=medium
 
