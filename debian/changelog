--- conflicted
+++ resolved
@@ -1,4 +1,3 @@
-<<<<<<< HEAD
 python-opsi (4.1.1.2-1) UNRELEASED; urgency=medium
 
   * OPSI.Backend.Backend got new context manager temporaryBackendOptions.
@@ -28,7 +27,7 @@
     into OPSI/__init__.py to always show the current version.
 
  -- Niko Wenselowski <n.wenselowski@uib.de>  Tue, 04 Oct 2016 16:15:11 +0200
-=======
+
 python-opsi (4.0.7.28-3) stable; urgency=medium
 
   * Updated translations for hwaudit.
@@ -40,7 +39,6 @@
   * Updated translations.
 
  -- Niko Wenselowski <n.wenselowski@uib.de>  Thu, 08 Dec 2016 14:11:42 +0100
->>>>>>> f8879560
 
 python-opsi (4.0.7.28-1) stable; urgency=medium
 
