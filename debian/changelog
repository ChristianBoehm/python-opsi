--- conflicted
+++ resolved
@@ -1,4 +1,3 @@
-<<<<<<< HEAD
 python-opsi (4.1.1.4-1) UNRELEASED; urgency=medium
 
   * OPSI.Backend.MySQL: Providing known error codes as constants.
@@ -79,7 +78,7 @@
     into OPSI/__init__.py to always show the current version.
 
  -- Niko Wenselowski <n.wenselowski@uib.de>  Tue, 04 Oct 2016 16:15:11 +0200
-=======
+
 python-opsi (4.0.7.38-4) stable; urgency=medium
 
   * Drop creating the custom ssh command file in the postinst.
@@ -99,7 +98,6 @@
   * SSH extension: emptied file with default commands for safety reasons.
 
  -- Niko Wenselowski <n.wenselowski@uib.de>  Thu, 20 Apr 2017 12:52:51 +0200
->>>>>>> bd8bcc87
 
 python-opsi (4.0.7.38-1) stable; urgency=medium
 
