<<<<<<< HEAD
python-opsi (4.1.1.4-1) testing; urgency=medium

  * OPSI.Backend.MySQL: Providing known error codes as constants.
  * OPSI.Backend.MySQL: Refactored MySQL.connect.
  * OPSI.Backend.JSONRPC.JSONRPCBackend: Removed check for working deflate
    that was required because of possibly invalid HTTP headers in old
    OPSI versions.
  * OPSI.System.Posix: no direct import of posix module.

 -- Niko Wenselowski <n.wenselowski@uib.de>  Mon, 24 Apr 2017 14:11:55 +0200

python-opsi (4.1.1.3-1) testing; urgency=medium

  * Small refactorings in SQL backend.
  * Cleaned up OPSI.Util.Repository.
  * 20_legacy.conf: Various cleanups and adaption of code style.
  * The user pcpatch is created with /bin/false as default shell.
  * Builds for debian-based systems do not depend on python-support anymore.
  * acl.conf.default and dispatch.conf.default will be copied instead of
    linked.
  * Implemented __all__ with tuples.
  * JSONRPCBackend: removed methods isLegacyOpsi, isOpsi35 and isOpsi4.
    If you need to know the version of the connected backend call the
    method 'backend_info' instead.
  * Internal refactorings.

 -- Niko Wenselowski <n.wenselowski@uib.de>  Fri, 17 Mar 2017 16:10:09 +0100

python-opsi (4.1.1.2-1) experimental; urgency=medium

  * OPSI.Backend.Backend got new context manager temporaryBackendOptions.
  * Removed various obsolete modules.
  * OPSI.Util.Task.Rights: removed opsi-deploy-client-agent-default and
    opsi-deploy-client-agent-old from the list of known executables.
  * PackageControlFile: no more support for opsi3 compatible packages.
  * Removed support for incremental packages.
  * Minimum required Python version is now 2.7.
  * 70_dynamic_depot.conf: Removed unused getBytes.
  * Removed 30_configed.conf.
  * 20_legacy.conf: Removed various methods only returning a
    NotImplementedError: setNetworkConfigValue, deleteNetworkConfig,
    setPXEBootConfiguration, unsetPXEBootConfiguration,
    softwareInformationToProductInstallationStatus,
    filterHostsByHardwareInformation, generateOpsiHostKey,
    createServerProduct, getServerProductIds_list,
    getUninstalledProductIds_list, getDefaultNetBootProductId,
    deleteProductProperty, deleteProductProperties
  * 20_legacy.conf: getHostId now raises a ValueError if no hostname
    is given.
  * 20_legacy.conf: getOpsiHostKey now raises a ValueError if no hostId
    is given.
  * Remove unused BootConfiguration objects and SQL tables. If the table
    'BOOT_CONFIGURATION' exists updateMySQLBackend will drop that table.
  * BackendDispatchConfigFile.parse will now return a list of tuples.

 -- Niko Wenselowski <n.wenselowski@uib.de>  Fri, 27 Jan 2017 15:42:15 +0100

python-opsi (4.1.1.1-1) experimental; urgency=medium

  * OPSI.Logger, OPSI.Object, OPSI.System.Posix, OPSI.System.Windows,
    OPSI.Util and the modules in OPSI.Backend now provide __all__.
  * JSONRPCBackend: Avoid using "async" as name for a variable because
    this will become a keyword with Python 3.5.
  * ConfigurationData.initializeConfigs now creates entries for
    opsiclientd.event_user_login.active and
    opsiclientd.event_user_login.action_processor_command by default.
  * Removed parts of an old message bus implementation.
  * Replacing the deprecated module 'new' with 'types'.
  * SQLBackend: Filter creation is done through generators.
  * OPSI.Util.objectToBeautifiedText now uses the json module instead of
    a custom implementation.
  * Removed unsupported backends: Cache, Multiplex, LDAP.
  * ThreadPool: removed functions __createWorker & __deleteWorker.
  * Removed unused function OPSI.Util.flattenSequence.
  * OPSI.Backend.Backend implemented the protocol for being used as a
    context manager.
  * setup.py will patch the first version found in debian/changelog
    into OPSI/__init__.py to always show the current version.

 -- Niko Wenselowski <n.wenselowski@uib.de>  Tue, 04 Oct 2016 16:15:11 +0200
=======
python-opsi (4.0.7.40-1) stable; urgency=medium

  * 30_kiosk.conf: getKioskProductInfosForClient does only return a product
    once even if they are in multiple groups.

 -- Niko Wenselowski <n.wenselowski@uib.de>  Wed, 03 May 2017 14:18:09 +0200
>>>>>>> 1a34b150

python-opsi (4.0.7.39-1) stable; urgency=medium

  * Added 30_kiosk.conf for the new kiosk client.
  * 30_sshcommands.conf: Internal refactoring.
  * 30_sshcommands.conf: Removed getSSHCommand.
    Use SSHCommand_getObject instead.
  * 30_sshcommands.conf: Removed getSSHCommands.
    Use SSHCommand_getObjects instead.
  * 30_sshcommands.conf: Removed createSSHCommands.
    Use SSHCommand_createObjects instead.
  * 30_sshcommands.conf: Removed createSSHCommand.
    Use SSHCommand_createObject instead.
  * 30_sshcommands.conf: Removed updateSSHCommand.
    Use SSHCommand_updateObject instead.
  * 30_sshcommands.conf: Removed updateSSHCommands.
    Use SSHCommand_updateObjects instead.
  * 30_sshcommands.conf: Removed deleteSSHCommands.
    Use SSHCommand_deleteObjects instead.
  * 30_sshcommands.conf: Removed deleteSSHCommand.
    Use SSHCommand_deleteObject instead.
  * 40_admin_tasks.conf: Updated docstring of getClientsWithOutdatedProduct.

 -- Niko Wenselowski <n.wenselowski@uib.de>  Mon, 24 Apr 2017 17:46:09 +0200

python-opsi (4.0.7.38-4) stable; urgency=medium

  * Drop creating the custom ssh command file in the postinst.

 -- Niko Wenselowski <n.wenselowski@uib.de>  Thu, 20 Apr 2017 19:29:11 +0200

python-opsi (4.0.7.38-3) stable; urgency=medium

  * Do not deploy empty file for custom ssh command config but instead
    create that file in the postinst if not existing.

 -- Niko Wenselowski <n.wenselowski@uib.de>  Thu, 20 Apr 2017 17:09:02 +0200

python-opsi (4.0.7.38-2) stable; urgency=medium

  * Reverted the prevention of creating users on UCS.
  * SSH extension: emptied file with default commands for safety reasons.

 -- Niko Wenselowski <n.wenselowski@uib.de>  Thu, 20 Apr 2017 12:52:51 +0200

python-opsi (4.0.7.38-1) stable; urgency=medium

  * 10_opsi.conf: Do not pass invalid parameter in deleteProductDependency.
  * Added SSH extension.
  * OPSI.Logger: Show no message if unlinking a non-existing file fails.
  * OPSI.Util.File.Opsi.PackageControlFile: if no version for package or
    product are given assume defaults.

 -- Niko Wenselowski <n.wenselowski@uib.de>  Thu, 30 Mar 2017 10:47:13 +0200

python-opsi (4.0.7.37-1) stable; urgency=medium

  * 20_legacy.conf: Removed methods getPcpatchRSAPrivateKey and
    setPcpatchPassword. Please use the opsi-admin task setPcpatchPassword
    for setting the password instead.

 -- Niko Wenselowski <n.wenselowski@uib.de>  Thu, 02 Mar 2017 11:23:49 +0100

python-opsi (4.0.7.36-1) stable; urgency=medium

  * OPSI.Util: the methods for blowfish encryption / decryption now raise
    a BlowfishError if things fail.

 -- Niko Wenselowski <n.wenselowski@uib.de>  Thu, 16 Feb 2017 15:11:25 +0100

python-opsi (4.0.7.35-1) stable; urgency=medium

  * 10_opsi.conf: setProductActionRequestWithDependencies fix.

 -- Erol Ueluekmen <e.ueluekmen@uib.de>  Fri, 10 Feb 2017 16:01:16 +0100

python-opsi (4.0.7.34-3) experimental; urgency=medium

  * Negate check for UCS to make it work as intended.

 -- Niko Wenselowski <n.wenselowski@uib.de>  Thu, 02 Feb 2017 14:11:32 +0100

python-opsi (4.0.7.34-2) experimental; urgency=medium

  * Do not add users on UCS.

 -- Niko Wenselowski <n.wenselowski@uib.de>  Wed, 01 Feb 2017 16:12:25 +0100

python-opsi (4.0.7.34-1) stable; urgency=medium

  * 40_admin_tasks.conf: New method setupWhereFailed.
  * 40_admin_tasks.conf: setupWhereFailed and setupWhereInstalled do not
    alter the actionResult anymore.

 -- Niko Wenselowski <n.wenselowski@uib.de>  Fri, 27 Jan 2017 10:30:16 +0100

python-opsi (4.0.7.33-1) experimental; urgency=medium

  * OPSI.Service.SSLContext: new parameter acceptedCiphers to limit the
    ciphers a context accepts.

 -- Niko Wenselowski <n.wenselowski@uib.de>  Wed, 11 Jan 2017 15:05:07 +0100

python-opsi (4.0.7.32-1) experimental; urgency=medium

  * DepotserverBackend: the function depot_installPackage has a new parameter
    suppressPackageContentFileGeneration that can be used to avoid the
    generation of package content file during installation.
  * OPSI.Util: Backported md5sum from opsi 4.1.

 -- Niko Wenselowski <n.wenselowski@uib.de>  Mon, 02 Jan 2017 17:14:58 +0100

python-opsi (4.0.7.31-1) stable; urgency=medium

  [ Mathias Radtke ]
  * OPSI.System.Posix: Reboot scheduled after 1 minute of reboot() call

  [ Niko Wenselowski ]
  * OPSI.Util.Task.UpdateBackend.MySQL: Disable foreign key checks when
    changing length of productId column.

 -- Niko Wenselowski <n.wenselowski@uib.de>  Mon, 02 Jan 2017 10:52:42 +0100

python-opsi (4.0.7.30-1) stable; urgency=medium

  * OPSI.Util.Task.Samba.isSamba4: fix possible reference to unitialised
    variable.

 -- Niko Wenselowski <n.wenselowski@uib.de>  Thu, 15 Dec 2016 12:27:59 +0100

python-opsi (4.0.7.29-1) testing; urgency=medium

  * OPSI.Util.Task.ConfigureBackend.MySQL: allow creation of users containing
    a minus in their name.

 -- Niko Wenselowski <n.wenselowski@uib.de>  Fri, 09 Dec 2016 17:28:45 +0100

python-opsi (4.0.7.28-5) stable; urgency=medium

  * Updated acl.conf to restrict backend deletion to administrators.

 -- Niko Wenselowski <n.wenselowski@uib.de>  Fri, 13 Jan 2017 09:48:38 +0100

python-opsi (4.0.7.28-4) stable; urgency=medium

  * Updated acl.conf to restrict access to hostControl(Safe)-methods.

 -- Niko Wenselowski <n.wenselowski@uib.de>  Thu, 12 Jan 2017 11:21:53 +0100

python-opsi (4.0.7.28-3) stable; urgency=medium

  * Updated translations for hwaudit.

 -- Niko Wenselowski <n.wenselowski@uib.de>  Thu, 08 Dec 2016 15:17:30 +0100

python-opsi (4.0.7.28-2) stable; urgency=medium

  * Updated translations.

 -- Niko Wenselowski <n.wenselowski@uib.de>  Thu, 08 Dec 2016 14:11:42 +0100

python-opsi (4.0.7.28-1) stable; urgency=medium

  * OPSI.Backend.Backend.Backend.backend_setOptions now logs whenever a value
    is skipped because of the type differs from the expected one.
  * OPSI.Backend.JSONRPC.JSONRPCBackend: corrected indentation.

 -- Niko Wenselowski <n.wenselowski@uib.de>  Tue, 22 Nov 2016 14:12:48 +0100

python-opsi (4.0.7.27-1) experimental; urgency=medium

  * Improved __repr__ of Group, ProductProperty, ProductPropertyState and
    their subclasses.
  * OpsiBackupArchive does not fail anymore if an added file does not exist.

 -- Niko Wenselowski <n.wenselowski@uib.de>  Tue, 25 Oct 2016 11:29:56 +0200

python-opsi (4.0.7.26-1) experimental; urgency=medium

  * SQLite backend: Fix syntax error that may occur during an ALTER TABLE
    if more than one column should be altered.

 -- Niko Wenselowski <n.wenselowski@uib.de>  Mon, 10 Oct 2016 17:54:42 +0200

python-opsi (4.0.7.25-1) testing; urgency=medium

  * DepotserverBackend: Fix problem with package installation.

 -- Niko Wenselowski <n.wenselowski@uib.de>  Thu, 29 Sep 2016 18:16:54 +0200

python-opsi (4.0.7.24-1) stable; urgency=medium

  * ConfigurationData: On UCS we preferably read the domain from UCR.
    If this fails we resort to the Samba config file.

 -- Niko Wenselowski <n.wenselowski@uib.de>  Tue, 27 Sep 2016 12:37:43 +0200

python-opsi (4.0.7.23-2) stable; urgency=medium

  * Correct entry in changelog.

 -- Niko Wenselowski <n.wenselowski@uib.de>  Mon, 26 Sep 2016 15:29:35 +0200

python-opsi (4.0.7.23-1) stable; urgency=medium

  * OPSI.System.Posix: added missing 'datetime' import.
  * OPSI.System.Posix: fix wrong reference in getBlockDeviceBusType

 -- Niko Wenselowski <n.wenselowski@uib.de>  Mon, 26 Sep 2016 13:18:20 +0200

python-opsi (4.0.7.22-1) testing; urgency=medium

  * DepotserverBackend: function depot_installPackage now has parameter
    'forceProductId' to force a specific product id when installing a
     product. The installation will be made into the corresponding directory
     of the given product id.
  * OPSI.Util.File.Archive.getFileType now follows symlinks.

 -- Niko Wenselowski <n.wenselowski@uib.de>  Fri, 23 Sep 2016 14:15:56 +0200

python-opsi (4.0.7.21-1) stable; urgency=medium

  * New BackendMethod changeWANConfig
  * OPSI.System.Posix: added enx network device support
  * small fix in Repository-Handling

 -- Erol Ueluekmen <e.ueluekmen@uib.de>  Wed, 21 Sep 2016 01:22:59 +0200

python-opsi (4.0.7.20-1) stable; urgency=medium

  * Various internal refactorings.
  * OPSI.System.Posix.which now throws CommandNotFoundException instead of
    a basic Exception to make catching errors easier.

 -- Niko Wenselowski <n.wenselowski@uib.de>  Tue, 13 Sep 2016 09:39:56 +0200

python-opsi (4.0.7.19-1) testing; urgency=medium

  * OPSI.Util.Task.UpdateBackend.MySQL: temporary disable foreign key checks
    when altering the depotId / hostId.

 -- Niko Wenselowski <n.wenselowski@uib.de>  Tue, 06 Sep 2016 14:11:02 +0200

python-opsi (4.0.7.18-1) stable; urgency=medium

  * OPSI.System.Posix: added sleep function when using ms-sys to write partition
    boot record
  * Corrected some typos.
  * Make header verify_server_cert work with current Python 2.7.
  * OPSI.Util.Task.Samba.configureSamba: warn if oplocks are present in
    Samba configuration.
  * OPSI.System.Posix: Wait a few seconds before running ms-sys to avoid
    timing problems on systems with NVME storage.

 -- Niko Wenselowski <n.wenselowski@uib.de>  Wed, 24 Aug 2016 17:08:55 +0200

python-opsi (4.0.7.17-1) stable; urgency=medium

  * OPSI.Util: Refactored encryptWithPublicKeyFromX509CertificatePEMFile
    and decryptWithPrivateKeyFromPEMFile.

 -- Niko Wenselowski <n.wenselowski@uib.de>  Thu, 18 Aug 2016 10:10:53 +0200

python-opsi (4.0.7.16-1) testing; urgency=medium

  * OPSI.System.Posix: new function isOpenSUSELeap.
  * OPSI.Util.Task.Rights: Improved support for openSUSE Leap.

 -- Niko Wenselowski <n.wenselowski@uib.de>  Mon, 15 Aug 2016 16:53:24 +0200

python-opsi (4.0.7.15-1) stable; urgency=medium

  * corrected opsi-set-rights for openSUSE

 -- Mathias Radtke <m.radtke@uib.de>  Wed, 10 Aug 2016 13:44:48 +0200

python-opsi (4.0.7.14-1) stable; urgency=medium

  * OPSI.Util.Task.Rights: Corrected path for UCS.

 -- Niko Wenselowski <n.wenselowski@uib.de>  Fri, 05 Aug 2016 15:56:55 +0200

python-opsi (4.0.7.13-1) testing; urgency=medium

  * OPSI.Util.Task.Rights: Corrected path for SLES 11.

 -- Niko Wenselowski <n.wenselowski@uib.de>  Wed, 27 Jul 2016 17:11:57 +0200

python-opsi (4.0.7.12-1) stable; urgency=medium

  * Correct indentation in some places.
  * Use future-proof octal values.
  * Correct version in OPSI.Util.Task.Rights and OPSI.Backend.JSONRPC.

 -- Niko Wenselowski <n.wenselowski@uib.de>  Mon, 25 Jul 2016 14:39:25 +0200

python-opsi (4.0.7.11-1) testing; urgency=medium

  * OPSI.Util.Task.Rights: Better support for different SLES versions.

 -- Niko Wenselowski <n.wenselowski@uib.de>  Mon, 25 Jul 2016 13:13:55 +0200

python-opsi (4.0.7.10-1) testing; urgency=medium

  * OPSI.Util.Task.Rights: Do not fail if MySQL backend is configured but
    not yet set up.

 -- Niko Wenselowski <n.wenselowski@uib.de>  Fri, 22 Jul 2016 11:17:24 +0200

python-opsi (4.0.7.9-1) testing; urgency=medium

  * OPSI.System.Posix: new functions: isDebian, isOpenSuse, isUbuntu, isUCS.
  * OPSI.Util.Task.Rights: Refactored module.
  * OPSI.Util.Task.Rights: setRights will try to set rights on the webserver
    directory as installed by the package opsi-linux-support.
  * 40_admin_tasks.conf: Bugfix for setupWhereNotInstalled

 -- Niko Wenselowski <n.wenselowski@uib.de>  Thu, 21 Jul 2016 16:22:58 +0200

python-opsi (4.0.7.8-1) stable; urgency=low

  * OPSI.System.Windows:
    - getOpsiHotfixName supports now Windows 10
    - fixed Syncing Time function with service
  * Proxysupport for HTTP-Connections
  * Fix for setActionRequestWithDependencies
  * do not add obsolete config software-on-demand.show-details
  * ConfigDataBackend: internal refactoring in log_read and log_write

 -- Erol Ueluekmen <e.ueluekmen@uib.de>  Tue, 19 Jul 2016 15:36:42 +0200

python-opsi (4.0.7.7-1) stable; urgency=low

  * WindowsDrivers byAudit sku fallback fixed.

 -- Erol Ueluekmen <e.ueluekmen@uib.de>  Tue, 05 Jul 2016 15:29:36 +0200

python-opsi (4.0.7.6-1) stable; urgency=medium

  * Changed formatting in Logger to not expose parts of confidential strings
    under special circumstances.
  * OPSI.Util.Task.ConfigureBackend.MySQL: fixed error on hostname with dash

 -- Niko Wenselowski <n.wenselowski@uib.de>  Mon, 04 Jul 2016 17:49:17 +0200

python-opsi (4.0.7.5-1) testing; urgency=medium

  * JSONRPC backend has received small refactorings.
  * 10_opsi.conf: Refactored setProductActionRequestWithDependencies.
    With this change the 'force' parameter is deprecated and does not have
    any effect. It may be removed in future releases.

 -- Niko Wenselowski <n.wenselowski@uib.de>  Thu, 30 Jun 2016 15:39:29 +0200

python-opsi (4.0.7.4-1) testing; urgency=medium

  * OPSI.Util.Task.UpdateBackend.MySQL: Also correct license key column in
    table SOFTWARE_CONFIG.
  * ACL: Pre-compiling patterns
  * ACL: Changed log output for easier debugging.
  * Various small improvements in OPSI.Backend.BackendManager.
  * OPSI.Util.Task.Samba: Removed oplocks from share definition.
    This will only affect new share configurations.
  * OPSI.System.Posix: Improved detection for predictable network interfaces.
  * Configuration of MySQL backends warns if strict mode seems to be
    enabled.

 -- Niko Wenselowski <n.wenselowski@uib.de>  Fri, 24 Jun 2016 14:28:26 +0200

python-opsi (4.0.7.3-1) testing; urgency=medium

  * Repaired sort algorithm 1.

 -- Niko Wenselowski <n.wenselowski@uib.de>  Fri, 10 Jun 2016 13:36:41 +0200

python-opsi (4.0.7.2-1) testing; urgency=medium

  * OPSI.Util.Task.UpdateBackend.MySQL: making sure that columns for license
    keys are 1024 characters long.
  * HostControl: If resolveHostAddress is set to True we fall back to
    using the specified in case of a lookup failure.
  * Various small changes.

 -- Niko Wenselowski <n.wenselowski@uib.de>  Thu, 09 Jun 2016 15:34:59 +0200

python-opsi (4.0.7.1-1) testing; urgency=medium

  * forceObjectClass got a faster check to see if we are processing JSON.
  * OPSI.System.Posix: fixed typo: init -6 -> init 6.
  * OPSI.Backend.Backend: _testFilterAndAttributes is faster if attributes
    and filter are missing.
  * OPSI.Backend.Backend: _objectHashMatches now avoids temporary variable.
  * Improved iteration in many parts to be more efficient.
  * OPSI.Logger: Faster lookup for output color / level name.
  * Changed some log outputs to make use of the formatting during logging.
  * Updated hwaudit.conf: Now showing the number of physical and logical
    cores.
  * OPSI.Util.Task.ConfigureBackend.DHCP: only retrieve and show system
    information once.
  * 20_legacy.conf: Refactored setGeneralConfig.

 -- Niko Wenselowski <n.wenselowski@uib.de>  Fri, 20 May 2016 15:44:59 +0200

python-opsi (4.0.6.50-1) experimental; urgency=medium

  * OPSI.Logger.Logger now is able to do formatting in the style of
    str.format. To format a message use the appropriate placeholders and
    then supply args / kwargs as needed.
    Formatting will only be applied if the message will actually be logged.
  * Improved logging during HTTP Connection.

 -- Niko Wenselowski <n.wenselowski@uib.de>  Tue, 07 Jun 2016 10:47:44 +0200

python-opsi (4.0.6.49-1) stable; urgency=medium

  * OPSI.Util.Task.Samba: removed oplocks from opsi_depot share
  * OPSI.Util.Product: Added debug output to show when tasks end.

 -- Niko Wenselowski <n.wenselowski@uib.de>  Fri, 6 May 2016 07:32:28 +0200

python-opsi (4.0.6.48-1) stable; urgency=medium

  * OPSI.Types.forceOct avoids using a temporary variable.
  * OPSI.Util.Task.Rights.setRights: avoid processing the same path
    twice.
  * OPSI.Logger and OPSI.Service.JsonRpc now use the 'traceback' module
    to get the tracebacks.
  * OPSI.Backend.Replicator: Show the renaming of the server as a single
    step for better user feedback.

 -- Niko Wenselowski <n.wenselowski@uib.de>  Wed, 27 Apr 2016 12:35:39 +0200

python-opsi (4.0.6.47-1) stable; urgency=medium

  * Not using bare "except:" - at least catching Exception.
  * OPSI.Util.Task.Samba: notify the user that he may need to restart the Samba
    daemon.
  * Fix typo in error message if the filter was referencing an attribute not
    present at the used object type.
  * OPSI.Backend.Replicator: Check if the used backend can rename the server
    before trying to do so. If the check fails fall back to using an
    ExtendedBackend.
  * OPSI.Backend.SQL: Limit the length of inserted changelogs to be lower than
    65535 to avoid problems with the limited size of columns of type TEXT.

 -- Niko Wenselowski <n.wenselowski@uib.de>  Thu, 21 Apr 2016 13:18:16 +0200

python-opsi (4.0.6.46.1-1) stable; urgency=medium

  * Using the new-style base64 Python interface to avoid breaking with
    combinations of username and password that exceed 72 characters and
    lead to newlines in the base64-encoded authentication header.
    This is in response to CVE-2016-5699 / Python bug 22928 as these
    patched Python versions may lead to breaks on some systems.

 -- Niko Wenselowski <n.wenselowski@uib.de>  Wed, 22 Jun 2016 17:28:31 +0200

python-opsi (4.0.6.46-1) stable; urgency=medium

  * File backend: Correctly read/write the locked attribute on ProductOnDepot.

 -- Niko Wenselowski <n.wenselowski@uib.de>  Thu, 07 Apr 2016 11:07:15 +0200

python-opsi (4.0.6.45-1) experimental; urgency=medium

  * 40_admin_tasks.conf: added method setupWhereInstalled.
  * 40_admin_tasks.conf: added method getClientsWithOutdatedProduct.
  * 40_admin_tasks.conf: added method
    setActionRequestWhereOutdatedWithDependencies.
  * Updated French translation for hwaudit.
  * OPSI.System.Posix: bypassed startsector 0 in Xenial Sfdisk

 -- Niko Wenselowski <n.wenselowski@uib.de>  Mon, 07 Mar 2016 17:12:50 +0100

python-opsi (4.0.6.44-1) experimental; urgency=medium

  * .spec: Naming all known config files.
  * Small improvements around the creation of AuditHardwareOnHosts.
  * OPSI.Types.forceOpsiTimestamp has received improved handling of
    datetime.datetime objects.
  * OPSI.Types.forceTime can now handle datetime.datetime objects.
  * OPSI.Object.mandatoryConstructorArgs has been refactored.
  * Moved the methods "uninstallWhereInstalled",
    "updateWhereInstalled", "setupWhereNotInstalled" and
    "setActionRequestWhereOutdated" into the new backend extension
    "40_admin_tasks.conf".
  * Method "setActionRequestWhereOutdated" ignores products on client
    with installation-status 'unknown'.
  * Added polish translation. Thanks to Jerzy Włudarczylk!
  * OPSI.System.Posix: corrected typo in sfdisk call
  * OPSI.System.Posix: added more reboot calls in reboot() function
  * OPSI.System.Posix: refactored sfdisk compatability from 4.0.6.41-1
  * OPSI.System.Posix: added new function setLocalSystemTime.

 -- Niko Wenselowski <n.wenselowski@uib.de>  Thu, 03 Mar 2016 13:58:55 +0100

python-opsi (4.0.6.43-1) experimental; urgency=medium

  * Small bugfix in 10_wim.conf.
  * OPSI.Util.WIM got a new function getImageInformation.

 -- Niko Wenselowski <n.wenselowski@uib.de>  Tue, 23 Feb 2016 13:32:33 +0100

python-opsi (4.0.6.42-1) experimental; urgency=medium

  * 20_legacy.conf: Added new methods "uninstallWhereInstalled",
    "updateWhereInstalled", "setupWhereNotInstalled" and
    "setActionRequestWhereOutdated".
  * New module: OPSI.Util.WIM.
  * New file: 10_wim.conf with methods "updateWIMConfigFromPath" and
    "updateWIMConfig".
  * OPSI.Util.File.Opsi.PackageControlFile does not add empty line after
    changelog anymore.
  * Improved error messages during creation of an object from a dict if that
    dict does miss an argument required by the constructor.

 -- Niko Wenselowski <n.wenselowski@uib.de>  Mon, 22 Feb 2016 17:29:04 +0100

python-opsi (4.0.6.41-1) experimental; urgency=medium

  [ Mathias Radtke ]
  * OPSI.System.Posix.py: Added sfdisk (2.26) compatability on HP Smart-Array
  * OPSI.System.Posix.py: Added 'enp' device in getEthernetDevices()

  [ Niko Wenselowski ]
  * OPSI.Util.flattenSequence is now handles generators by consuming them.
  * OPSI.Util.formatFileSize now handles terrabyte sized data.
  * 20_legacy.conf: new function setActionRequestWhereOutdated.
  * Show what sort algorithm get's called.

 -- Niko Wenselowski <n.wenselowski@uib.de>  Fri, 12 Feb 2016 14:45:33 +0100

python-opsi (4.0.6.40-1) experimental; urgency=medium

  [ Mathias Radtke ]
  * OPSI.System.Posix.py: fixed bug in HP Smart Array Disk handling
  * OPSI.System.Posix.py: added simple sfdisk 2.26 (wily) compatability

  [ Niko Wenselowski ]
  * 70_wan.conf: Added docstring for changeWANConfig.
  * 70_wan.conf: The 'enabled' parameter now will be converted to bool internally.
  * Rights.py: added 'windows-image-detector.py' to known executables.
  * JSONRPC-Backend: Changed method to use when checking for deflate support.

 -- Niko Wenselowski <n.wenselowski@uib.de>  Mon, 18 Jan 2016 14:27:19 +0100

python-opsi (4.0.6.39-2) experimental; urgency=medium

  * gettext.python-opsi_en: copied from python-opsi.pot instead of linking because of placeholder Variables

 -- Mathias Radtke <m.radtke@uib.de>  Wed, 06 Jan 2016 08:05:00 +0100

python-opsi (4.0.6.39-1) experimental; urgency=medium

  [Mathias Radtke]
  * gettext: added faked english 'translation'

  [ Niko Wenselowski]
  * Replacing many try/finally-constructs with contextmanagers.
  * OPSI.Util.Repository: Removed wildcard imports.
  * OPSI.Util.Repository: some small refactorings.
  * OPSI.Backend.BackendManager now uses a default configuration if no
    keyword arguments are supplied to the constructor.
  * openSuse: do not alter the path of filename in dhcpd.conf.

 -- Niko Wenselowski <n.wenselowski@uib.de>  Tue, 05 Jan 2016 15:10:27 +0100

python-opsi (4.0.6.38-1) experimental; urgency=medium

  * Reverting changes to
    OPSI.SharedAlgorithm.generateProductOnClientSequence_algorithm1

 -- Niko Wenselowski <n.wenselowski@uib.de>  Tue, 15 Dec 2015 13:43:42 +0100

python-opsi (4.0.6.37-1) experimental; urgency=medium

  * OPSI.SharedAlgorithm.generateProductOnClientSequence_algorithm1
    should now return the products in the expected order.
  * OPSI.Util.HTTP: new function closeConnection.
  * OPSI.Util.HTTP: new context manager closingConnection.

 -- Niko Wenselowski <n.wenselowski@uib.de>  Tue, 08 Dec 2015 15:12:00 +0100

python-opsi (4.0.6.36-1) experimental; urgency=medium

  * OPSI.Util.HTTP: Added log statements for easier debugging.
  * OPSI.Util.HTTP: Refactorings in hybi10Encode & hybi10Decode
  * OPSI.Backend.JSONRPC: Better readable debug output with loglevel 8.
  * OPSI.Logger: do not fail if calling setLogFile with None.
  * OPSI.Backend.ExtendedBackend: calling backend_info without backend
    set will not fail anymore.

 -- Niko Wenselowski <n.wenselowski@uib.de>  Thu, 03 Dec 2015 10:10:43 +0100

python-opsi (4.0.6.35-1) experimental; urgency=medium

  * OPSI.Backend.JSONRPC: Enrich debug information for method creation.
  * OPSI.Types: if forceOct fails show at what number it failed.
  * OPSI.Types: small refactoring in forceBool.
  * HostControl.RpcThread: specify "application/json" as content-type.
  * New module: OPSI.Util.Task.ConfigureBackend.DHCPD
  * New functions in OPSI.System.Posix: isCentOS, isSLES & isRHEL
  * OPSI.Backend.Backend: Small refactorings and improved debug output.
  * OPSI.Backend.ManagerBackend: Small refactorings and improved debug output.
  * configureDHCPD now also patches the DHCPD backend config to use the
    right service restart command.
  * OPSI.Object.AuditHardware: improve __repr__
  * OPSI.Logger: always use the absolute path when setting a logfile.
  * OPSI.Object.Product: __repr__ now shows version of product and package
  * OPSI.Object.BaseObject now creates a __repr__ out of the attributes
    that make an object unique.

 -- Niko Wenselowski <n.wenselowski@uib.de>  Fri, 27 Nov 2015 10:47:19 +0100

python-opsi (4.0.6.34-1) experimental; urgency=medium

  * ConfigDataBackend: the argument 'maxSize' for log_read must be positive.
  * ConfigDataBackend: refactored the log_write method.

 -- Niko Wenselowski <n.wenselowski@uib.de>  Thu, 12 Nov 2015 15:16:28 +0100

python-opsi (4.0.6.33-1) experimental; urgency=medium

  * OPSI.Service.Session.Session gained a __repr__.
  * OPSI.Backend.BackendManager.BackendDispatcher gained a __repr__.
  * OPSI.Backend.HostControl.HostControlBackend gained a __repr__.
  * OPSI.Backend.HostControlSafe.HostControlSafeBackend gained a __repr__.
  * ConfigDataBackend: fixed an edge case where the amount of data written
    would exceed the limit.
  * opsihwaudit.conf: Re-introduce the missing SKU.

 -- Niko Wenselowski <n.wenselowski@uib.de>  Fri, 06 Nov 2015 10:37:12 +0100

python-opsi (4.0.6.32-1) experimental; urgency=medium

  * OPSI.SharedAlgorithm: less log output.
  * OPSI.Backend.JSONRPC: small refactorings in JSONRPC.
  * OPSI.Backend.BackendManager: Log if dispatching a method is done.
  * OPSI.Backend.SQL.timeQuery: log duration even in case of failure.

 -- Niko Wenselowski <n.wenselowski@uib.de>  Fri, 30 Oct 2015 12:28:12 +0100

python-opsi (4.0.6.31-1) experimental; urgency=medium

  * OPSI.Backend.JSONRPC: Added some debug output.
  * OPSI.Service.Session: Show what session is in use before deletion.
  * OPSI.Util.HTTP.HTTPConnectionPool.urlopen: Log errors instead of ignoring
  * OPSI.Util.HTTP.HTTPConnectionPool.urlopen: slightly increased the delay
    between retries to not bomb a busy server with even more requests.

 -- Niko Wenselowski <n.wenselowski@uib.de>  Thu, 29 Oct 2015 14:31:33 +0100

python-opsi (4.0.6.30-1) experimental; urgency=medium

  * OPSI.Service.Session: SessionHandler.sessionExpired does more frequently
    checks if session is still in use or timeout occurred.
  * 20_legacy.conf & 30_configed.conf: getDomain: Fix NameError caused by
    implicit import.
  * 10_opsi.conf & 30_configed.conf: getProductOrdering: Fix NameError caused
    by implicit import.

 -- Niko Wenselowski <n.wenselowski@uib.de>  Wed, 28 Oct 2015 12:05:45 +0100

python-opsi (4.0.6.29-1) experimental; urgency=medium

  * Implementing type checks via isinstance instead of using type.
  * Removed wildcard import in various modules in OPSI.Backend.
  * 20_legacy.conf: Removed librsyncPatchFile because it never worked.
  * OpsiConfFile.parse now raises ValueError if invalid sections are
    found or configuration happens outside sections.
  * objectToHtml now works more efficient with large results.
  * OPSI.Util.Task.Samba: Fix typo in share opsi_repository that lead
    to referencing the wrong path.
  * toJson now handles generators by consuming them.
    The output resembles that of a list.
  * objectToBeautifiedText, objectToBash and objectToHtml are now able
    to handle sets - they interpret it like a list.
  * OPSI.Service.Worker.WorkerOpsiJsonRpc: improved backwards compatible
    handling of queries without any specific encoding. This should make
    any call with a plain encoding work as expected.

 -- Niko Wenselowski <n.wenselowski@uib.de>  Tue, 27 Oct 2015 17:38:16 +0100

python-opsi (4.0.6.28-1) testing; urgency=medium

  * OPSI.SharedAlgorithm: OpsiProductOrderingErrors now show what products
    cause the problem.
  * OPSI.Util.Task.CleanupBackend: Reference correct key.

 -- Niko Wenselowski <n.wenselowski@uib.de>  Thu, 08 Oct 2015 14:37:45 +0200

python-opsi (4.0.6.27-1) experimental; urgency=medium

  * OPSI.Util.flattenSequence now can handle sets.
  * OPSI.Backend.ConfigDataBackend.host_deleteObjects does not fail if
    no license management module is present.
  * OPSI.Backend.MySQL.SQLBackend: softwareLicense_getObjects and
    licenseContract_getObjects now return an empty list instead of None.
  * addDynamicDepotDriveSelection now only adds the new value and does
    not change the default.
  * The config for 'clientconfig.depot.drive' now also has the drives 'a:'
    and 'b:' present if it is created anew.

 -- Niko Wenselowski <n.wenselowski@uib.de>  Wed, 07 Oct 2015 16:40:29 +0200

python-opsi (4.0.6.26-1) testing; urgency=medium

  * toJSON: correctly handle sets.

 -- Niko Wenselowski <n.wenselowski@uib.de>  Wed, 07 Oct 2015 10:15:13 +0200

python-opsi (4.0.6.25-1) stable; urgency=medium

  * added proper sles12 version check

 -- Mathias Radtke <m.radtke@uib.de>  Fri, 02 Oct 2015 11:47:21 +0200

python-opsi (4.0.6.24-1) experimental; urgency=medium

  * OPSI.Util.Task.Rights: set +x on known executables in /opt/pcbin/install
  * OPSI.Util.Task.Rights: disabled the removal of duplicate folders to avoid
    problems with wrong rights in the depot.

 -- Niko Wenselowski <n.wenselowski@uib.de>  Thu, 01 Oct 2015 17:27:07 +0200

python-opsi (4.0.6.23-2) testing; urgency=medium

  * Added Danish translation for hwaudit.

 -- Niko Wenselowski <n.wenselowski@uib.de>  Fri, 25 Sep 2015 15:23:11 +0200

python-opsi (4.0.6.23-1) experimental; urgency=medium

  * Copy the following methods to 30_configed.conf: getDomain,
    getOpsiHWAuditConf, getPossibleMethods_listOfHashes, getServerIds_list
  * OPSI.Backend.Backend: Reading the default maximum logfile size from
    /etc/opsi/opsiconfd.conf.

 -- Niko Wenselowski <n.wenselowski@uib.de>  Wed, 16 Sep 2015 11:59:33 +0200

python-opsi (4.0.6.22-1) experimental; urgency=medium

  * log_read: Removed append-feature for rotated logs.

 -- Niko Wenselowski <n.wenselowski@uib.de>  Tue, 15 Sep 2015 14:23:46 +0200

python-opsi (4.0.6.21-1) experimental; urgency=medium

  * ExtendedConfigBackend: repr now works also with subclasses.
  * ConfigDataBackend: log_write does correctly limit the logsize.

 -- Niko Wenselowski <n.wenselowski@uib.de>  Tue, 15 Sep 2015 12:38:36 +0200

python-opsi (4.0.6.20-1) experimental; urgency=medium

  * OPSI.Service.Worker: header parsing errors are now logged
    with loglevel 8.
  * Re-introduce 30_configed.conf

 -- Niko Wenselowski <n.wenselowski@uib.de>  Wed, 09 Sep 2015 09:15:14 +0200

python-opsi (4.0.6.19-2) experimental; urgency=medium

  * Translations updated and translations for es, it & ru added.

 -- Niko Wenselowski <n.wenselowski@uib.de>  Thu, 03 Sep 2015 11:04:01 +0200

python-opsi (4.0.6.19-1) experimental; urgency=medium

  * OPSI.Backend.JSONRPC: refuse to enable deflate if we are talking to an
    old version of the service to avoid problems.

 -- Niko Wenselowski <n.wenselowski@uib.de>  Thu, 03 Sep 2015 10:30:30 +0200

python-opsi (4.0.6.18-1) experimental; urgency=medium

  * OPSI.Backend.BackendManager: showing the used ACL only on log level debug
    or higher.
  * OPSI.SharedAlgorithm: small refactorings regarding iteration of lists
  * OPSI.Backend.JSONRPC: more reliable fix for working with deflate against
    older webservice versions. This works by disabling deflate to ensure
    proper encoding / decoding.
  * OPSI.Backend.JSONRPC: type check via isinstance instead of type.

 -- Niko Wenselowski <n.wenselowski@uib.de>  Wed, 02 Sep 2015 16:34:26 +0200

python-opsi (4.0.6.17-1) experimental; urgency=medium

  * removed cpatureStderr=False fom execute of 'lsb-release -i' command

 -- Mathias Radtke <m.radtke@uib.de>  Wed, 02 Sep 2015 11:54:51 +0200

python-opsi (4.0.6.16-1) experimental; urgency=medium

  * OPSI.Backend.BackendManager: redirected lsb_release stderr and stdout output to /dev/null

 -- Mathias Radtke <m.radtke@uib.de>  Wed, 02 Sep 2015 09:33:16 +0200

python-opsi (4.0.6.15-1) experimental; urgency=medium

  * OPSI.Util.Task.Samba: add newline when adding repository.
  * RPM: Made the license machine-parseable.
  * OPSI.Util.WindowsDrivers: do not fail if Vendor or Model are None.
  * Create user / groups without explicit uid / gid.

 -- Niko Wenselowski <n.wenselowski@uib.de>  Tue, 25 Aug 2015 11:02:44 +0200

python-opsi (4.0.6.14-1) experimental; urgency=medium

  [ Mathias Radtke ]
  * OPSI.System.Posix: removed unneded captureStderr flag

  [ Anna Sucher ]
  * OPSI.Util.Task.Rights: added opsi-deploy-client-agent-default to
    files that are made executable

  [ Niko Wenselowski ]
  * JSONRPCBackend: Better handling of JSON-RPC-response from an old service.

 -- Niko Wenselowski <n.wenselowski@uib.de>  Tue, 11 Aug 2015 15:27:10 +0200

python-opsi (4.0.6.13-1) experimental; urgency=medium

  * Provide OPSI.System.Posix.shutdown.
  * Added function OPSI.Util.chunk.
  * OPSI.Util.Task.CleanupBackend: added chunking on mass-operations.
  * OPSI.Util.Task.CleanupBackend: Improving speed of operations.
  * OPSI.Backend.Replicator: Speed up membership test for productsOnDepot.
  * OPSI.System.Posix.execute now accepts list, set or tuple for ignoreExitCode
  * Debian: Remove dependency on python-support.
  * OPSI.System.Posix: removed unneded captureStderr flags from sfdisk calls

 -- Niko Wenselowski <n.wenselowski@uib.de>  Mon, 10 Aug 2015 15:22:38 +0200

python-opsi (4.0.6.12-1) experimental; urgency=medium

  [ Niko Wenselowski ]
  * Improving Python 3 compatibility.
  * hwaudit: Added translations for COMPUTER_SYSTEM.sku
  * tests: rename the domain of test objects from uib.local to test.invalid
  * OPSI.Service.Worker.WorkerOpsiJsonRpc: The header handling introduced
    with 4.0.6.8-1 must now be explicitely enabled by creating the file:
    /etc/opsi/opsi.header.fix.enable
    This makes sure that components get the same behaviour as before unless
    an change is done by an administrator.
  * 10_opsi.conf: Reintroduce setRights from the now remove 30_configed.conf
  * OPSI.Util.HTTP: the functions to decode/encode gzip/deflate now work
    better with unicode input and always return unicode.
  * OPSI.Service.Worker.WorkerOpsi: properly decode requests that have their
    content-encoding header set to "deflate".
  * log_read now also reads rotated logs.
  * OPSI.Util.Task.Rights: chown now correctly sets uid/gid on links.

  [ Mathias Radtke ]
  * new module OPSI Util task Samba
  * wrote tests for new module

 -- Niko Wenselowski <n.wenselowski@uib.de>  Wed, 29 Jul 2015 16:04:38 +0200

python-opsi (4.0.6.11-4) experimental; urgency=medium

  * Packaging fixes for Debian 8.

 -- Niko Wenselowski <n.wenselowski@uib.de>  Mon, 29 Jun 2015 16:23:22 +0200

python-opsi (4.0.6.11-3) experimental; urgency=medium

  * RPM: do not link removed file.

 -- Niko Wenselowski <n.wenselowski@uib.de>  Mon, 29 Jun 2015 16:11:06 +0200

python-opsi (4.0.6.11-2) experimental; urgency=medium

  * Removing remaining occurances of 30_configed.conf.

 -- Niko Wenselowski <n.wenselowski@uib.de>  Mon, 29 Jun 2015 16:06:51 +0200

python-opsi (4.0.6.11-1) experimental; urgency=medium

  * Debian: Moving lintian-overrides into debian/source
  * 20_legacy.conf: Small refactoring of getClients_listOfHashes
  * 20_legacy.conf: Refactored getLicenseStatistics_hash
  * OPSI.Types: better error message if forceObjectClass fails because of an
    argument that is missing for the constructor
  * OPSI.Types: better error message if forceObjectClass fails because of an
    invalid type
  * 20_legacy.conf: some small bugfixes.
  * OPSI.Object: repr for ConfigState now includes values.
  * Moving getProductOrdering from 30_configed.conf to 10_opsi.conf.
  * Removing 30_configed.conf.
  * Removing the link from etc/opsi/backendManager/extend.d/20_legacy.conf to
    etc/opsi/backendManager/extend.d/configed/20_legacy.conf.

 -- Niko Wenselowski <n.wenselowski@uib.de>  Mon, 29 Jun 2015 15:58:47 +0200

python-opsi (4.0.6.10-3) experimental; urgency=medium

  * Debian: Setting the package format to 1.0
  * RPM: creating folder for systemd templates before installation

 -- Niko Wenselowski <n.wenselowski@uib.de>  Tue, 16 Jun 2015 12:27:05 +0200

python-opsi (4.0.6.10-2) experimental; urgency=medium

  * RPM: supply %prep and %debug_package
  * Remove references to opsi-distutils

 -- Niko Wenselowski <n.wenselowski@uib.de>  Tue, 16 Jun 2015 10:57:43 +0200

python-opsi (4.0.6.10-1) experimental; urgency=medium

  * Added __repr__ for Backend and JSONRPCBackend.
  * OPSI.Backend.Replicator: Inserting objects should be a little faster.
  * OPSI.Backend: Only do a lookup for returnObjectsOnUpdateAndCreate once
    per method execution.
  * objectToBash, objectToHtml and objectToBeautifiedText now also correctly
    format subclasses of the lists / dicts.
  * 20_legacy.conf: Speed up _getProductStates_hash
  * FileBackend: Do not double the mapping list of LocalbootProduct and NetbootProduct.
  * FileBackend: allow products having ProductPropertyStates that are the same as the id of a product.
  * Some small refactorings to OPSI.Backend.SQL and OPSI.Backend.MySQL.
  * Supply new folder /etc/opsi/systemdTemplates

 -- Niko Wenselowski <n.wenselowski@uib.de>  Tue, 16 Jun 2015 10:45:21 +0200

python-opsi (4.0.6.9-1) experimental; urgency=medium

  * OPSI.Util.Task.Rights: reuse an existing depot URL if we found one before.

 -- Niko Wenselowski <n.wenselowski@uib.de>  Wed, 10 Jun 2015 10:20:56 +0200

python-opsi (4.0.6.8-1) experimental; urgency=low

  * 20_legacy.conf: createLicenseContract now returns the complete
    license contract id instead of just the first character.
  * OPSI.Util.File: Avoid bloating dhcpd.conf with '%s'
  * OPSI.Util.Task.Rights: added 'service_setup.sh' to KNOWN_EXECUTABLES
  * OPSI.Util.Task.Rights: Fix setting rights on KNOWN_EXECUTABLES in
    the depot folder.
  * Refactored worker for the interface page.
  * OPSI.Backend.File: Convert errors to unicode before logging them.
  * 40_groupActions.conf: create method to rename groups: updateGroupname
  * __repr__ now gives even better results.
  * 20_legacy.conf: new method setHostInventoryNumber
  * 20_legacy.conf: refactored getAndAssignSoftwareLicenseKey
  * debian/format: removed
  * OPSI.Types: checking for classes is now implemented via isinstance and
    therefore also subclasses will be accepted.
  * OPSI.Util.Task.Certificate: Fix certificate creation on Debian 8.
  * OPSI.Util.HTTP: Workarround for Python versions that implement PEP0476
  * OPSI.Service.Worker.WorkerOpsiJsonRpc: now correctly stating the HTTP
    header field "content-type" if the content is compressed via deflate or
    gzip. To stay backwards compatible we return in the old style if the
    header field "Accept" of the request starts with "gzip-application".
  * OPSI.Util.HTTP: new functions deflateEncode, deflateDecode, gzipEncode
    and gzipDecode
  * OPSI.Backend.JSONRPC: various refactorings
  * OPSI.Backend.JSONRPC.JSONRPCBackend: correctly handle responses that are
    compressed via deflate or gzip. To stay backwards compatible it deflates
    the data if the HTTP header field "content-type" starts with "gzip".
  * The users opsiconfd / pcpatch are now added to the file admin group
    based on the groupname and not on the gid. This avoids adding these users
    to the wrong group if a group with gid 992 already exists.
  * RPM: if a group with gid 992 is already existing add the file admin group
    without giving a specific gid.

 -- Niko Wenselowski <n.wenselowski@uib.de>  Tue, 09 Jun 2015 16:34:33 +0200

python-opsi (4.0.6.7-2) experimental; urgency=low

  * RHEL / CentOS 7: No indent to avoid confusing rpm.

 -- Niko Wenselowski <n.wenselowski@uib.de>  Fri, 10 Apr 2015 14:23:46 +0200

python-opsi (4.0.6.7-1) experimental; urgency=low

  * Fix encoding problems in new __repr__.

 -- Niko Wenselowski <n.wenselowski@uib.de>  Fri, 10 Apr 2015 13:40:21 +0200

python-opsi (4.0.6.6-1) experimental; urgency=low

  * OPSI.Util.Task.Rights: better ignoring of subfolders.
  * OPSI.Logger: some small refactorings.
  * OPSI.Util.Task.Sudoers: Do not duplicate existing entries.
  * OPSI.Logger.logWarnings: only log to the opsi-Logger.
  * CentOS / RHEL 7: depend on net-tools for ifconfig.
  * Added OPSI.System.Posix.getActiveConsoleSessionId

 -- Niko Wenselowski <n.wenselowski@uib.de>  Fri, 10 Apr 2015 10:31:29 +0200

python-opsi (4.0.6.5-1) experimental; urgency=low

  * Fix problem when working mit DHCP files.

 -- Niko Wenselowski <n.wenselowski@uib.de>  Tue, 31 Mar 2015 11:38:41 +0200

python-opsi (4.0.6.4-1) experimental; urgency=low

  * OPSI.System.Posix.execute now accepts keyword arguments 'shell' and
    'waitForEnding' to have the same keyword arguments as on Windows.

 -- Niko Wenselowski <n.wenselowski@uib.de>  Mon, 30 Mar 2015 15:38:39 +0200

python-opsi (4.0.6.3-1) experimental; urgency=low

  * OPSI.Util.Task.Rights: avoid duplicate path processing.
  * OPSI.Backend.MySQL.ConnectionPool: lower log-level for messages.
  * OPSI.Util.Task.Rights.setRights: show what path is given.
  * Fix various problems in OPSI.Backend.Replicator.
  * OPSI.Util.Task.Sudoers: Retrieve path to 'service' from the OS.
  * OPSI.Util.Task.Sudoers: Add single entry if missing.
  * Small changes in OPSI.Util.File.
  * Less wildcard imports.
  * Refactoring in OPSI.Util.Task.Rights
  * OPSI.Util.Task.Rights will fail without raising an error if chown
    is not possible.
  * OPSI.Backend.BackendManager: refactored reading groups of user to be
    faster for large environments.
  * Many objects now have proper representations.
  * OPSI.Util.Task.ConfigureBackend.ConfigurationData: Adding WAN
    configuration defaults if they are missing.
  * New extension 70_wan.conf for easy disabling/enabling of WAN configuration
  * 70_dynamic_depot.conf: getDepotSelectionAlgorithmByNetworkAddress
    makes use of OPSI.Util.ipAddressInNetwork instead of copying code.
  * OPSI.Util.Task.Rights: chown will only supply an uid if euid is 0 to
    avoid failures.

 -- Niko Wenselowski <n.wenselowski@uib.de>  Mon, 30 Mar 2015 11:44:00 +0200

python-opsi (4.0.6.2-1) experimental; urgency=low

  * OPSI.Backend.MySQL: If connecting to DB fails during creation of the
    connection pool we wait 5 seconds before retrying to connect.
  * OPSI.Logger: Easier and faster check if syslog is present.
  * OPSI.Backend.Replicator: small refactorings.
  * OPSI.Backend.BackendManager: _dispatchMethod creats no more temp. list.
  * OPSI.Util.Task.Certificate: do not set the same serial number for
    every certificate.

 -- Niko Wenselowski <n.wenselowski@uib.de>  Mon, 09 Mar 2015 10:56:28 +0100

python-opsi (4.0.6.1-1) experimental; urgency=low

  * OPSI.Util.Repository: correctly set number of retries for dynamic bandwith
  * setup.py: Exclude test folders.
  * objectToBeautifiedText: indent with only four spaces
  * OPSI/Object.py overhauled module
  * Added OPSI.System.Posix.runCommandInSession to have access to this
    function not only when running Windows.
  * OPSI.Backend.File: Various refactorings, not only to avoid unnecessary
    creation of temporary objects.
  * Backends: speed up option parsing during initalisation.
  * Make excessive use of List Comprehensions for faster processing.
  * OPSI.Backend.HostControl: Using the timeout-parameter available on
    httplib.HTTP(S)Connection in RpcThread and ConnectionThread
  * Improve speed of configState_getClientToDepotserver
  * OPSI.Backend.SQL: Refactored working with the hardware audit
  * Speed up OPSI.Backend.Backend.log_read
  * The size limit of log_write can now be controlled through
    opsiconfd.conf and the value of "max log size" in the section "global".
  * New module: OPSI.Util.Task.Rights
  * OPSI.System.Windows: function "mount" accepts "dynamic" as mountpoint to
    enable the automatic search for a free mountpoint on the system.
    Thanks to Markus Kötter for the initial patch!
  * OPSI.Util.Task.ConfigureBackend.ConfigurationData: add the possibility
    to enable the dynamic mountpoint selection.
  * OPSI.Backend.SQL: the columns referencing hostId are now of the same size
  * New module OPSI.Util.Task.UpdateBackend.MySQL
  * OPSI.Util.Task.UpdateBackend.MySQL: Fix too small hostId columns
  * OPSI.Backend.SQL: replacing duplicate code
  * Removed LDAP schema files and backend configuration.
  * OPSI.Backend.SQL: Functions getData and getRawData only allow SELECT
  * Making method backend_getSharedAlgorithm nonfunctional.
  * OPSI.SharedAlgorithm: No more working with code-as-text and evaluation
    of the text to get objects to work with. Now there are only the objects.
  * WindowsDrivers: Fallback if directories ends with "." or with whitespace.
  * OPSI.Types.forceList is now able to handle sets and generators
  * New function OPSI.System.Posix.getDHCPDRestartCommand
  * OPSI.SharedAlgorithm: Raising an error when a circular dependecy is
    detected between products.
  * OPSI.System.Posix.getNetworkDeviceConfig is now able to parse output
    from newer ifconfig versions like on CentOS 7.
  * OPSI.Backend.SQLite refactored query creation.

 -- Niko Wenselowski <n.wenselowski@uib.de>  Thu, 05 Feb 2015 09:46:50 +0100

python-opsi (4.0.5.17-1) testing; urgency=medium

  * Small bugfix in ConfigureBackend Task.

 -- Erol Ueluekmen <e.ueluekmen@uib.de>  Wed, 25 Feb 2015 14:33:25 +0100

python-opsi (4.0.5.16-1) stable; urgency=low

  * JSONRPCBackend: Fix build long authorization headers.

 -- Erol Ueluekmen <e.ueluekmen@uib.de>  Thu, 19 Feb 2015 13:23:19 +0100

python-opsi (4.0.5.15-1) stable; urgency=low

  * Patching sudoers: allow using service when no TTY present

 -- Niko Wenselowski <n.wenselowski@uib.de>  Wed, 22 Oct 2014 14:30:24 +0200

python-opsi (4.0.5.14-1) experimental; urgency=low

  * 10_opsi.conf: New methods getHardwareAuditDataCount and
    getSoftwareAuditDataCount
  * DHCPD backend: Fix logging problem caused by string / unicode mixup.
  * OPSI.System.Posix.getServiceNames: Prefer "systemctl" over "service"
    to have a solution that flawlessly works on CentOS 7.
  * OPSI.System.Posix.locateDHCPDInit: Added search via getServiceNames

 -- Niko Wenselowski <n.wenselowski@uib.de>  Wed, 22 Oct 2014 12:23:35 +0200

python-opsi (4.0.5.13-1) experimental; urgency=low

  * OPSI.System.Posix.Distribution: stripping the distribution attribute.

 -- Niko Wenselowski <n.wenselowski@uib.de>  Tue, 14 Oct 2014 15:34:21 +0200

python-opsi (4.0.5.12-1) experimental; urgency=low

  * More work on OPSI.System.Posix.getSambaServiceName

 -- Niko Wenselowski <n.wenselowski@uib.de>  Wed, 08 Oct 2014 14:50:17 +0200

python-opsi (4.0.5.11-2) experimental; urgency=low

  * Dropping python-simplejson as dependency because it is Pythons stdlib as
    json since Python 2.6

 -- Niko Wenselowski <n.wenselowski@uib.de>  Wed, 08 Oct 2014 11:43:34 +0200

python-opsi (4.0.5.11-1) experimental; urgency=low

  * MySQL-backend: lower log-level for messages regarding transactions
  * Posix: added Methods getServiceNames and getSambaServiceName

 -- Niko Wenselowski <n.wenselowski@uib.de>  Mon, 06 Oct 2014 15:58:24 +0200

python-opsi (4.0.5.10-1) stable; urgency=low

  * DHCPD.py: small fix in restarting dhcp-service

 -- Erol Ueluekmen <e.ueluekmen@uib.de>  Wed, 01 Oct 2014 16:54:50 +0200

python-opsi (4.0.5.9-1) stable; urgency=low

  * opsi-setup: changed restarting services over service calls
    instead of using init-scripts directly.

 -- Erol Ueluekmen <e.ueluekmen@uib.de>  Wed, 01 Oct 2014 16:14:13 +0200

python-opsi (4.0.5.8-2) testing; urgency=low

  * python-crypto requirement modified for sles to python-pycrypto

 -- Erol Ueluekmen <e.ueluekmen@uib.de>  Mon, 29 Sep 2014 10:13:17 +0200

python-opsi (4.0.5.8-1) testing; urgency=low

  * FileBackend raises Exception if getRawData method is called.

 -- Erol Ueluekmen <e.ueluekmen@uib.de>  Tue, 23 Sep 2014 15:16:56 +0200

python-opsi (4.0.5.7-1) experimental; urgency=low

  * Preferring ldaptor over OPSI.ldaptor

 -- Niko Wenselowski <n.wenselowski@uib.de>  Wed, 10 Sep 2014 13:36:47 +0200

python-opsi (4.0.5.6-2) experimental; urgency=low

  * rpm-based packages: require python-pyasn1

 -- Niko Wenselowski <n.wenselowski@uib.de>  Tue, 09 Sep 2014 16:55:20 +0200

python-opsi (4.0.5.6-1) experimental; urgency=low

  * Fix for certificate creation on SLES11SP3

 -- Niko Wenselowski <n.wenselowski@uib.de>  Mon, 25 Aug 2014 15:26:42 +0200

python-opsi (4.0.5.5-1) testing; urgency=medium

  * setProductActionRequestWithDependencies: added optional force
    parameter, to set dependend products even if they are installed

 -- Erol Ueluekmen <e.ueluekmen@uib.de>  Sat, 23 Aug 2014 02:37:20 +0200

python-opsi (4.0.5.4-3) testing; urgency=low

  * Also build on Ubuntu 10.04

 -- Niko Wenselowski <n.wenselowski@uib.de>  Fri, 22 Aug 2014 17:28:08 +0200

python-opsi (4.0.5.4-2) experimental; urgency=low

  * 40_groupActions.conf: _getClientsOnDepotByHostGroup get correct clients.
  * Debian: call dh --with python2

 -- Niko Wenselowski <n.wenselowski@uib.de>  Fri, 22 Aug 2014 17:18:16 +0200

python-opsi (4.0.5.3-2) experimental; urgency=low

  * SLES: Require libmagic1 for working python-magic

 -- Niko Wenselowski <n.wenselowski@uib.de>  Tue, 19 Aug 2014 12:55:00 +0200

python-opsi (4.0.5.3-1) experimental; urgency=low

  * Fix termination of KillableThread on newer Pythons

 -- Niko Wenselowski <n.wenselowski@uib.de>  Mon, 11 Aug 2014 14:09:02 +0200

python-opsi (4.0.5.2-7) experimental; urgency=low

  * RHEL / CentOS: Depending on MySQL-python instead python-mysql
  * openSUSE / SLES: Fix depending on wrong version number for python-newt

 -- Niko Wenselowski <n.wenselowski@uib.de>  Wed, 06 Aug 2014 12:10:08 +0200

python-opsi (4.0.5.2-5) experimental; urgency=low

  * Dependencies for RHEL / CentOS 6 fixed and cleaned up .spec.

 -- Niko Wenselowski <n.wenselowski@uib.de>  Wed, 06 Aug 2014 11:20:25 +0200

python-opsi (4.0.5.2-4) experimental; urgency=low

  * Re-Enabling dependency on python-ldaptor.

 -- Niko Wenselowski <n.wenselowski@uib.de>  Mon, 04 Aug 2014 16:39:12 +0200

python-opsi (4.0.5.2-2) experimental; urgency=low

  * Possible to build with python-support again.

 -- Niko Wenselowski <n.wenselowski@uib.de>  Mon, 04 Aug 2014 14:35:00 +0200

python-opsi (4.0.5.2-1) experimental; urgency=low

  * fix in write method for backendConfigFiles

 -- Erol Ueluekmen <e.ueluekmen@uib.de>  Sun, 03 Aug 2014 03:26:28 +0200

python-opsi (4.0.5.1-2) experimental; urgency=low

  * Using dh_python2

 -- Niko Wenselowski <n.wenselowski@uib.de>  Wed, 30 Jul 2014 17:38:00 +0200

python-opsi (4.0.5.1-1) experimental; urgency=low

  * New module: OPSI.Util.Task.Sudoers
  * 70_dynamic_depot.conf: Latency algorythm does even work if pinging
    a depot results in a timeout.
  * OpsiBackupArchive: Avoid hanging in an endless loop when running
    backupMySQLBackend and stderr gets spammed with the same message
  * DHCPD Backend: Trying to read the address of an client from the
    DHCPD configuration file if it can't be resolved via DNS.
  * Certificate Creation: Using 2048 bit instead of 1024
  * small fix in getOpsiHostKey method
  * configed: direct access for mysql-backend users
  * forceUrl method don't convert value to lower
  * OpsiBackupArchive: get path to mysqldump via which
  * Speeding up backend_getInterface, getArgAndCallString, objectToHtml,
    objectToBeautifiedText
  * New module: OPSI.Util.Task.ConfigureBackend.ConfigurationData
  * Added possibility to disable pigz in opsi.conf
  * SQL-Backends: Improved speed of query creation
  * Do not fail on removing installed products if the directory
    contains filenames with unicode characters
  * OPSI.System.Posix: Fixing reread partiontable problem with new bootimage
  * OPSI.System.Windows: Added setLocalSystemTime and getServiceTime in backend
  * Driverintegration: Fallback for byAudit to check if mainboard integration is possible.
  * OPSI.System.Posix: initializing bytesPerSector attribute in Harddisk class
    constructor
  * OPSI.Util.Repository: workarround timing problem after reconnect network
    adapter

 -- Erol Ueluekmen <e.ueluekmen@uib.de>  Thu, 28 Jul 2014 23:51:00 +0200

python-opsi (4.0.4.5-1) stable; urgency=low

  * set of small fixes.

 -- Erol Ueluekmen <e.ueluekmen@uib.de>  Fri, 07 Feb 2014 02:10:23 +0100

python-opsi (4.0.4.4-1) testing; urgency=low

  * added geo_override patch for older bios (opsi-linux-bootimage)
  * removed debug outputs from repository.py
  * SQL backend: tables PRODUCT_PROPERTY and BOOT_CONFIGURATION now use type
    TEXT for column 'description'
  * Harddisks have a new attribute 'rotational'.
  * MySQL backend: table 'HOST': using DEFAULT value for column 'created' to
    avoid using the values given by MySQL. These values did result in a
    unwanted misbehaviour where clients always updated their 'created'
    attribute to the time of the last update.
  * Removed workarounds for Python versions prior to 2.6
  * New depot selection alogrith: Select the depot with lowest latency that
    either is or belongs to the master depot the client is attached to.
  * New module: OPSI.Util.Task.CleanupBackend
  * Suppressing DeprecationWarning from ldaptor.
  * Bugfix in HTTPRepository.
  * Workarround for Windows 8.1 detection.

 -- Erol Ueluekmen <e.ueluekmen@uib.de>  Wed, 29 Jan 2014 01:22:18 +0100

python-opsi (4.0.4.3-1) testing; urgency=low

  * Small bugfix for objectToBeautifiedText Method.

 -- Erol Ueluekmen <e.ueluekmen@uib.>  Fri, 20 Dec 2013 18:11:37 +0100

python-opsi (4.0.4.2-1) testing; urgency=low

  * objectToBeautifiedText optimization.

 -- Erol Ueluekmen <e.ueluekmen@uib.de>  Wed, 11 Dec 2013 11:02:06 +0100

python-opsi (4.0.4.1-1) testing; urgency=low

  * Minimum required Python version is now 2.6
  * New backend method for configed: setRights
  * Tar archives: make use of pigz for parallel gzip compression if available.
    Requires pigz version >2.2.3
  * File backend: Added options to configure user/group the files belong to.
  * Bugfix: Added missing import to prevent "opsi-setup --renew-opsiconfd-cert"
    from crashing
  * Bugfix: Do not fail when reading distribution information from an UCS
    system.
  * Bugfix in posix.py for precise
  * Remove loading geo_override kernel patch
  * Fixing mountoptions handling for cifs-mount
  * Added Transaction control for sql-backends for prevent of duplicate entries in productProperty-Defaultvalues. (fixes #456)
  * New module: OPSI.Util.Task.Certificate

 -- Erol Ueluekmen <e.ueluekmen@uib.de>  Tue, 12 Sep 2013 11:41:33 +0200

python-opsi (4.0.3.3-1) experimental; urgency=low

  * Fixes for wheezy and raring support
  * System.Windows: Added handling mshotfix for win8 and win2012
  * Moved method formatFileSize from OPSI.web2.dirlist to OPSI.Util
  * Added 40_groupActions.conf in opsi-webservice-extender
  * Modified debian postinst script (user opsiconfd will be created if not exists)

 -- Erol Ueluekmen <e.ueluekmen@uib.de>  Tue, 03 Jun 2013 11:41:33 +0200

python-opsi (4.0.3.2-1) experimental; urgency=low

  * Don't load geo_override module on 64bit bootimage.

 -- Erol Ueluekmen <e.ueluekmen@uib.de>  Mon, 29 Apr 2013 16:13:16 +0200

python-opsi (4.0.3.1-1) testing; urgency=low

  * dhcp-backend: ddns-rev-domainname added to list where the values are written in double quotas
  * System: opsi-setup --init-current-config gives an warning instead of error, when vendor not found for network device
  * Posix:
    - saveImage returns the result from partclone if run was successfull.
    - readPartitionTable: Try to find out the right filesystem with blkid tool.
    - createPartition: allows linux as filesystem-type and produces partition with id 83
  * WindowsDriver: byAudit: Translating model and vendor from hwinvent: characters <>?":|\/* will be translated to _
  * python-opsi locale: danish added
  * compareVersion: fixed handling with versions from custom packages.
  * global.conf: fixed hostname entries
  * fixed resource directory listing for custom packages /repository
  * fix for ubuntu 12.10

 -- Erol Ueluekmen <e.ueluekmen@uib.de>  Tue, 05 Feb 2013 17:40:23 +0100

python-opsi (4.0.2.6-1) testing; urgency=low

  * Posix: getBlockDeviceControllerInfo():
    - if no devices attached on a AHCI-Controller (maybe a lshw or a kernel bug)
      try to find AHCI-Controller, if found try return the first found AHCI Controller
      for textmode-driverintegration (only for nt5)
  * Posix: modifications for newer ms-sys version
  * rpm-spec-file: noreplace option for dispatch.conf.default in files-section

 -- Erol Ueluekmen <e.ueluekmen@uib.de>  Mon, 07 Nov 2012 17:34:13 +0100

python-opsi (4.0.2.5-1) testing; urgency=low

  * fix in hwinvent procedure, don't crash if lshw don't work properly
  * fix for resizeNTFSPartition if blockAlignmnet is used (ntfs-restore-image)

 -- Erol Ueluekmen <e.ueluekmen@uib.de>  Fri, 02 Nov 2012 15:00:34 +0200

python-opsi (4.0.2.4-1) stable; urgency=low

  * fixes method setProductActionRequestWithDependencies after host_createOpsiClient
  * added default dhcp string and text options that the values will be set in double-quotes (fixes#403)
  * added method userIsReadOnlyUser()
  * WindowsDriverIntegration: do not break when no devices found in txtsetup.oem (corrupted txtsetup.oem)

 -- Erol Ueluekmen <e.ueluekmen@uib.de>  Thu, 27 Sep 2012 10:35:17 +0200

python-opsi (4.0.2.3-1) testing; urgency=low

  * Workarround for bootimage: wait if blockfile to partition not exists.
  * Automated additional-driver - byAudit - integration support.
  * hostControl-Fix for host_reachable method.
  * added opsiFileAdminhandling, added new opsi.conf File.
  * dellexpresscode for hwinvent implemented
  * licensekey length increased to 1024
  * use opsi-auth pam module if exists

 -- Erol Ueluekmen <e.ueluekmen@uib.de>  Tue, 17 Jul 2012 13:33:13 +0200

python-opsi (4.0.2.2-1) testing; urgency=low

  * Workarround for python 2.7 in jsonrpc-backend: compressed data will send as bytearray
  * fix for isc-dhcp-server for oneiric and precise
  * Workarround for bootimage: wait if blockfile to partition not exists.

 -- Erol Ueluekmen <e.ueluekmen@uib.de>  Mon, 11 Jun 2012 13:42:58 +0200

python-opsi (4.0.2.1-1) stable; urgency=low

  * Featurepack-Release 4.0.2

 -- Erol Ueluekmen <e.ueluekmen@uib.de>  Wed, 30 May 2012 11:20:56 +0200

python-opsi (4.0.1.40-1) testing; urgency=low

  * Fix getArchitecture for Windows-Systems (opsiclientd)
  * Workarround for WinAPI Bug: LSAGetLogonSessionData in NT5 x64

 -- Erol Ueluekmen <e.ueluekmen@uib.de>  Tue, 08 May 2012 15:27:08 +0200

python-opsi (4.0.1.39-1) testing; urgency=low

  * opsi-makeproductfile: switch to tar format if source files take
      then 2GB of diskusage, to prevent a override of cpio sizelimit.
  * 20_legacy.conf: method getProductDependencies_listOfHashes fix.
  * fix loosing membership in productGroups when upgrading opsi-packages
  * setProductActionRequestWithDepedencies:
      Raising exeption if required packages are not available.
  * fix setVersion for auditSoftware and auditSoftwareOnClient
      software Version 0 will be produce '0' and not ''

 -- Erol Ueluekmen <e.ueluekmen@uib.de>  Tue, 17 Apr 2012 16:51:08 +0200

python-opsi (4.0.1.38-1) testing; urgency=low

  * HostControl-Backend: added hostControl_execute
  * 10_opsi.conf: added setProductActionRequestWithDependencies
  * Object.py: OpsiDepotserver new default: isMasterDepot=True

 -- Erol Ueluekmen <e.ueluekmen@uib.de>  Wed, 15 Feb 2012 13:42:37 +0100

python-opsi (4.0.1.37-1) stable; urgency=low

  * fix hybi10Decode

 -- Jan Schneider <j.schneider@uib.de>  Tue, 17 Jan 2012 13:40:01 +0100

python-opsi (4.0.1.36-1) stable; urgency=low

  * MessageBus improvements
  * fix deleteProduct method

 -- Jan Schneider <j.schneider@uib.de>  Tue, 22 Nov 2011 13:05:41 +0100

python-opsi (4.0.1.35-1) stable; urgency=low

  * Add funtions hybi10Decode, hybi10Encode to Util/HTTP

 -- Jan Schneider <j.schneider@uib.de>  Tue, 15 Nov 2011 15:08:07 +0100

python-opsi (4.0.1.34-1) stable; urgency=low

  * Posix.py: blockAlignment in createPartition

 -- Erol Ueluekmen <e.ueluekmen@uib.de>  Mon, 14 Nov 2011 10:27:23 +0100

python-opsi (4.0.1.33-1) stable; urgency=low

  * OPSI/Util: Add function getGlobalConf
  * OPSI/Types: Add BootConfiguration

 -- Jan Schneider <j.schneider@uib.de>  Tue, 11 Oct 2011 09:36:12 +0200

python-opsi (4.0.1.32-1) stable; urgency=low

  * Add module OPSI/Util/MessageBus
  * OPSI/Backend/BackendManager: implement MessageBusNotifier
  * OPSI/Backend/HostControl: Don't reboot or shutdown all opsiClients if wrong hostId is given
  * OPSI/Util/WindowsDriver: Fix for duplicatesearch in WindowsDriver
  * OPSI/Backend/JSONRPCBackend: raise socket.error on connect
  * opsihwaudit.conf: HDAUDIO_DEVICE wmi

 -- Jan Schneider <j.schneider@uib.de>  Tue, 27 Sep 2011 14:29:14 +0200

python-opsi (4.0.1.31-1) stable; urgency=low

  * OPSI/Backend/Backend:
     - log_read/log_write: add type userlogin
     - log_write: maximum logfile size
  * OPSI/Objects:
     - remove forceUnicodeLower for all licensekeys

 -- Jan Schneider <j.schneider@uib.de>  Tue, 13 Sep 2011 14:40:13 +0200

python-opsi (4.0.1.30-1) stable; urgency=low

  * DHCP-parser: Fix recursive searching blocks.

 -- Erol Ueluekmen <e.ueluekmen@uib.de>  Tue, 13 Sep 2011 10:11:15 +0200

python-opsi (4.0.1.29-1) stable; urgency=low

  * OPSI/Util/WindowsDriver
     - Fix intregateWindowsDrivers
  * OPSI/UI
     - Fix encoding

 -- Erol Ueluekmen <e.ueluekmen@uib.de>  Fri, 02 Sep 2011 17:11:13 +0200

python-opsi (4.0.1.28-1) stable; urgency=low

  * french localization

 -- Jan Schneider <j.schneider@uib.de>  Wed, 31 Aug 2011 16:57:40 +0200

python-opsi (4.0.1.27-1) stable; urgency=low

  * OPSI/UI
     - Fix getSelection for many entries / scrolling

 -- Jan Schneider <j.schneider@uib.de>  Mon, 29 Aug 2011 14:38:29 +0200

python-opsi (4.0.1.26-1) stable; urgency=low

  * OPSI/Util/WindowsDriver:
     - Fix integrateWindowsDrivers
  * OPSI/Util/File:
     - Modify loglevels in inf-file-parsing

 -- Jan Schneider <j.schneider@uib.de>  Thu, 25 Aug 2011 15:42:13 +0200

python-opsi (4.0.1.25-1) stable; urgency=low

  * OPSI/Object:
     - BoolConfig: remove duplicates from default values

 -- Jan Schneider <j.schneider@uib.de>  Tue, 23 Aug 2011 12:15:29 +0200

python-opsi (4.0.1.24-1) stable; urgency=low

  * tests/helper/fixture
    - fix for python 2.4

 -- Jan Schneider <j.schneider@uib.de>  Mon, 15 Aug 2011 15:12:05 +0200

python-opsi (4.0.1.23-1) stable; urgency=low

  * OPSI/Object
    - Host: force list of hardware addresses to single value (needed for univention)

 -- Jan Schneider <j.schneider@uib.de>  Mon, 15 Aug 2011 14:15:33 +0200

python-opsi (4.0.1.22-1) stable; urgency=low

  * OPSI/Util/File/Opsi/__init__:
    - Fix startswith for python 2.4

 -- Jan Schneider <j.schneider@uib.de>  Thu, 04 Aug 2011 09:58:22 +0200

python-opsi (4.0.1.21-1) experimental; urgency=low

  * Build against dhcp3 in lucid

 -- Christian Kampka <c.kampka@uib.de>  Mon, 01 Aug 2011 12:27:34 +0200

python-opsi (4.0.1.20-1) stable; urgency=low

  * OPSI/Backend/JSONRPC
    - forceUnicode Exception

 -- Jan Schneider <j.schneider@uib.de>  Thu, 21 Jul 2011 17:36:54 +0200

python-opsi (4.0.1.19-1) stable; urgency=low

  * OPSI/Util/WindowsDrivers
    - add integrated drivers to integratedDrivers list in loop

 -- Jan Schneider <j.schneider@uib.de>  Wed, 20 Jul 2011 14:48:27 +0200

python-opsi (4.0.1.18-1) stable; urgency=low

  * OPSI/Backend/SQL
    - fix _getHardwareIds

 -- Jan Schneider <j.schneider@uib.de>  Wed, 20 Jul 2011 11:42:10 +0200

python-opsi (4.0.1.17-1) stable; urgency=low

  * Correct replacement of escaped asterisk in search filter
  * Added new hostControl method opsiclientdRpc

 -- Jan Schneider <j.schneider@uib.de>  Tue, 19 Jul 2011 14:46:35 +0200

python-opsi (4.0.1.16-1) stable; urgency=low

  * Version bump

 -- Christian Kampka <c.kampka@uib.de>  Wed, 13 Jul 2011 14:20:15 +0200

python-opsi (4.0.1.15-2) stable; urgency=low

  * OPSI/Utils
    - fixed import bug

 -- Christian Kampka <c.kampka@uib.de>  Wed, 13 Jul 2011 11:54:22 +0200

python-opsi (4.0.1.15-1) stable; urgency=low

  * OPSI/Util
    - method to determain a fixed fqdn
  * OPIS/Util/HTTP
    - make sure socket is not None

 -- Christian Kampka <c.kampka@uib.de>  Tue, 12 Jul 2011 12:49:24 +0200

python-opsi (4.0.1.14-1) stable; urgency=low

  * SQL: methods for character escaping

 -- Jan Schneider <j.schneider@uib.de>  Wed, 29 Jun 2011 14:47:47 +0200

python-opsi (4.0.1.13-1) stable; urgency=low

  * Service/Session
    - sessionExpired(): return true if expired / false if closed by client
  * Util/HTTP:
    - disable server verification for localhost
  * Backend/HostControl:
    - new method hostControl_getActiveSessions

 -- Jan Schneider <j.schneider@uib.de>  Fri, 17 Jun 2011 14:21:03 +0200

python-opsi (4.0.1.12-1) stable; urgency=low

  * Util/File/Opsi
    - copy permission bits and mtime on filecopy

 -- Christian Kampka <c.kampka@uib.de>  Wed, 15 Jun 2011 11:00:27 +0200

python-opsi (4.0.1.11-2) stable; urgency=low

  * Util/Task/Backup:
    - supress waring when restoring configuration

 -- Christian Kampka <c.kampka@uib.de>  Tue, 14 Jun 2011 15:57:24 +0200

python-opsi (4.0.1.11-1) stable; urgency=low

  * Util/Task/Backup:
    - Override backup file if it already exists
    - Fixed spelling in help text

 -- Christian Kampka <c.kampka@uib.de>  Tue, 14 Jun 2011 13:41:56 +0200

python-opsi (4.0.1.10-1.1) stable; urgency=low

  * Util/Task/Backup, Util/File/Opsi
    - Several usability improvements

 -- Christian Kampka <c.kampka@uib.de>  Fri, 10 Jun 2011 14:14:46 +0200

python-opsi (4.0.1.9-1) stable; urgency=low

  * System/Posix:
     - Added Harddisk.setDosCompatibility()
     - reread partition table after deleting partition table
  * Util/Repository:
     - Fix HTTPRepository.copy
  * Util/HTTP, Util/Repository, Backend/JSONRPC
     - SSL verify by ca certs file

 -- Jan Schneider <j.schneider@uib.de>  Tue, 07 Jun 2011 10:45:49 +0200

python-opsi (4.0.1.8-1) stable; urgency=low

  * HostControl backend: Fix error message

 -- Jan Schneider <j.schneider@uib.de>  Tue, 31 May 2011 12:41:44 +0200

python-opsi (4.0.1.7-1) stable; urgency=low

  * Fixes additional driver integration with directories as symbolic links
  * Improved logging in generateProductOnClientSequence_algorithm1
  * Fixes Driverintegration: Fix loading duplicate driver, if integrated in additional

 -- Jan Schneider <j.schneider@uib.de>  Mon, 30 May 2011 14:21:08 +0200

python-opsi (4.0.1.6-1) stable; urgency=low

  * fixes for OpsiBackup

 -- Erol Ueluekmen <e.ueluekmen@uib.de>  Wed, 18 May 2011 15:42:33 +0200

python-opsi (4.0.1.5-1) stable; urgency=low

  * OpsiBackupFile: Fix symlink restore

 -- Jan Schneider <j.schneider@uib.de>  Wed, 11 May 2011 17:40:42 +0200

python-opsi (4.0.1.4-1) stable; urgency=low

  * IniFile: Add newline at end of section
  * BackenAccessControl _pamAuthenticateUser: pam winbind forceUnicode names

 -- Jan Schneider <j.schneider@uib.de>  Wed, 04 May 2011 14:46:17 +0200

python-opsi (4.0.1.3-1) stable; urgency=low

  * File-Backend: Fix host_insert for depots

 -- Jan Schneider <j.schneider@uib.de>  Mon, 02 May 2011 14:55:27 +0200

python-opsi (4.0.1.2-1) stable; urgency=low

  * Posix: fix calculation of disk size

 -- Jan Schneider <j.schneider@uib.de>  Tue, 19 Apr 2011 10:41:19 +0200

python-opsi (4.0.1.1-1) stable; urgency=low

  * Product: do not set owner of links
  * Util: new function ipAddressInNetwork
  * DHCPD: use ipAddressInNetwork
  * 70_dynamic_depot.conf: fix log
  * BackendAccessControl: forced groups

 -- Jan Schneider <j.schneider@uib.de>  Fri, 15 Apr 2011 12:19:02 +0200

python-opsi (4.0.1-22) stable; urgency=low

  * Correct json html output

 -- Jan Schneider <j.schneider@uib.de>  Thu, 14 Apr 2011 10:33:35 +0200

python-opsi (4.0.1-21) stable; urgency=low

  * Fix product sequence

 -- Jan Schneider <j.schneider@uib.de>  Wed, 13 Apr 2011 18:58:41 +0200

python-opsi (4.0.1-20) stable; urgency=low

  * fixed import for python 2.4 environments

 -- Christain Kampka <c.kampka@uib.de>  Tue, 05 Apr 2011 12:23:32 +0200

python-opsi (4.0.1-19) stable; urgency=low

  * Fixes

 -- Jan Schneider <j.schneider@uib.de>  Fri, 01 Apr 2011 15:10:37 +0200

python-opsi (4.0.1-18) testing; urgency=low

  * move server verification into HTTP module

 -- Jan Schneider <j.schneider@uib.de>  Tue, 29 Mar 2011 16:13:03 +0200

python-opsi (4.0.1-17) testing; urgency=low

  * LDAP: Fix productPropertyState_updateObject

 -- Jan Schneider <j.schneider@uib.de>  Sat, 26 Mar 2011 13:26:47 +0100

python-opsi (4.0.1-16) testing; urgency=low

  * PackageControlFile: fix generation of productproperty with empty values
  * DepotserverBackend: cleanup product property states on package installation

 -- Jan Schneider <j.schneider@uib.de>  Wed, 23 Mar 2011 18:46:19 +0100

python-opsi (4.0.1-15) testing; urgency=low

  * Posix.py: get dhcp config from dhclient

 -- Jan Schneider <j.schneider@uib.de>  Tue, 22 Mar 2011 14:08:04 +0100

python-opsi (4.0.1-14) testing; urgency=low

  * Rework KillableThread
  * HostControlBackend: wait 5 seconds before killing threads

 -- Jan Schneider <j.schneider@uib.de>  Thu, 17 Mar 2011 16:47:07 +0100

python-opsi (4.0.1-13) testing; urgency=low

  * Fix _transfer in Repository

 -- Jan Schneider <j.schneider@uib.de>  Wed, 16 Mar 2011 14:15:25 +0100

python-opsi (4.0.1-12) testing; urgency=low

  * Fix SQL

 -- Jan Schneider <j.schneider@uib.de>  Wed, 16 Mar 2011 10:52:41 +0100

python-opsi (4.0.1-11) testing; urgency=low

  * SQL: Fix config_updateObject/productProperty_updateObject

 -- Jan Schneider <j.schneider@uib.de>  Tue, 15 Mar 2011 11:14:58 +0100

python-opsi (4.0.1-10) testing; urgency=low

  * Add OPSI.Util.Ping

 -- Jan Schneider <j.schneider@uib.de>  Mon, 14 Mar 2011 14:40:10 +0100

python-opsi (4.0.1-8) testing; urgency=low

  * Add dependency to m2crypto

 -- Jan Schneider <j.schneider@uib.de>  Tue, 08 Mar 2011 22:25:46 +0100

python-opsi (4.0.1-7) testing; urgency=low

  * Fix group type filter in file backend

 -- Jan Schneider <j.schneider@uib.de>  Thu, 24 Feb 2011 19:23:29 +0100

python-opsi (4.0.1-6) testing; urgency=low

  * HostControl_reachable

 -- Jan Schneider <j.schneider@uib.de>  Thu, 24 Feb 2011 11:56:22 +0100

python-opsi (4.0.1-5) testing; urgency=low

  * HostControl: support for directed broadcasts

 -- Jan Schneider <j.schneider@uib.de>  Wed, 23 Feb 2011 16:34:00 +0100

python-opsi (4.0.1-3) testing; urgency=low

  * HostControl: resolve if ip address not known

 -- Jan Schneider <j.schneider@uib.de>  Wed, 23 Feb 2011 12:35:25 +0100

python-opsi (4.0.1-2) testing; urgency=low

  * testing release

 -- Jan Schneider <j.schneider@uib.de>  Wed, 23 Feb 2011 11:15:04 +0100

python-opsi (4.0.0.99-2) testing; urgency=low

  * Add config file for HostControlBackend

 -- Jan Schneider <j.schneider@uib.de>  Wed, 16 Feb 2011 16:57:01 +0100

python-opsi (4.0.0.99-1) testing; urgency=low

  * Add new serivce lib
  * Close socket in HTTP

 -- Jan Schneider <j.schneider@uib.de>  Wed, 02 Feb 2011 12:32:59 +0100

python-opsi (4.0.0.20-1) stable; urgency=low

  * Fix AccessControlBackend
  * Add OPSI/Service
  * Fix getNetworkDeviceConfig Posix.py

 -- Jan Schneider <j.schneider@uib.de>  Tue, 11 Jan 2011 11:03:28 +0100

python-opsi (4.0.0.19-1) stable; urgency=low

  * Added ProductGroup Handling
  * add ConfigDataBackend methods <objectclass>_getHashes

 -- Erol Ueluekmen <e.ueluekmen@uib.de>  Wed, 08 Dec 2010 00:29:18 +0100

python-opsi (4.0.0.18-1) stable; urgency=low

  * Util: objectToHtml() Escape &
  * Backend/Backend: reimplemented configState_getClientToDepotserver

 -- Jan Schneider <j.schneider@uib.de>  Thu, 02 Dec 2010 15:29:10 +0100

python-opsi (4.0.0.17-1) stable; urgency=low

  * Util/File: ZsyncFile

 -- Jan Schneider <j.schneider@uib.de>  Wed, 01 Dec 2010 14:30:18 +0100

python-opsi (4.0.0.16-1) testing; urgency=low

  * Fix LDAP.py: Don't delete HostObject on ucs-Servers, if deleteCommand is not set.

 -- Erol Ueluekmen <e.ueluekmen@uib.de>  Tue, 30 Nov 2010 13:33:26 +0000

python-opsi (4.0.0.15-2) stable; urgency=low

  * new package version for build service

 -- Jan Schneider <j.schneider@uib.de>  Mon, 29 Nov 2010 18:08:50 +0100

python-opsi (4.0.0.15-1) stable; urgency=low

  * Move method getDepotSelectionAlgorithm into new config file 70_dynamic_depot.conf
  * Backend/Backend: Fix _objectHashMatches for version numbers
  * System/Posix: Fix getBlockDeviceContollerInfo for device/vendor ids with len < 4

 -- Jan Schneider <j.schneider@uib.de>  Mon, 29 Nov 2010 17:04:37 +0100

python-opsi (4.0.0.14-1) stable; urgency=low

  * Util/Repository: fix upload

 -- Jan Schneider <j.schneider@uib.de>  Thu, 25 Nov 2010 15:09:27 +0100

python-opsi (4.0.0.13-1) stable; urgency=low

  * Backend/JSONRPC: fix username/password kwargs

 -- Jan Schneider <j.schneider@uib.de>  Wed, 24 Nov 2010 09:09:57 +0100

python-opsi (4.0.0.12-1) stable; urgency=low

  * Util/HTTP
     - change default to not reuse HTTP connection in pool
     - fix urlsplit
  * Util/Repository: retry upload
  * Backend/Backend: fix key error in _productOnClient_processWithFunction

 -- Jan Schneider <j.schneider@uib.de>  Tue, 23 Nov 2010 12:16:39 +0100

python-opsi (4.0.0.11-1) stable; urgency=low

  * Backend/LDAP: fix execution of external commands
  * Backend/DHCPD: fix deletion of hosts

 -- Jan Schneider <j.schneider@uib.de>  Fri, 19 Nov 2010 11:39:45 +0100

python-opsi (4.0.0.10-1) stable; urgency=low

  * Product sort algorithm1: move product up in sequence if requirement type is "after"
  * Backend/LDAP: fix handling on attributes param in get methods
  * Backend/DHCPD: fix depot handling

 -- Jan Schneider <j.schneider@uib.de>  Wed, 17 Nov 2010 16:58:59 +0100

python-opsi (4.0.0.9-1) stable; urgency=low

  * Util/File: try/except setting locale
  * BAckend/Backend: fix backend_searchIdents for ProductOnClient, ProductPropertyState, ConfigState objects

 -- Jan Schneider <j.schneider@uib.de>  Fri, 22 Oct 2010 12:17:57 +0200

python-opsi (4.0.0.8-1) stable; urgency=low

  * Added SQLite backend
  * New JSONRPCBackend
  * Use ConnectionPool in Util/WebDAVRepository
  * Added Util/HTTP
  * Fix package extraction order in Util/Product

 -- Jan Schneider <j.schneider@uib.de>  Wed, 20 Oct 2010 17:03:55 +0200

python-opsi (4.0.0.7-1) stable; urgency=low

  * Util/Repository: remove functools import, Repository.disconnect()
                     call mount from System, nt compatibility
  * Util/Message: fix fireAlways
  * System/Windows: new funftions: getArchitecture, getFreeDrive, reimplemented mount for cifs/smb

 -- Jan Schneider <j.schneider@uib.de>  Tue, 12 Oct 2010 16:26:43 +0200

python-opsi (4.0.0.6-1) stable; urgency=low

  * Util/File/Opsi: Fix parsing of true/false of product property defaults in control file (again)

 -- Jan Schneider <j.schneider@uib.de>  Mon, 11 Oct 2010 21:24:38 +0200

python-opsi (4.0.0.5-1) stable; urgency=low

  * Util/File/Opsi: Fix parsing of true/false of product property defaults in control file
  * Backend/LDAP: Fix reading objects with attribute value []

 -- Jan Schneider <j.schneider@uib.de>  Mon, 11 Oct 2010 18:02:52 +0200

python-opsi (4.0.0.4-1) stable; urgency=low

  * 30_configed.conf: add method getConfigs
  * Backend/File: Fix auditHardware/auditHardwareOnHost insert/update/delete

 -- Jan Schneider <j.schneider@uib.de>  Mon, 11 Oct 2010 14:20:23 +0200

python-opsi (4.0.0.3-1) stable; urgency=low

  * Types,Logger: forceUnicode try except __unicode__
  * System/Posix: get fs from partclone
  * Backend/File: fix double escape
  * opsihwaudit.conf: : USB_DEVICE: interfaceClass, interfaceSubClass resized to 500, interfaceProtocol resized to 200

 -- Jan Schneider <j.schneider@uib.de>  Thu, 07 Oct 2010 10:47:48 +0200

python-opsi (4.0.0.2-1) stable; urgency=low

  * UI: drawRootText: encode to ascii because snack does not support unicode here

 -- Jan Schneider <j.schneider@uib.de>  Tue, 05 Oct 2010 17:25:59 +0200

python-opsi (4.0.0.1-1) stable; urgency=low

  * Added hwaudit locale fr_FR
  * System/Posix: use partclone for images
  * Util/File: set "<value>" for DHCPDConf_Option *-domain
  * opsihwaudit.conf: USB_DEVICE: interfaceClass, interfaceSubClass resized to 200

 -- Jan Schneider <j.schneider@uib.de>  Mon, 04 Oct 2010 09:48:46 +0200

python-opsi (4.0.0.0-1) stable; urgency=low

  * opsi 4.0 stable release

 -- Jan Schneider <j.schneider@uib.de>  Mon, 27 Sep 2010 14:11:39 +0200

python-opsi (3.99.0.6-1) testing; urgency=low

  * Object __repr__ now returning __str__

 -- Jan Schneider <j.schneider@uib.de>  Mon, 27 Sep 2010 10:34:59 +0200

python-opsi (3.99.0.5-1) testing; urgency=low

  * Fix getDepotIds_list in legacy extension
  * Fix SQL expression for numbers

 -- Jan Schneider <j.schneider@uib.de>  Fri, 24 Sep 2010 14:35:08 +0200

python-opsi (3.99.0.4-1) testing; urgency=low

  * Fix dependcy recurion in _productOnClient_processWithFunction
  * Prevent unnecessary update of dhcpd configuration

 -- Jan Schneider <j.schneider@uib.de>  Fri, 17 Sep 2010 14:15:01 +0200

python-opsi (3.99.0.3-1) testing; urgency=low

  * Fix table creation in MySQL-Backend

 -- Jan Schneider <j.schneider@uib.de>  Fri, 17 Sep 2010 12:04:11 +0200

python-opsi (3.99.0.2-1) testing; urgency=low

  * rc2

 -- Jan Schneider <j.schneider@uib.de>  Thu, 16 Sep 2010 10:04:21 +0200

python-opsi (3.99.0.1-1) testing; urgency=low

  * rc 1

 -- Jan Schneider <j.schneider@uib.de>  Wed, 01 Sep 2010 15:45:41 +0200

python-opsi (3.99.0.0-1) testing; urgency=low

  * local package
  * opsi 4.0

 -- Jan Schneider <j.schneider@uib.de>  Tue, 18 May 2010 15:38:15 +0200

python-opsi (3.4.99.1-1) testing; urgency=low

  * testing release

 -- Jan Schneider <j.schneider@uib.de>  Tue, 06 Apr 2010 12:19:37 +0200

python-opsi (3.4.99.0-1) experimental; urgency=low

  * starting 3.5 development

 -- Jan Schneider <j.schneider@uib.de>  Fri, 06 Nov 2009 15:33:48 +0100

python-opsi (3.4.0.4-1) stable; urgency=low

  * implemented setIpAddress() in DHCPD, File31

 -- Jan Schneider <j.schneider@uib.de>  Wed, 04 Nov 2009 12:41:51 +0100

python-opsi (3.4.0.3-1) stable; urgency=low

  * Posix 1.3.1
     - fixed getNetworkDeviceConfig

 -- Jan Schneider <j.schneider@uib.de>  Wed, 28 Oct 2009 17:51:07 +0100

python-opsi (3.4.0.2-1) stable; urgency=low

  * Posix 1.3
     - new method getEthernetDevices
     - new method getNetworkDeviceConfig
     - rewritten method getDHCPResult

 -- Jan Schneider <j.schneider@uib.de>  Fri, 11 Sep 2009 19:03:50 +0200

python-opsi (3.4.0.1-1) stable; urgency=low

  * Changed lshw class for DISK_PARITION in hwaudit.conf
  * Posix 1.2.6

 -- Jan Schneider <j.schneider@uib.de>  Mon, 07 Sep 2009 10:12:19 +0200

python-opsi (3.4.0.0-s1) stable; urgency=low

  * New version number

 -- Jan Schneider <j.schneider@uib.de>  Thu, 27 Aug 2009 14:23:40 +0200

python-opsi (3.4.0.0-rc6) unstable; urgency=low

  * MySQL 0.3.3.4: fixed encoding error
  * Fixed db conversion in init-opsi-mysql-db.py

 -- Jan Schneider <j.schneider@uib.de>  Wed, 26 Aug 2009 10:19:37 +0200

python-opsi (3.4.0.0-rc5) unstable; urgency=low

  * Posix.py 1.2.4

 -- Jan Schneider <j.schneider@uib.de>  Wed, 29 Jul 2009 16:39:46 +0200

python-opsi (3.4.0.0-rc4) unstable; urgency=low

  * LDAP.py 1.0.9

 -- Jan Schneider <j.schneider@uib.de>  Tue, 28 Jul 2009 11:07:28 +0200

python-opsi (3.4.0.0-rc3) unstable; urgency=low

  * Bugfix in File31
  * LDAP 1.0.7

 -- Jan Schneider <j.schneider@uib.de>  Fri, 26 Jun 2009 16:00:29 +0200

python-opsi (3.4.0.0-rc2) unstable; urgency=low

  * Tools.py 1.0.1: replaced popen by subprocess
  * BackendManager 1.0.6: installPackage() encode defaultValue to utf-8
  * Bugfix in LDAP.py and File31

 -- Jan Schneider <j.schneider@uib.de>  Tue, 16 Jun 2009 12:40:10 +0200

python-opsi (3.4.0.0-rc1) unstable; urgency=low

  * Introducing license management
  * JSONRPC backend: non-blocking connect
  * Introducing modules file /etc/opsi/modules
  * Added /usr/share/opsi/opsi-fire-event.py
  * opsi-admin 1.0

 -- Jan Schneider <j.schneider@uib.de>  Tue, 02 Jun 2009 12:49:22 +0200

python-opsi (3.3.1.5-1) stable; urgency=low

  * Fixed getSelections on lenny in module UI (snack)

 -- Jan Schneider <j.schneider@uib.de>  Mon, 06 Apr 2009 15:30:13 +0200

python-opsi (3.3.1.4-1) stable; urgency=low

  * Tools.py 0.9.9.6
      - fixed text mode driver integration
  * BackendManager.py 1.0
      - introducing method getOpsiInformation_hash

 -- Jan Schneider <j.schneider@uib.de>  Wed, 04 Mar 2009 12:32:32 +0100

python-opsi (3.3.1.3-1) stable; urgency=low

  * Product.py 1.1.2
  * BackendManager.py 0.9.9.5
  * LDAP.py 0.9.1.12
  * Tools.py 0.9.9.4
  * Util.py 0.2.1

 -- Jan Schneider <j.schneider@uib.de>  Tue, 24 Feb 2009 14:02:42 +0100

python-opsi (3.3.1.2-1) stable; urgency=low

  * Posix.py 1.1.12
     - createPartition: lowest possible start sector now 0
  * Util.py 0.2
  * BackendManager.py 0.9.9.3
     - possibility to pass forced backend instance to constructor
  * Cache.py 0.1 (starting a new data backend)
  * Backend.py 0.9.9
  * Product.py 1.1.1
     - introducing file-info-file
  * Tools.py 0.9.9.2
     - includeDir, includeFile parms for findFile

 -- Jan Schneider <j.schneider@uib.de>  Tue, 17 Feb 2009 10:28:12 +0100

python-opsi (3.3.1.1-1) stable; urgency=low

  * Product.py 1.0.1
  * Util.py 0.2
  * BackendManager.py 0.9.9.2

 -- Jan Schneider <schneider@pcbon14.uib.local>  Wed, 11 Feb 2009 16:18:17 +0100

python-opsi (3.3.1.0-5) stable; urgency=low

  * File31.py 0.2.7.22
  * Windows.py 0.1.5

 -- Jan Schneider <j.schneider@uib.de>  Wed, 04 Feb 2009 14:51:24 +0100

python-opsi (3.3.1.0-4) stable; urgency=low

  * Bugfixes in:
      - Windows.py
      - LDAP.py
      - BackendManager.py

 -- Jan Schneider <j.schneider@uib.de>  Wed, 04 Feb 2009 14:50:08 +0100

python-opsi (3.3.1.0-3) stable; urgency=low

  * BackendManager.py 0.9.9
      new methods adjustProductActionRequests, adjustProductStates
  * File.py 0.9.7.9
      pathnams.ini fixes
  * new version of config file 50_interface.conf

 -- Jan Schneider <j.schneider@uib.de>  Mon, 26 Jan 2009 11:54:04 +0100

python-opsi (3.3.1.0-2) stable; urgency=low

  * Fix

 -- Jan Schneider <j.schneider@uib.de>  Wed, 14 Jan 2009 17:57:18 +0100

python-opsi (3.3.1.0-1) stable; urgency=low

  * changed signature of methods getClientIds_list, getClients_listOfHashes
      depotid=None => depotIds=[]
  * added creation timestamp to host hash

 -- Jan Schneider <j.schneider@uib.de>  Tue, 13 Jan 2009 12:42:41 +0100

python-opsi (3.3.0.32-1) stable; urgency=low

  * Posix 1.1.11
      hardwareInventory(): added alsa hdaudio information
  * opsihwaudit.conf: added class HDAUDIO_DEVICE

 -- Jan Schneider <j.schneider@uib.de>  Tue, 06 Jan 2009 11:49:47 +0100

python-opsi (3.3.0.31-1) stable; urgency=low

  * MySQL.py 0.2.4.4

 -- Jan Schneider <j.schneider@uib.de>  Wed, 17 Dec 2008 16:23:51 +0100

python-opsi (3.3.0.30-1) stable; urgency=low

  * Fixed bug in File31.py method getSoftwareInformation_hash
  * File.py 0.9.7.5

 -- Jan Schneider <j.schneider@uib.de>  Tue, 16 Dec 2008 17:44:35 +0100

python-opsi (3.3.0.29-1) stable; urgency=low

  * Fixed bug in Product.py (Product instance has no attribute 'windowsSoftwareId')

 -- Jan Schneider <j.schneider@uib.de>  Fri, 21 Nov 2008 23:06:59 +0100

python-opsi (3.3.0.28-1) stable; urgency=low

  * Added maxSize param to readLog()

 -- Jan Schneider <j.schneider@uib.de>  Wed, 19 Nov 2008 15:45:47 +0100

python-opsi (3.3.0.27-1) stable; urgency=low

  * new versions of opsi-standalone.schema, opsi.schema
  * new version of 50_interface.conf
  * Windows.py 0.1.1
  * Util.py 0.1.2.1
  * Product.py 0.9.9
  * Backend/LDAP.py 0.9.1.6
  * Backend/BackendManager.py 0.9.7.2
  * Backend/File31.py 0.2.7.14
  * Backend/File.py 0.9.7.4

 -- Jan Schneider <j.schneider@uib.de>  Wed, 19 Nov 2008 13:50:22 +0100

python-opsi (3.3.0.26-1) stable; urgency=low

  * Product.py 0.9.8.9
  * Backend/MySQL.py 0.2.4.3
  * System/Posix.py 1.1.9
  * new version of opsihwaudit.conf
  * register-depot.py 1.1.1

 -- Jan Schneider <j.schneider@uib.de>  Tue, 28 Oct 2008 14:43:01 +0100

python-opsi (3.3.0.25-1) stable; urgency=low

  * Added Twisted.Web2.dav
  * Posix.py 1.1.8
  * JSONRPC.py 0.9.5.8

 -- Jan Schneider <j.schneider@uib.de>  Wed, 08 Oct 2008 15:53:05 +0200

python-opsi (3.3.0.24-1) stable; urgency=low

  * Using librsync from duplicity

 -- Jan Schneider <j.schneider@uib.de>  Mon, 25 Aug 2008 13:59:57 +0200

python-opsi (3.3.0.23-1) stable; urgency=low

  * Util.py 0.1
  * File31.py 0.2.7.13
  * LDAP.py 0.9.1.4
  * System.py removed
  * System/Posix.py 1.1.5
  * System/Windows.py 0.0.1

 -- Jan Schneider <j.schneider@uib.de>  Mon, 11 Aug 2008 11:50:51 +0200

python-opsi (3.3.0.22-1) stable; urgency=low

  * librsync included

 -- Jan Schneider <j.schneider@uib.de>  Wed, 09 Jul 2008 17:12:04 +0200

python-opsi (3.3.0.21-1) stable; urgency=low

  * File31.py 0.2.7.11
     fixed bug in getDefaultNetbootProductId

 -- Jan Schneider <j.schneider@uib.de>  Wed, 09 Jul 2008 17:07:02 +0200

python-opsi (3.3.0.20-1) stable; urgency=low

  * File31.py 0.2.7.10
  * LDAP.py 0.9.1.2

 -- Jan Schneider <j.schneider@uib.de>  Mon, 07 Jul 2008 14:11:40 +0200

python-opsi (3.3.0.19-1) stable; urgency=low

  * LDAP.py 0.9.1.1
  * Univention.py 0.5
  * File31.py 0.2.7.9

 -- Jan Schneider <j.schneider@uib.de>  Thu, 03 Jul 2008 13:46:13 +0200

python-opsi (3.3.0.18-1) stable; urgency=low

  * File.py 0.9.7.3
  * LDAP.py 0.9.0.3
  * Product.py 0.9.8.8

 -- Jan Schneider <j.schneider@uib.de>  Thu, 26 Jun 2008 09:36:36 +0200

python-opsi (3.3.0.17-1) stable; urgency=low

  * LDAP Backend rewritten

 -- Jan Schneider <j.schneider@uib.de>  Mon, 23 Jun 2008 17:16:03 +0200

python-opsi (3.3.0.16-1) stable; urgency=low

  * WakeOnLAN 0.9.2
      Magic Packet changed

 -- Jan Schneider <j.schneider@uib.de>  Tue, 17 Jun 2008 14:08:30 +0200

python-opsi (3.3.0.15-1) stable; urgency=low

  * System.py 1.1.0
      LD_PRELOAD now set temporary while running subprocesses
      new methods getBlockDeviceBusType(), Harddisk.getBusType()

 -- Jan Schneider <j.schneider@uib.de>  Thu, 12 Jun 2008 17:35:19 +0200

python-opsi (3.3.0.14-1) stable; urgency=low

  * System.py 1.0.1
  * interface method getDepot_hash returns depot's ip

 -- Jan Schneider <j.schneider@uib.de>  Thu, 05 Jun 2008 16:16:46 +0200

python-opsi (3.3.0.13-1) stable; urgency=low

  * System.py 1.0.0.8

 -- Jan Schneider <j.schneider@uib.de>  Thu, 29 May 2008 14:40:20 +0200

python-opsi (3.3.0.12-1) stable; urgency=low

  * System.py 1.0.0.7
  * File31.py 0.2.7.7

 -- Jan Schneider <j.schneider@uib.de>  Thu, 29 May 2008 13:40:01 +0200

python-opsi (3.3.0.11-1) stable; urgency=low

  * changed logging

 -- Jan Schneider <j.schneider@uib.de>  Wed, 28 May 2008 14:33:22 +0200

python-opsi (3.3.0.10-1) stable; urgency=low

  * added BackendManager method getDiskSpaceUsage

 -- Jan Schneider <j.schneider@uib.de>  Tue, 20 May 2008 09:48:22 +0200

python-opsi (3.3.0.9-1) stable; urgency=low

  * parameter tempDir added to method installPackage in BackendManager

 -- Jan Schneider <j.schneider@uib.de>  Thu, 15 May 2008 14:11:03 +0200

python-opsi (3.3.0.8-1) stable; urgency=low

  * added interface method setMacAddress()
  * repository bandwidth added

 -- Jan Schneider <j.schneider@uib.de>  Tue, 13 May 2008 13:39:56 +0200

python-opsi (3.3.0.7-1) stable; urgency=low

  * setMacAddresses() implemented in DHCPD-Backend
  * added methods readLog(), writeLog()
  * Fixed bug in System.py

 -- Jan Schneider <j.schneider@uib.de>  Mon,  5 May 2008 13:26:45 +0200

python-opsi (3.3.0.6-1) stable; urgency=low

  * Fixed several bugs

 -- Jan Schneider <j.schneider@uib.de>  Fri,  2 May 2008 14:05:46 +0200

python-opsi (3.3.0.5-1) stable; urgency=low

  * Fixed bug in Logger linkLogFile()

 -- Jan Schneider <j.schneider@uib.de>  Thu, 24 Apr 2008 17:08:12 +0200

python-opsi (3.3.0.4-1) stable; urgency=low

  * MySQL lacy connect

 -- Jan Schneider <j.schneider@uib.de>  Wed, 23 Apr 2008 16:25:33 +0200

python-opsi (3.3.0.3-1) stable; urgency=low

  * Fixed unpack of SERVER_DATA

 -- Jan Schneider <j.schneider@uib.de>  Tue, 22 Apr 2008 18:00:03 +0200

python-opsi (3.3.0.2-1) stable; urgency=low

  * MySQL Backend 0.2.3

 -- Jan Schneider <j.schneider@uib.de>  Mon, 21 Apr 2008 16:11:48 +0200

python-opsi (3.3.0.1-1) stable; urgency=high

  * Fixed postinst bug in BackendManager
  * Added method getMD5Sum()

 -- Jan Schneider <j.schneider@uib.de>  Thu, 17 Apr 2008 16:16:55 +0200

python-opsi (3.3.0.0-1) stable; urgency=low

  * Multidepot support
  * Major changes in product/package handling
  * OpsiPXEConfd backend can forward requests to other depots
  * MySQL Backend for hardware audit and software audit
  * Removed Reinstmgr Backend
  * Logger can handle special configuration for class instances

 -- Jan Schneider <j.schneider@uib.de>  Tue, 15 Apr 2008 13:42:27 +0200

python-opsi (3.2.0.16-1) stable; urgency=low

  * JSONRPC - fixed bug in retry request

 -- Jan Schneider <j.schneider@uib.de>  Mon, 31 Mar 2008 10:44:44 +0200

python-opsi (3.2.0.15-1) stable; urgency=low

  * Added backend methods userIsHost() and userIsAdmin()
  * Univention.py fixed some warnings

 -- Jan Schneider <j.schneider@uib.de>  Mon, 10 Mar 2008 13:03:15 +0100

python-opsi (3.2.0.14-1) stable; urgency=low

  * System.py 0.9.9.9
     - hardwareInventory() replacing invalid tokens from lshw output

 -- Jan Schneider <j.schneider@uib.de>  Wed, 27 Feb 2008 12:43:13 +0100

python-opsi (3.2.0.13-1) stable; urgency=low

  * Product.py 0.9.8.0
     - fixes
     - faster unpacking
     - custom only packages
  * System.py: fixed bug in shred()

 -- Jan Schneider <j.schneider@uib.de>  Mon, 18 Feb 2008 11:17:57 +0100

python-opsi (3.2.0.12-1) stable; urgency=low

  * File31.py 0.2.6.1: fixed bug in getProductProperties_hash

 -- Jan Schneider <j.schneider@uib.de>  Sun, 10 Feb 2008 21:04:21 +0100

python-opsi (3.2.0.11-1) stable; urgency=low

  * Product.py 0.9.7.0: productProperty values with space characters
  * Added interface method setProductProperty

 -- Jan Schneider <j.schneider@uib.de>  Fri,  8 Feb 2008 09:12:35 +0100

python-opsi (3.2.0.10-1) stable; urgency=low

  * System.py 0.9.9.7

 -- Jan Schneider <j.schneider@uib.de>  Wed,  6 Feb 2008 12:35:11 +0100

python-opsi (3.2.0.9-1) stable; urgency=low

  * System.py 0.9.9.6

 -- Jan Schneider <j.schneider@uib.de>  Wed,  6 Feb 2008 10:31:49 +0100

python-opsi (3.2.0.8-1) stable; urgency=low

  * System.py 0.9.9.5

 -- Jan Schneider <j.schneider@uib.de>  Fri, 25 Jan 2008 13:52:38 +0100

python-opsi (3.2.0.7-1) stable; urgency=low

  * Fixed bug when passing unicode strings in Logger.log

 -- Jan Schneider <j.schneider@uib.de>  Mon, 21 Jan 2008 14:53:00 +0100

python-opsi (3.2.0.6-1) stable; urgency=low

  * Fixed bug in backend LDAP method getProductIds_list

 -- Jan Schneider <j.schneider@uib.de>  Wed, 16 Jan 2008 17:20:09 +0100

python-opsi (3.2.0.5-1) stable; urgency=low

  * readPartitionTable adapted for cciss

 -- Jan Schneider <j.schneider@uib.de>  Tue, 15 Jan 2008 11:20:26 +0100

python-opsi (3.2.0.4-1) stable; urgency=low

  * getPcpatchRSAPrivateKey updated

 -- Jan Schneider <j.schneider@uib.de>  Tue, 18 Dec 2007 11:29:01 +0100

python-opsi (3.2.0.3-1) stable; urgency=low

  * added default parameter for getProductIds_list in LDAP.py

 -- Rupert Roeder <r.roeder@uib.de>  Mon,  3 Dec 2007 15:29:39 +0100

python-opsi (3.2.0.2-1) stable; urgency=low

  * handling of percent signs in file 3.1

 -- Jan Schneider <j.schneider@uib.de>  Thu,  8 Nov 2007 15:29:39 +0100

python-opsi (3.2.0.1-1) stable; urgency=low

  * Extended hwaudit

 -- Jan Schneider <j.schneider@uib.de>  Thu,  8 Nov 2007 15:29:39 +0100

python-opsi (3.2.0-1) stable; urgency=low

  * Changes in System.hardwareInventory()
  * Bugfix in System.execute()
  * New function Tools.objectToBeautifiedText()

 -- Jan Schneider <j.schneider@uib.de>  Fri,  2 Nov 2007 11:04:35 +0100

python-opsi (3.1.2.1-1) stable; urgency=low

  * File31: Implemented getSoftwareInformation_hash(), setSoftwareInformation(), deleteSoftwareInformation()

 -- Jan Schneider <j.schneider@uib.de>  Tue, 23 Oct 2007 12:56:04 +0200

python-opsi (3.1.2.0-1) stable; urgency=low

  * Added methods comment(), exit() to Logger
  * Fixed bug in Logger (exception if log-file not writable)

 -- Jan Schneider <j.schneider@uib.de>  Mon, 22 Oct 2007 16:09:26 +0200

python-opsi (3.1.1.0-1) stable; urgency=low

  * Added opsi hwaudit
  * SSH RSA authentication for pcpatch
  * Fixed bug on unpacking incremental packages
  * ProductPackageSource.pack() excludes .svn dirs by default

 -- Jan Schneider <j.schneider@uib.de>  Fri, 19 Oct 2007 13:35:55 +0200

python-opsi (3.1.0.1-1) stable; urgency=low

  * fixed bug in Tools.compareVersions()
  * changed permissions for method getClientIds_list in 50_interface.conf
  * fixed bugs in DHCPD.py: inheritance when creating clients, single ; as command
  * added methods getPcpatchRSAPrivateKey(), getHostRSAPublicKey()

 -- Jan Schneider <j.schneider@uib.de>  Tue, 11 Sep 2007 10:12:32 +0200

python-opsi (3.1.0-2) stable; urgency=low

  * added method getProducts_listOfHashes to 50_interface.conf

 -- Jan Schneider <j.schneider@uib.de>  Thu, 30 Aug 2007 15:37:46 +0200

python-opsi (3.1.0-1) stable; urgency=low

  * Opsi 3.1 stable release

 -- Jan Schneider <j.schneider@uib.de>  Tue, 28 Aug 2007 10:02:48 +0200

python-opsi (3.1rc1-8) unstable; urgency=low

  * 50_interface: Corrected hwinvent-backend
  * File-Backend: fixed createProduct()

 -- Jan Schneider <j.schneider@uib.de>  Thu,  2 Aug 2007 13:51:33 +0200

python-opsi (3.1rc1-7) unstable; urgency=low

  * File: keep client property values when reinstalling product with opsiinst

 -- Jan Schneider <j.schneider@uib.de>  Wed, 25 Jul 2007 13:31:37 +0200

python-opsi (3.1rc1-6) unstable; urgency=low

  * reverted hardware information handling
  * Fixed version information (all backends)

 -- Jan Schneider <j.schneider@uib.de>  Thu, 19 Jul 2007 11:50:27 +0200

python-opsi (3.1rc1-5) unstable; urgency=low

  * opsiaudit adjustments
  * Bugfixes

 -- Jan Schneider <j.schneider@uib.de>  Tue, 17 Jul 2007 13:19:45 +0200

python-opsi (3.1rc1-4) unstable; urgency=low

  * Fixed: DHCPD-Backend-configuration fixed-address type setting not working
  * Fixed: makeproductfile does not create Customized products
  * Fixed: LDAP-Backend wrong version information

 -- Jan Schneider <j.schneider@uib.de>  Thu, 12 Jul 2007 10:34:05 +0200

python-opsi (3.1rc1-3) unstable; urgency=low

  * added support for pxeConfigTemplates defined in netboot products

 -- Jan Schneider <j.schneider@uib.de>  Thu,  5 Jul 2007 12:16:37 +0200

python-opsi (3.1rc1-2) unstable; urgency=low

  * File31 getDepotId() recursion fix

 -- Jan Schneider <j.schneider@uib.de>  Wed,  4 Jul 2007 09:51:24 +0200

python-opsi (3.1rc1-1) unstable; urgency=low

  * opsi 3.1 release candidate 1
  * opsipxeconfd becomes default boot manager
  * getClientIds_list, getClients_listOfHashes: filter by productVersion + packageVersion
  * new method setProductState
  * FileBackend becomes LegacyFileBackend, new FileBackend

 -- Jan Schneider <j.schneider@uib.de>  Thu, 26 May 2007 15:17:00 +0200

python-opsi (0.9.6.0-1) unstable; urgency=low

  * getDomain() returns default domain if called without params
  * setPcpatchPassword / getPcpatchPassword for server
  * Bugfixes

 -- Jan Schneider <j.schneider@uib.de>  Fri, 11 May 2007 17:21:46 +0200

python-opsi (0.9.5.1-1) unstable; urgency=low

  * Added support for package-dependencies and incremental packages

 -- Jan Schneider <j.schneider@uib.de>  Mon, 07 May 2007 12:18:34 +0200

python-opsi (0.9.5.0-1) unstable; urgency=low

  * Added product state "installing"
  * Added backend OpsiPXEConfd

 -- Jan Schneider <j.schneider@uib.de>  Thu, 26 Apr 2007 11:24:56 +0200

python-opsi (0.9.4.4-1) unstable; urgency=low

  * support for product archives without compression

 -- Jan Schneider <j.schneider@uib.de>  Mon, 23 Apr 2007 09:54:28 +0200

python-opsi (0.9.4.3-1) unstable; urgency=low

  * BackendManager uses /etc/opsi/backendManager.d for config by default

 -- Jan Schneider <j.schneider@uib.de>  Thu, 19 Apr 2007 14:13:31 +0200

python-opsi (0.9.4.2-1) unstable; urgency=high

  * Corrected important errors when creating and extracting tar archives

 -- Jan Schneider <j.schneider@uib.de>  Thu, 19 Apr 2007 14:13:31 +0200

python-opsi (0.9.4.1-1) unstable; urgency=low

  * added backend method setPcpatchPassword

 -- Jan Schneider <j.schneider@uib.de>  Wed, 18 Apr 2007 16:41:21 +0200

python-opsi (0.9.4.0-1) unstable; urgency=low

  * fixed setGeneralConfig in LDAP backend

 -- Jan Schneider <j.schneider@uib.de>  Fri, 13 Apr 2007 16:07:51 +0200

python-opsi (0.9.3.9-1) unstable; urgency=low

  * fixes

 -- Jan Schneider <j.schneider@uib.de>  Thu, 12 Apr 2007 14:39:22 +0200

python-opsi (0.9.3.8-1) unstable; urgency=low

  * Product.py pack() fix

 -- Jan Schneider <j.schneider@uib.de>  Tue, 05 Apr 2007 15:06:12 +0200

python-opsi (0.9.3.7-1) unstable; urgency=low

  * several fixes, improvements
  * tar as default format for opsi packages

 -- Jan Schneider <j.schneider@uib.de>  Tue, 05 Apr 2007 13:02:23 +0200

python-opsi (0.9.3.6-1) unstable; urgency=low

  * several fixes, improvements

 -- Jan Schneider <j.schneider@uib.de>  Thu, 22 Mar 2007 12:16:01 +0200

python-opsi (0.9.3.5-1) unstable; urgency=low

  * Tools.py
      Fixed createArchive()

 -- Jan Schneider <j.schneider@uib.de>  Fri, 13 Mar 2007 17:16:26 +0200

python-opsi (0.9.3.4-1) unstable; urgency=low

  * Latest version of File.py
      Fixed ini writing (uninstall script) on createProduct()
  * Latest version of LDAP.py
  * Latest version of Univention.py

 -- Jan Schneider <j.schneider@uib.de>  Fri, 09 Mar 2007 16:15:02 +0200

python-opsi (0.9.3.3-1) unstable; urgency=low

  * Latest version of Product.py

 -- Jan Schneider <j.schneider@uib.de>  Thu, 08 Mar 2007 11:24:01 +0200

python-opsi (0.9.3.2-2) unstable; urgency=low

  * Added LDAP schema /etc/ldap/schema/opsi.schema

 -- Jan Schneider <j.schneider@uib.de>  Thu, 15 Feb 2007 14:25:44 +0200

python-opsi (0.9.3.2-1) unstable; urgency=high

  * Product.py (0.9.3.2)
       Bugfix

 -- Jan Schneider <j.schneider@uib.de>  Thu, 15 Feb 2007 14:18:01 +0200

python-opsi (0.9.3.1-1) unstable; urgency=low

  * System.py (0.9.3.1)
       Using -t cifs instead of -t smbfs to mount smb shares

 -- Jan Schneider <j.schneider@uib.de>  Thu, 15 Feb 2007 13:20:03 +0200

python-opsi (0.9.3-1) unstable; urgency=low

  * File.py (0.9.2)
       Improved logging of name resolution errors

 -- Jan Schneider <j.schneider@uib.de>  Wed, 14 Feb 2007 14:51:13 +0200

python-opsi (0.9.2-1) unstable; urgency=low

  * backendManager.conf
       permissions rw-rw---- pcpatch:opsiadmin
  * /usr/bin/opsi-admin
       permissions rwxrwx--- pcpatch:opsiadmin
  * Backend.py (0.9.2)
       added abstract DataBackend.createOpsiBase()
  * File.py (0.9.2)
       createClient() file mode for <pcname>.ini now 660
  * Product.py (0.9.2)
       added method ProductPackageFile.unpackSource,
       which creates package source from package file
  * Reinstmgr (0.9.2)
       no Exception raised by getBootimages_list if no bootimages present

 -- Jan Schneider <j.schneider@uib.de>  Wed, 14 Feb 2007 13:16:10 +0200

python-opsi (0.91-1) unstable; urgency=low

  * backendManager.conf: createClient() creates opsi-hostkey only if missing.
  * some fixes in File backend

 -- Jan Schneider <j.schneider@uib.de>  Tue, 13 Feb 2007 8:56:44 +0200


python-opsi (0.9-1) unstable; urgency=low

  * Initial Release.

 -- Jan Schneider <j.schneider@uib.de>  Thu, 18 Jan 2007 11:46:44 +0200<|MERGE_RESOLUTION|>--- conflicted
+++ resolved
@@ -1,4 +1,3 @@
-<<<<<<< HEAD
 python-opsi (4.1.1.4-1) testing; urgency=medium
 
   * OPSI.Backend.MySQL: Providing known error codes as constants.
@@ -79,14 +78,13 @@
     into OPSI/__init__.py to always show the current version.
 
  -- Niko Wenselowski <n.wenselowski@uib.de>  Tue, 04 Oct 2016 16:15:11 +0200
-=======
+
 python-opsi (4.0.7.40-1) stable; urgency=medium
 
   * 30_kiosk.conf: getKioskProductInfosForClient does only return a product
     once even if they are in multiple groups.
 
  -- Niko Wenselowski <n.wenselowski@uib.de>  Wed, 03 May 2017 14:18:09 +0200
->>>>>>> 1a34b150
 
 python-opsi (4.0.7.39-1) stable; urgency=medium
 
