<<<<<<< HEAD
python-opsi (4.1.1.23-1) stable; urgency=medium

  * OPSI.Backend.OpsiPXEConfd: The error marker is now a constant.

 -- Niko Wenselowski <n.wenselowski@uib.de>  Thu, 01 Feb 2018 16:19:32 +0100

python-opsi (4.1.1.22-1) testing; urgency=medium

  * Based on python-opsi 4.0.7.53-1.

 -- Niko Wenselowski <n.wenselowski@uib.de>  Thu, 04 Jan 2018 15:37:42 +0100

python-opsi (4.1.1.21-1) stable; urgency=medium

  * Fix problem when updating hardware audit data.

 -- Niko Wenselowski <n.wenselowski@uib.de>  Mon, 27 Nov 2017 18:02:31 +0100

python-opsi (4.1.1.20-2) stable; urgency=medium

  * Creating empty directory /etc/opsi/modules.d/

 -- Niko Wenselowski <n.wenselowski@uib.de>  Wed, 22 Nov 2017 13:04:26 +0100

python-opsi (4.1.1.20-1) stable; urgency=medium

  * Moved function getGlobalConfig from OPSI.Util to OPSI.Util.Config.
  * Calling OPSI.Util.getfqdn without explicit parameter as this resembles
    the default behaviour.

 -- Niko Wenselowski <n.wenselowski@uib.de>  Mon, 06 Nov 2017 15:02:03 +0100

python-opsi (4.1.1.19-1) stable; urgency=medium

  * spec: added python-setuptools workaround for sles12 + Leap

 -- Mathias Radtke <m.radtke@uib.de>  Fri, 13 Oct 2017 13:53:02 +0200

python-opsi (4.1.1.18-1) stable; urgency=medium

  * 45_deprecated.conf: Removed methods isLegacyOpsi, isOpsi35 and isOpsi4
    since there is no need for them.

 -- Niko Wenselowski <n.wenselowski@uib.de>  Wed, 27 Sep 2017 16:20:25 +0200

python-opsi (4.1.1.17-1) stable; urgency=medium

  * Added logging to host_renameOpsiClient.
  * host_renameOpsiDepotserver will now also change the workbenchRemoteUrl.
  * Added logging to host_renameOpsiDepotserver.
  * Internal refactorings in host_renameOpsiDepotserver.
  * OPSI.Backend.ConfigDataBackend: Added new method
    backend_getSystemConfiguration.

 -- Niko Wenselowski <n.wenselowski@uib.de>  Wed, 30 Aug 2017 13:05:56 +0200

python-opsi (4.1.1.16-1) stable; urgency=medium

  * OPSI.System.Posix: Added CommandNotFoundException to __all__.

 -- Niko Wenselowski <n.wenselowski@uib.de>  Mon, 31 Jul 2017 11:44:27 +0200

python-opsi (4.1.1.15-1) testing; urgency=medium

  * Improved rpm packaging.
  * Refactored OPSI.Util.compareVersions.
  * Refactored OPSI.Util.File.Opsi.HostKeyFile for faster writing.
  * OPSI.Util.File.Opsi.HostKeyFile: Do not crash when reading file with
    invalid format.

 -- Niko Wenselowski <n.wenselowski@uib.de>  Fri, 28 Jul 2017 15:20:43 +0200

python-opsi (4.1.1.14-3) testing; urgency=medium

  * Listing 45_deprecated.conf for rollout.
  * Debian: Removed leftovers from the pre-systemd-era.
  * postinst: Another change at removing /etc/opsi/version to make SLES
    happy.

 -- Niko Wenselowski <n.wenselowski@uib.de>  Thu, 13 Jul 2017 16:03:00 +0200

python-opsi (4.1.1.14-2) testing; urgency=medium

  * RPM: Removed leftovers from the pre-systemd-era.
  * postinst: Making sure that a failed attempt at removing /etc/opsi/version
    does not crash the postinst.

 -- Niko Wenselowski <n.wenselowski@uib.de>  Thu, 13 Jul 2017 15:47:25 +0200

python-opsi (4.1.1.14-1) testing; urgency=medium

  * OPSI.Util.File.Opsi.PackageContentFile.generate has been refactored to
    be easier to maintain.
  * OPSI.Backend.Backend: backend_info will log informations about a
    possibly missing modules file as info instead of warning.
  * postinst: only remove /etc/opsi/version if this file exists
  * Debian packaging: Remove leftover from python-support.

 -- Niko Wenselowski <n.wenselowski@uib.de>  Thu, 13 Jul 2017 15:17:49 +0200

python-opsi (4.1.1.13-1) testing; urgency=medium

  * OpsiBackup: Fix a bug where an attempt may be made to compare
    uncomparable types.

 -- Niko Wenselowski <n.wenselowski@uib.de>  Mon, 10 Jul 2017 17:57:43 +0200

python-opsi (4.1.1.12-1) testing; urgency=medium

  * OpsiBackup: Fix bug where differences between the archive and the current
    system are detected but there are none.

 -- Niko Wenselowski <n.wenselowski@uib.de>  Mon, 10 Jul 2017 13:53:23 +0200

python-opsi (4.1.1.11-2) testing; urgency=medium

  * dispatch.conf.default now uses a default setup that makes use of file
    for all data except for audit data which is stored in MySQL.

 -- Niko Wenselowski <n.wenselowski@uib.de>  Tue, 04 Jul 2017 16:15:53 +0200

python-opsi (4.1.1.11-1) testing; urgency=medium

  * OPSI.Util.Task.UpdateBackend.ConfigurationData.getServerAddress is
    now a public function.

 -- Niko Wenselowski <n.wenselowski@uib.de>  Fri, 30 Jun 2017 16:06:00 +0200

python-opsi (4.1.1.10-1) testing; urgency=medium

  * acl.conf.default: restricted the access to user_getCredentials and
    user_setCredentials.
  * New extension: 45_deprecated.conf. Methods in that extension will issue a
    warning when called. Calls to these functions should be replaced in the used clients as these functions will be removed in the future.
    Currently containing the functions isLegacyOpsi, isOpsi35 and isOpsi4.
  * Make it possible to configure the location of the workbench on
    OpsiDepotserver.
  * New module OPSI.Util.Task.InitializeBackend for backend setup.
  * New module OPSI.Util.Task.UpdateBackend.ConfigurationData for updating
    the configuration data in an existing backend.
  * New module OPSI.Config.
  * initializeBackends will set up new servers with remote URLs using IP
    except for UCS where FQDN is used by default.

 -- Niko Wenselowski <n.wenselowski@uib.de>  Fri, 30 Jun 2017 12:01:29 +0200

python-opsi (4.1.1.9-1) testing; urgency=medium

  * Remove obsolete reference to /etc/opsi/version when restoring a backup.
  * dhcpd.conf: Make the current Debian/Ubuntu dhcp settings the default.

 -- Niko Wenselowski <n.wenselowski@uib.de>  Tue, 27 Jun 2017 15:02:52 +0200

python-opsi (4.1.1.8-1) testing; urgency=medium

  * Fix a bug in OPSI.Util.objectToBash leading to an AttributeError.
  * Fix a bug in OPSI.Util.objectToBash where the reference to an result
    was incomplete.

 -- Niko Wenselowski <n.wenselowski@uib.de>  Thu, 22 Jun 2017 16:06:21 +0200

python-opsi (4.1.1.7-1) testing; urgency=medium

  * Exceptions have been moved from OPSI.Types to OPSI.Exceptions.
  * Remove leftover for Scientific Linux support.
  * Re-classified log-messages regarding the (un)installation of packages.
  * Post-installation /etc/opsi/version will be removed.
  * SQL backend: speed up retrieval of ProductProperty objects.
  * Various refactorings regarding (de)serialization.

 -- Niko Wenselowski <n.wenselowski@uib.de>  Wed, 21 Jun 2017 15:48:26 +0200

python-opsi (4.1.1.6-1) testing; urgency=medium

  * 20_legacy.conf: Various refactorings to make it easier to maintain.
  * 20_legacy.conf: Removed method deleteGroup. Use group_delete instead.
  * 20_legacy.conf: Removed method createServer.
  * 20_legacy.conf: Removed method deleteClient. Use host_delete instead.
  * 20_legacy.conf: Removed method deleteDepot. Use host_delete instead.
  * 20_legacy.conf: Removed method setHostLastSeen.
  * 20_legacy.conf: Removed method deleteProductDependency.
  * 20_legacy.conf: Removed method deleteOpsiBase.
  * 20_legacy.conf: Removed method createOpsiBase.
  * 30_kiosk.conf: Relying on dict comprehensions.
  * Debian packaging: Remove workarounds for Debian 7 and Ubuntu 12.04.
  * Method backend_info will now use the version from OPSI.__version__.
  * Certificates created with OPSI.Util.Task.createCertificate will use
    sha512 instead of sha1.
  * acl.conf.default: Limit access to getData / getRawData to administrative
    users.
  * Remove support for RHEL / CentOS 6.
  * Remove modules for obsolete opsiconfd supervisor.
  * New module OPSI.Util.Task.UpdateBackend.File.
  * OPSI.Util.Task.UpdateBackend: Added check for the used schema version
    of the backend.
  * Removed usage of the file /etc/opsi/version. It is safer to read the
    version from OPSI.__version__.

 -- Niko Wenselowski <n.wenselowski@uib.de>  Tue, 30 May 2017 13:58:35 +0200

python-opsi (4.1.1.5-1) testing; urgency=medium

  * OPSI.Util.objectToBash: refactored function.
  * ConfigDataBackend: log_read and log_write now accept logType 'winpe'.
  * Removed deprecated method backend_getSharedAlgorithm.
  * OPSI.Util.getfqdn: small internal refactoring.
  * OPSI.Service.Session: SessionHandler.getSessions now always returns
    a dict.
  * Refactored configState_getClientToDepotserver to work faster.
  * Improved speed of OPSI.Object.decodeIdent if the hash contains no
    key 'ident'.
  * 10_opsi.conf: Dropped the deprecated 'force' parameter from
    setProductActionRequestWithDependencies.
  * Instead of a plain Exception we now raise more specific exceptions in
    many places.
  * OPSI.Util.File.Opsi.PackageControlFile now supports product properties
    with empty lists as default or possible values. Regenerating a control
    file will not drop that empty lists anymore.
  * The ports used for Wake-on-LAN in the HostControl(Safe) backend can now
    be configured on a per-broadcast-addresse-basis in hostcontrol.conf.
  * Refactorings in OPSI.Util.Message.

 -- Niko Wenselowski <n.wenselowski@uib.de>  Wed, 10 May 2017 14:32:20 +0200

python-opsi (4.1.1.4-1) testing; urgency=medium

  * OPSI.Backend.MySQL: Providing known error codes as constants.
  * OPSI.Backend.MySQL: Refactored MySQL.connect.
  * OPSI.Backend.JSONRPC.JSONRPCBackend: Removed check for working deflate
    that was required because of possibly invalid HTTP headers in old
    OPSI versions.
  * OPSI.System.Posix: no direct import of posix module.

 -- Niko Wenselowski <n.wenselowski@uib.de>  Mon, 24 Apr 2017 14:11:55 +0200

python-opsi (4.1.1.3-1) testing; urgency=medium

  * Small refactorings in SQL backend.
  * Cleaned up OPSI.Util.Repository.
  * 20_legacy.conf: Various cleanups and adaption of code style.
  * The user pcpatch is created with /bin/false as default shell.
  * Builds for debian-based systems do not depend on python-support anymore.
  * acl.conf.default and dispatch.conf.default will be copied instead of
    linked.
  * Implemented __all__ with tuples.
  * JSONRPCBackend: removed methods isLegacyOpsi, isOpsi35 and isOpsi4.
    If you need to know the version of the connected backend call the
    method 'backend_info' instead.
  * Internal refactorings.

 -- Niko Wenselowski <n.wenselowski@uib.de>  Fri, 17 Mar 2017 16:10:09 +0100

python-opsi (4.1.1.2-1) experimental; urgency=medium

  * OPSI.Backend.Backend got new context manager temporaryBackendOptions.
  * Removed various obsolete modules.
  * OPSI.Util.Task.Rights: removed opsi-deploy-client-agent-default and
    opsi-deploy-client-agent-old from the list of known executables.
  * PackageControlFile: no more support for opsi3 compatible packages.
  * Removed support for incremental packages.
  * Minimum required Python version is now 2.7.
  * 70_dynamic_depot.conf: Removed unused getBytes.
  * Removed 30_configed.conf.
  * 20_legacy.conf: Removed various methods only returning a
    NotImplementedError: setNetworkConfigValue, deleteNetworkConfig,
    setPXEBootConfiguration, unsetPXEBootConfiguration,
    softwareInformationToProductInstallationStatus,
    filterHostsByHardwareInformation, generateOpsiHostKey,
    createServerProduct, getServerProductIds_list,
    getUninstalledProductIds_list, getDefaultNetBootProductId,
    deleteProductProperty, deleteProductProperties
  * 20_legacy.conf: getHostId now raises a ValueError if no hostname
    is given.
  * 20_legacy.conf: getOpsiHostKey now raises a ValueError if no hostId
    is given.
  * Remove unused BootConfiguration objects and SQL tables. If the table
    'BOOT_CONFIGURATION' exists updateMySQLBackend will drop that table.
  * BackendDispatchConfigFile.parse will now return a list of tuples.

 -- Niko Wenselowski <n.wenselowski@uib.de>  Fri, 27 Jan 2017 15:42:15 +0100

python-opsi (4.1.1.1-1) experimental; urgency=medium

  * OPSI.Logger, OPSI.Object, OPSI.System.Posix, OPSI.System.Windows,
    OPSI.Util and the modules in OPSI.Backend now provide __all__.
  * JSONRPCBackend: Avoid using "async" as name for a variable because
    this will become a keyword with Python 3.5.
  * ConfigurationData.initializeConfigs now creates entries for
    opsiclientd.event_user_login.active and
    opsiclientd.event_user_login.action_processor_command by default.
  * Removed parts of an old message bus implementation.
  * Replacing the deprecated module 'new' with 'types'.
  * SQLBackend: Filter creation is done through generators.
  * OPSI.Util.objectToBeautifiedText now uses the json module instead of
    a custom implementation.
  * Removed unsupported backends: Cache, Multiplex, LDAP.
  * ThreadPool: removed functions __createWorker & __deleteWorker.
  * Removed unused function OPSI.Util.flattenSequence.
  * OPSI.Backend.Backend implemented the protocol for being used as a
    context manager.
  * setup.py will patch the first version found in debian/changelog
    into OPSI/__init__.py to always show the current version.

 -- Niko Wenselowski <n.wenselowski@uib.de>  Tue, 04 Oct 2016 16:15:11 +0200
=======
python-opsi (4.0.7.55-1) stable; urgency=medium

  * OPSI.Backend.Backend: configState_insertObject and configState_updateObject
    do not fail anymore when called with a dict as parameter.

 -- Niko Wenselowski <n.wenselowski@uib.de>  Fri, 02 Feb 2018 14:32:28 +0100
>>>>>>> f390ec70

python-opsi (4.0.7.54-1) stable; urgency=medium

  * OPSI.Backend.MySQL: Avoid possible deadlock situation.

 -- Niko Wenselowski <n.wenselowski@uib.de>  Thu, 01 Feb 2018 15:27:03 +0100

python-opsi (4.0.7.53-1) testing; urgency=medium

  * OPSI.Backend.MySQL: Fix a bug in the handling of the connection pool
    that would lead to opening too many connections to the mysql server.
  * OPSI.Backend.MySQL: Correctly defining a special version of
    productProperty_updateObject.

 -- Niko Wenselowski <n.wenselowski@uib.de>  Thu, 04 Jan 2018 15:05:09 +0100

python-opsi (4.0.7.52-1) stable; urgency=medium

  * OPSI.Util.Task.Samba: _writeConfig does not reload Samba. This is
    now a separate function _reloadSamba.
  * 30_kiosk.conf: Fix bug in getKioskProductInfosForClient where product
    missing on depot will result in a KeyError.
    This limits the available products to those present on the depot of
    the client.

 -- Niko Wenselowski <n.wenselowski@uib.de>  Fri, 15 Dec 2017 10:13:19 +0100

python-opsi (4.0.7.51-1) stable; urgency=medium

  * Fixed typo in documentation.
  * Updated documentation of log_read / log_write.
  * Refactored reading of the used algorithm to make sure algorithm1 is used
    whenever an invalid value is encountered.

 -- Niko Wenselowski <n.wenselowski@uib.de>  Mon, 11 Dec 2017 16:47:58 +0100

python-opsi (4.0.7.50-1) experimental; urgency=medium

  * Corrected failing Samba tests

 -- Mathias Radtke <m.radtke@uib.de>  Fri, 22 Sep 2017 12:22:40 +0200

python-opsi (4.0.7.49-1) experimental; urgency=medium

  * fixed OpenSUSE Leap opsi_workbench share directory
  * Catching missing server_commands_custom.conf error

 -- Mathias Radtke <m.radtke@uib.de>  Fri, 22 Sep 2017 10:54:06 +0200

python-opsi (4.0.7.48-1) stable; urgency=medium

  * System.Windows.getActiveSessionIds fix for nt6
  * hostControl: Implementation for modified opsiclientd controlserver port over configState

 -- Erol Ueluekmen <e.ueluekmen@uib.de>  Mon, 21 Aug 2017 16:07:09 +0200

python-opsi (4.0.7.47-1) stable; urgency=medium

  * Changed OPSI.Util.File.Opsi.parseFilename to be able to handle files
    not ending in .opsi.

 -- Niko Wenselowski <n.wenselowski@uib.de>  Fri, 18 Aug 2017 17:06:35 +0200

python-opsi (4.0.7.46-1) stable; urgency=medium

  * Added function OPSI.Util.File.Opsi.parseFilename.
  * OPSI.Util.Repository.FileRepository: Fix bug where instead of appending
    a file it was newly written.
  * OPSI.Backend.BackendManager.BackendAccessControl: Added logmessages
    to make it easier to follow PAM authentication.

 -- Niko Wenselowski <n.wenselowski@uib.de>  Thu, 17 Aug 2017 12:28:47 +0200

python-opsi (4.0.7.45-3) stable; urgency=medium

  * openSuse 42.3: We depend on python-setuptools because python-cryptography
    requires it during runtime but the package from the openSuse repos
    misses that requirement.
    See https://bugzilla.opensuse.org/show_bug.cgi?id=1052927

 -- Niko Wenselowski <n.wenselowski@uib.de>  Wed, 09 Aug 2017 10:35:06 +0200

python-opsi (4.0.7.45-2) stable; urgency=medium

  * Updated Spanish and Russian translation.
  * Added Dutch translation.
  * Updated Russian hwaudit translation.
  * Added Dutch hwaudit translation.

 -- Niko Wenselowski <n.wenselowski@uib.de>  Mon, 07 Aug 2017 14:17:14 +0200

python-opsi (4.0.7.45-1) stable; urgency=medium

  * 10_opsi.conf: setProductActionRequestWithDependencies will relay a call
    with actionRequest = 'none' to setProductActionRequest.
  * OPSI.Backend.Backend.ConfigDataBackend: improved log truncation when
    processing unicode characters that use more than one byte.

 -- Niko Wenselowski <n.wenselowski@uib.de>  Thu, 27 Jul 2017 14:02:39 +0200

python-opsi (4.0.7.44-1) experimental; urgency=medium

  * OPSI.Util.Task.Certificate: replaced gendh with dhparam
  * OPSI.Util.Task.Rights: Default access rights for workbench set to 664.

 -- Mathias Radtke <m.radtke@uib.de>  Tue, 25 Jul 2017 14:28:31 +0200

python-opsi (4.0.7.43-2) stable; urgency=medium

  * Debian packaging: Depending on net-tools for ifconfig.

 -- Niko Wenselowski <n.wenselowski@uib.de>  Tue, 25 Jul 2017 09:19:10 +0200

python-opsi (4.0.7.43-1) stable; urgency=medium

  * opsihwaudit.conf: Memory clock speed is now handled as a bigint.

 -- Niko Wenselowski <n.wenselowski@uib.de>  Mon, 17 Jul 2017 17:35:54 +0200

python-opsi (4.0.7.42-1) stable; urgency=medium

  * Fixed a bug in the package content file generation where a link that
    linked to a destination outside of the client data directory did not
    have the hash of the link destination included.

 -- Niko Wenselowski <n.wenselowski@uib.de>  Wed, 12 Jul 2017 10:55:49 +0200

python-opsi (4.0.7.41-1) stable; urgency=medium

  * 30_kiosk.conf: Improved speed of getKioskProductInfosForClient.

 -- Niko Wenselowski <n.wenselowski@uib.de>  Wed, 24 May 2017 16:02:20 +0200

python-opsi (4.0.7.40-1) stable; urgency=medium

  * 30_kiosk.conf: getKioskProductInfosForClient does only return a product
    once even if they are in multiple groups.

 -- Niko Wenselowski <n.wenselowski@uib.de>  Wed, 03 May 2017 14:18:09 +0200

python-opsi (4.0.7.39-1) stable; urgency=medium

  * Added 30_kiosk.conf for the new kiosk client.
  * 30_sshcommands.conf: Internal refactoring.
  * 30_sshcommands.conf: Removed getSSHCommand.
    Use SSHCommand_getObject instead.
  * 30_sshcommands.conf: Removed getSSHCommands.
    Use SSHCommand_getObjects instead.
  * 30_sshcommands.conf: Removed createSSHCommands.
    Use SSHCommand_createObjects instead.
  * 30_sshcommands.conf: Removed createSSHCommand.
    Use SSHCommand_createObject instead.
  * 30_sshcommands.conf: Removed updateSSHCommand.
    Use SSHCommand_updateObject instead.
  * 30_sshcommands.conf: Removed updateSSHCommands.
    Use SSHCommand_updateObjects instead.
  * 30_sshcommands.conf: Removed deleteSSHCommands.
    Use SSHCommand_deleteObjects instead.
  * 30_sshcommands.conf: Removed deleteSSHCommand.
    Use SSHCommand_deleteObject instead.
  * 40_admin_tasks.conf: Updated docstring of getClientsWithOutdatedProduct.

 -- Niko Wenselowski <n.wenselowski@uib.de>  Mon, 24 Apr 2017 17:46:09 +0200

python-opsi (4.0.7.38-4) stable; urgency=medium

  * Drop creating the custom ssh command file in the postinst.

 -- Niko Wenselowski <n.wenselowski@uib.de>  Thu, 20 Apr 2017 19:29:11 +0200

python-opsi (4.0.7.38-3) stable; urgency=medium

  * Do not deploy empty file for custom ssh command config but instead
    create that file in the postinst if not existing.

 -- Niko Wenselowski <n.wenselowski@uib.de>  Thu, 20 Apr 2017 17:09:02 +0200

python-opsi (4.0.7.38-2) stable; urgency=medium

  * Reverted the prevention of creating users on UCS.
  * SSH extension: emptied file with default commands for safety reasons.

 -- Niko Wenselowski <n.wenselowski@uib.de>  Thu, 20 Apr 2017 12:52:51 +0200

python-opsi (4.0.7.38-1) stable; urgency=medium

  * 10_opsi.conf: Do not pass invalid parameter in deleteProductDependency.
  * Added SSH extension.
  * OPSI.Logger: Show no message if unlinking a non-existing file fails.
  * OPSI.Util.File.Opsi.PackageControlFile: if no version for package or
    product are given assume defaults.

 -- Niko Wenselowski <n.wenselowski@uib.de>  Thu, 30 Mar 2017 10:47:13 +0200

python-opsi (4.0.7.37-1) stable; urgency=medium

  * 20_legacy.conf: Removed methods getPcpatchRSAPrivateKey and
    setPcpatchPassword. Please use the opsi-admin task setPcpatchPassword
    for setting the password instead.

 -- Niko Wenselowski <n.wenselowski@uib.de>  Thu, 02 Mar 2017 11:23:49 +0100

python-opsi (4.0.7.36-1) stable; urgency=medium

  * OPSI.Util: the methods for blowfish encryption / decryption now raise
    a BlowfishError if things fail.

 -- Niko Wenselowski <n.wenselowski@uib.de>  Thu, 16 Feb 2017 15:11:25 +0100

python-opsi (4.0.7.35-1) stable; urgency=medium

  * 10_opsi.conf: setProductActionRequestWithDependencies fix.

 -- Erol Ueluekmen <e.ueluekmen@uib.de>  Fri, 10 Feb 2017 16:01:16 +0100

python-opsi (4.0.7.34-3) experimental; urgency=medium

  * Negate check for UCS to make it work as intended.

 -- Niko Wenselowski <n.wenselowski@uib.de>  Thu, 02 Feb 2017 14:11:32 +0100

python-opsi (4.0.7.34-2) experimental; urgency=medium

  * Do not add users on UCS.

 -- Niko Wenselowski <n.wenselowski@uib.de>  Wed, 01 Feb 2017 16:12:25 +0100

python-opsi (4.0.7.34-1) stable; urgency=medium

  * 40_admin_tasks.conf: New method setupWhereFailed.
  * 40_admin_tasks.conf: setupWhereFailed and setupWhereInstalled do not
    alter the actionResult anymore.

 -- Niko Wenselowski <n.wenselowski@uib.de>  Fri, 27 Jan 2017 10:30:16 +0100

python-opsi (4.0.7.33-1) experimental; urgency=medium

  * OPSI.Service.SSLContext: new parameter acceptedCiphers to limit the
    ciphers a context accepts.

 -- Niko Wenselowski <n.wenselowski@uib.de>  Wed, 11 Jan 2017 15:05:07 +0100

python-opsi (4.0.7.32-1) experimental; urgency=medium

  * DepotserverBackend: the function depot_installPackage has a new parameter
    suppressPackageContentFileGeneration that can be used to avoid the
    generation of package content file during installation.
  * OPSI.Util: Backported md5sum from opsi 4.1.

 -- Niko Wenselowski <n.wenselowski@uib.de>  Mon, 02 Jan 2017 17:14:58 +0100

python-opsi (4.0.7.31-1) stable; urgency=medium

  [ Mathias Radtke ]
  * OPSI.System.Posix: Reboot scheduled after 1 minute of reboot() call

  [ Niko Wenselowski ]
  * OPSI.Util.Task.UpdateBackend.MySQL: Disable foreign key checks when
    changing length of productId column.

 -- Niko Wenselowski <n.wenselowski@uib.de>  Mon, 02 Jan 2017 10:52:42 +0100

python-opsi (4.0.7.30-1) stable; urgency=medium

  * OPSI.Util.Task.Samba.isSamba4: fix possible reference to unitialised
    variable.

 -- Niko Wenselowski <n.wenselowski@uib.de>  Thu, 15 Dec 2016 12:27:59 +0100

python-opsi (4.0.7.29-1) testing; urgency=medium

  * OPSI.Util.Task.ConfigureBackend.MySQL: allow creation of users containing
    a minus in their name.

 -- Niko Wenselowski <n.wenselowski@uib.de>  Fri, 09 Dec 2016 17:28:45 +0100

python-opsi (4.0.7.28-5) stable; urgency=medium

  * Updated acl.conf to restrict backend deletion to administrators.

 -- Niko Wenselowski <n.wenselowski@uib.de>  Fri, 13 Jan 2017 09:48:38 +0100

python-opsi (4.0.7.28-4) stable; urgency=medium

  * Updated acl.conf to restrict access to hostControl(Safe)-methods.

 -- Niko Wenselowski <n.wenselowski@uib.de>  Thu, 12 Jan 2017 11:21:53 +0100

python-opsi (4.0.7.28-3) stable; urgency=medium

  * Updated translations for hwaudit.

 -- Niko Wenselowski <n.wenselowski@uib.de>  Thu, 08 Dec 2016 15:17:30 +0100

python-opsi (4.0.7.28-2) stable; urgency=medium

  * Updated translations.

 -- Niko Wenselowski <n.wenselowski@uib.de>  Thu, 08 Dec 2016 14:11:42 +0100

python-opsi (4.0.7.28-1) stable; urgency=medium

  * OPSI.Backend.Backend.Backend.backend_setOptions now logs whenever a value
    is skipped because of the type differs from the expected one.
  * OPSI.Backend.JSONRPC.JSONRPCBackend: corrected indentation.

 -- Niko Wenselowski <n.wenselowski@uib.de>  Tue, 22 Nov 2016 14:12:48 +0100

python-opsi (4.0.7.27-1) experimental; urgency=medium

  * Improved __repr__ of Group, ProductProperty, ProductPropertyState and
    their subclasses.
  * OpsiBackupArchive does not fail anymore if an added file does not exist.

 -- Niko Wenselowski <n.wenselowski@uib.de>  Tue, 25 Oct 2016 11:29:56 +0200

python-opsi (4.0.7.26-1) experimental; urgency=medium

  * SQLite backend: Fix syntax error that may occur during an ALTER TABLE
    if more than one column should be altered.

 -- Niko Wenselowski <n.wenselowski@uib.de>  Mon, 10 Oct 2016 17:54:42 +0200

python-opsi (4.0.7.25-1) testing; urgency=medium

  * DepotserverBackend: Fix problem with package installation.

 -- Niko Wenselowski <n.wenselowski@uib.de>  Thu, 29 Sep 2016 18:16:54 +0200

python-opsi (4.0.7.24-1) stable; urgency=medium

  * ConfigurationData: On UCS we preferably read the domain from UCR.
    If this fails we resort to the Samba config file.

 -- Niko Wenselowski <n.wenselowski@uib.de>  Tue, 27 Sep 2016 12:37:43 +0200

python-opsi (4.0.7.23-2) stable; urgency=medium

  * Correct entry in changelog.

 -- Niko Wenselowski <n.wenselowski@uib.de>  Mon, 26 Sep 2016 15:29:35 +0200

python-opsi (4.0.7.23-1) stable; urgency=medium

  * OPSI.System.Posix: added missing 'datetime' import.
  * OPSI.System.Posix: fix wrong reference in getBlockDeviceBusType

 -- Niko Wenselowski <n.wenselowski@uib.de>  Mon, 26 Sep 2016 13:18:20 +0200

python-opsi (4.0.7.22-1) testing; urgency=medium

  * DepotserverBackend: function depot_installPackage now has parameter
    'forceProductId' to force a specific product id when installing a
     product. The installation will be made into the corresponding directory
     of the given product id.
  * OPSI.Util.File.Archive.getFileType now follows symlinks.

 -- Niko Wenselowski <n.wenselowski@uib.de>  Fri, 23 Sep 2016 14:15:56 +0200

python-opsi (4.0.7.21-1) stable; urgency=medium

  * New BackendMethod changeWANConfig
  * OPSI.System.Posix: added enx network device support
  * small fix in Repository-Handling

 -- Erol Ueluekmen <e.ueluekmen@uib.de>  Wed, 21 Sep 2016 01:22:59 +0200

python-opsi (4.0.7.20-1) stable; urgency=medium

  * Various internal refactorings.
  * OPSI.System.Posix.which now throws CommandNotFoundException instead of
    a basic Exception to make catching errors easier.

 -- Niko Wenselowski <n.wenselowski@uib.de>  Tue, 13 Sep 2016 09:39:56 +0200

python-opsi (4.0.7.19-1) testing; urgency=medium

  * OPSI.Util.Task.UpdateBackend.MySQL: temporary disable foreign key checks
    when altering the depotId / hostId.

 -- Niko Wenselowski <n.wenselowski@uib.de>  Tue, 06 Sep 2016 14:11:02 +0200

python-opsi (4.0.7.18-1) stable; urgency=medium

  * OPSI.System.Posix: added sleep function when using ms-sys to write partition
    boot record
  * Corrected some typos.
  * Make header verify_server_cert work with current Python 2.7.
  * OPSI.Util.Task.Samba.configureSamba: warn if oplocks are present in
    Samba configuration.
  * OPSI.System.Posix: Wait a few seconds before running ms-sys to avoid
    timing problems on systems with NVME storage.

 -- Niko Wenselowski <n.wenselowski@uib.de>  Wed, 24 Aug 2016 17:08:55 +0200

python-opsi (4.0.7.17-1) stable; urgency=medium

  * OPSI.Util: Refactored encryptWithPublicKeyFromX509CertificatePEMFile
    and decryptWithPrivateKeyFromPEMFile.

 -- Niko Wenselowski <n.wenselowski@uib.de>  Thu, 18 Aug 2016 10:10:53 +0200

python-opsi (4.0.7.16-1) testing; urgency=medium

  * OPSI.System.Posix: new function isOpenSUSELeap.
  * OPSI.Util.Task.Rights: Improved support for openSUSE Leap.

 -- Niko Wenselowski <n.wenselowski@uib.de>  Mon, 15 Aug 2016 16:53:24 +0200

python-opsi (4.0.7.15-1) stable; urgency=medium

  * corrected opsi-set-rights for openSUSE

 -- Mathias Radtke <m.radtke@uib.de>  Wed, 10 Aug 2016 13:44:48 +0200

python-opsi (4.0.7.14-1) stable; urgency=medium

  * OPSI.Util.Task.Rights: Corrected path for UCS.

 -- Niko Wenselowski <n.wenselowski@uib.de>  Fri, 05 Aug 2016 15:56:55 +0200

python-opsi (4.0.7.13-1) testing; urgency=medium

  * OPSI.Util.Task.Rights: Corrected path for SLES 11.

 -- Niko Wenselowski <n.wenselowski@uib.de>  Wed, 27 Jul 2016 17:11:57 +0200

python-opsi (4.0.7.12-1) stable; urgency=medium

  * Correct indentation in some places.
  * Use future-proof octal values.
  * Correct version in OPSI.Util.Task.Rights and OPSI.Backend.JSONRPC.

 -- Niko Wenselowski <n.wenselowski@uib.de>  Mon, 25 Jul 2016 14:39:25 +0200

python-opsi (4.0.7.11-1) testing; urgency=medium

  * OPSI.Util.Task.Rights: Better support for different SLES versions.

 -- Niko Wenselowski <n.wenselowski@uib.de>  Mon, 25 Jul 2016 13:13:55 +0200

python-opsi (4.0.7.10-1) testing; urgency=medium

  * OPSI.Util.Task.Rights: Do not fail if MySQL backend is configured but
    not yet set up.

 -- Niko Wenselowski <n.wenselowski@uib.de>  Fri, 22 Jul 2016 11:17:24 +0200

python-opsi (4.0.7.9-1) testing; urgency=medium

  * OPSI.System.Posix: new functions: isDebian, isOpenSuse, isUbuntu, isUCS.
  * OPSI.Util.Task.Rights: Refactored module.
  * OPSI.Util.Task.Rights: setRights will try to set rights on the webserver
    directory as installed by the package opsi-linux-support.
  * 40_admin_tasks.conf: Bugfix for setupWhereNotInstalled

 -- Niko Wenselowski <n.wenselowski@uib.de>  Thu, 21 Jul 2016 16:22:58 +0200

python-opsi (4.0.7.8-1) stable; urgency=low

  * OPSI.System.Windows:
    - getOpsiHotfixName supports now Windows 10
    - fixed Syncing Time function with service
  * Proxysupport for HTTP-Connections
  * Fix for setActionRequestWithDependencies
  * do not add obsolete config software-on-demand.show-details
  * ConfigDataBackend: internal refactoring in log_read and log_write

 -- Erol Ueluekmen <e.ueluekmen@uib.de>  Tue, 19 Jul 2016 15:36:42 +0200

python-opsi (4.0.7.7-1) stable; urgency=low

  * WindowsDrivers byAudit sku fallback fixed.

 -- Erol Ueluekmen <e.ueluekmen@uib.de>  Tue, 05 Jul 2016 15:29:36 +0200

python-opsi (4.0.7.6-1) stable; urgency=medium

  * Changed formatting in Logger to not expose parts of confidential strings
    under special circumstances.
  * OPSI.Util.Task.ConfigureBackend.MySQL: fixed error on hostname with dash

 -- Niko Wenselowski <n.wenselowski@uib.de>  Mon, 04 Jul 2016 17:49:17 +0200

python-opsi (4.0.7.5-1) testing; urgency=medium

  * JSONRPC backend has received small refactorings.
  * 10_opsi.conf: Refactored setProductActionRequestWithDependencies.
    With this change the 'force' parameter is deprecated and does not have
    any effect. It may be removed in future releases.

 -- Niko Wenselowski <n.wenselowski@uib.de>  Thu, 30 Jun 2016 15:39:29 +0200

python-opsi (4.0.7.4-1) testing; urgency=medium

  * OPSI.Util.Task.UpdateBackend.MySQL: Also correct license key column in
    table SOFTWARE_CONFIG.
  * ACL: Pre-compiling patterns
  * ACL: Changed log output for easier debugging.
  * Various small improvements in OPSI.Backend.BackendManager.
  * OPSI.Util.Task.Samba: Removed oplocks from share definition.
    This will only affect new share configurations.
  * OPSI.System.Posix: Improved detection for predictable network interfaces.
  * Configuration of MySQL backends warns if strict mode seems to be
    enabled.

 -- Niko Wenselowski <n.wenselowski@uib.de>  Fri, 24 Jun 2016 14:28:26 +0200

python-opsi (4.0.7.3-1) testing; urgency=medium

  * Repaired sort algorithm 1.

 -- Niko Wenselowski <n.wenselowski@uib.de>  Fri, 10 Jun 2016 13:36:41 +0200

python-opsi (4.0.7.2-1) testing; urgency=medium

  * OPSI.Util.Task.UpdateBackend.MySQL: making sure that columns for license
    keys are 1024 characters long.
  * HostControl: If resolveHostAddress is set to True we fall back to
    using the specified in case of a lookup failure.
  * Various small changes.

 -- Niko Wenselowski <n.wenselowski@uib.de>  Thu, 09 Jun 2016 15:34:59 +0200

python-opsi (4.0.7.1-1) testing; urgency=medium

  * forceObjectClass got a faster check to see if we are processing JSON.
  * OPSI.System.Posix: fixed typo: init -6 -> init 6.
  * OPSI.Backend.Backend: _testFilterAndAttributes is faster if attributes
    and filter are missing.
  * OPSI.Backend.Backend: _objectHashMatches now avoids temporary variable.
  * Improved iteration in many parts to be more efficient.
  * OPSI.Logger: Faster lookup for output color / level name.
  * Changed some log outputs to make use of the formatting during logging.
  * Updated hwaudit.conf: Now showing the number of physical and logical
    cores.
  * OPSI.Util.Task.ConfigureBackend.DHCP: only retrieve and show system
    information once.
  * 20_legacy.conf: Refactored setGeneralConfig.

 -- Niko Wenselowski <n.wenselowski@uib.de>  Fri, 20 May 2016 15:44:59 +0200

python-opsi (4.0.6.50-1) experimental; urgency=medium

  * OPSI.Logger.Logger now is able to do formatting in the style of
    str.format. To format a message use the appropriate placeholders and
    then supply args / kwargs as needed.
    Formatting will only be applied if the message will actually be logged.
  * Improved logging during HTTP Connection.

 -- Niko Wenselowski <n.wenselowski@uib.de>  Tue, 07 Jun 2016 10:47:44 +0200

python-opsi (4.0.6.49-1) stable; urgency=medium

  * OPSI.Util.Task.Samba: removed oplocks from opsi_depot share
  * OPSI.Util.Product: Added debug output to show when tasks end.

 -- Niko Wenselowski <n.wenselowski@uib.de>  Fri, 6 May 2016 07:32:28 +0200

python-opsi (4.0.6.48-1) stable; urgency=medium

  * OPSI.Types.forceOct avoids using a temporary variable.
  * OPSI.Util.Task.Rights.setRights: avoid processing the same path
    twice.
  * OPSI.Logger and OPSI.Service.JsonRpc now use the 'traceback' module
    to get the tracebacks.
  * OPSI.Backend.Replicator: Show the renaming of the server as a single
    step for better user feedback.

 -- Niko Wenselowski <n.wenselowski@uib.de>  Wed, 27 Apr 2016 12:35:39 +0200

python-opsi (4.0.6.47-1) stable; urgency=medium

  * Not using bare "except:" - at least catching Exception.
  * OPSI.Util.Task.Samba: notify the user that he may need to restart the Samba
    daemon.
  * Fix typo in error message if the filter was referencing an attribute not
    present at the used object type.
  * OPSI.Backend.Replicator: Check if the used backend can rename the server
    before trying to do so. If the check fails fall back to using an
    ExtendedBackend.
  * OPSI.Backend.SQL: Limit the length of inserted changelogs to be lower than
    65535 to avoid problems with the limited size of columns of type TEXT.

 -- Niko Wenselowski <n.wenselowski@uib.de>  Thu, 21 Apr 2016 13:18:16 +0200

python-opsi (4.0.6.46.1-1) stable; urgency=medium

  * Using the new-style base64 Python interface to avoid breaking with
    combinations of username and password that exceed 72 characters and
    lead to newlines in the base64-encoded authentication header.
    This is in response to CVE-2016-5699 / Python bug 22928 as these
    patched Python versions may lead to breaks on some systems.

 -- Niko Wenselowski <n.wenselowski@uib.de>  Wed, 22 Jun 2016 17:28:31 +0200

python-opsi (4.0.6.46-1) stable; urgency=medium

  * File backend: Correctly read/write the locked attribute on ProductOnDepot.

 -- Niko Wenselowski <n.wenselowski@uib.de>  Thu, 07 Apr 2016 11:07:15 +0200

python-opsi (4.0.6.45-1) experimental; urgency=medium

  * 40_admin_tasks.conf: added method setupWhereInstalled.
  * 40_admin_tasks.conf: added method getClientsWithOutdatedProduct.
  * 40_admin_tasks.conf: added method
    setActionRequestWhereOutdatedWithDependencies.
  * Updated French translation for hwaudit.
  * OPSI.System.Posix: bypassed startsector 0 in Xenial Sfdisk

 -- Niko Wenselowski <n.wenselowski@uib.de>  Mon, 07 Mar 2016 17:12:50 +0100

python-opsi (4.0.6.44-1) experimental; urgency=medium

  * .spec: Naming all known config files.
  * Small improvements around the creation of AuditHardwareOnHosts.
  * OPSI.Types.forceOpsiTimestamp has received improved handling of
    datetime.datetime objects.
  * OPSI.Types.forceTime can now handle datetime.datetime objects.
  * OPSI.Object.mandatoryConstructorArgs has been refactored.
  * Moved the methods "uninstallWhereInstalled",
    "updateWhereInstalled", "setupWhereNotInstalled" and
    "setActionRequestWhereOutdated" into the new backend extension
    "40_admin_tasks.conf".
  * Method "setActionRequestWhereOutdated" ignores products on client
    with installation-status 'unknown'.
  * Added polish translation. Thanks to Jerzy Włudarczylk!
  * OPSI.System.Posix: corrected typo in sfdisk call
  * OPSI.System.Posix: added more reboot calls in reboot() function
  * OPSI.System.Posix: refactored sfdisk compatability from 4.0.6.41-1
  * OPSI.System.Posix: added new function setLocalSystemTime.

 -- Niko Wenselowski <n.wenselowski@uib.de>  Thu, 03 Mar 2016 13:58:55 +0100

python-opsi (4.0.6.43-1) experimental; urgency=medium

  * Small bugfix in 10_wim.conf.
  * OPSI.Util.WIM got a new function getImageInformation.

 -- Niko Wenselowski <n.wenselowski@uib.de>  Tue, 23 Feb 2016 13:32:33 +0100

python-opsi (4.0.6.42-1) experimental; urgency=medium

  * 20_legacy.conf: Added new methods "uninstallWhereInstalled",
    "updateWhereInstalled", "setupWhereNotInstalled" and
    "setActionRequestWhereOutdated".
  * New module: OPSI.Util.WIM.
  * New file: 10_wim.conf with methods "updateWIMConfigFromPath" and
    "updateWIMConfig".
  * OPSI.Util.File.Opsi.PackageControlFile does not add empty line after
    changelog anymore.
  * Improved error messages during creation of an object from a dict if that
    dict does miss an argument required by the constructor.

 -- Niko Wenselowski <n.wenselowski@uib.de>  Mon, 22 Feb 2016 17:29:04 +0100

python-opsi (4.0.6.41-1) experimental; urgency=medium

  [ Mathias Radtke ]
  * OPSI.System.Posix.py: Added sfdisk (2.26) compatability on HP Smart-Array
  * OPSI.System.Posix.py: Added 'enp' device in getEthernetDevices()

  [ Niko Wenselowski ]
  * OPSI.Util.flattenSequence is now handles generators by consuming them.
  * OPSI.Util.formatFileSize now handles terrabyte sized data.
  * 20_legacy.conf: new function setActionRequestWhereOutdated.
  * Show what sort algorithm get's called.

 -- Niko Wenselowski <n.wenselowski@uib.de>  Fri, 12 Feb 2016 14:45:33 +0100

python-opsi (4.0.6.40-1) experimental; urgency=medium

  [ Mathias Radtke ]
  * OPSI.System.Posix.py: fixed bug in HP Smart Array Disk handling
  * OPSI.System.Posix.py: added simple sfdisk 2.26 (wily) compatability

  [ Niko Wenselowski ]
  * 70_wan.conf: Added docstring for changeWANConfig.
  * 70_wan.conf: The 'enabled' parameter now will be converted to bool internally.
  * Rights.py: added 'windows-image-detector.py' to known executables.
  * JSONRPC-Backend: Changed method to use when checking for deflate support.

 -- Niko Wenselowski <n.wenselowski@uib.de>  Mon, 18 Jan 2016 14:27:19 +0100

python-opsi (4.0.6.39-2) experimental; urgency=medium

  * gettext.python-opsi_en: copied from python-opsi.pot instead of linking because of placeholder Variables

 -- Mathias Radtke <m.radtke@uib.de>  Wed, 06 Jan 2016 08:05:00 +0100

python-opsi (4.0.6.39-1) experimental; urgency=medium

  [Mathias Radtke]
  * gettext: added faked english 'translation'

  [ Niko Wenselowski]
  * Replacing many try/finally-constructs with contextmanagers.
  * OPSI.Util.Repository: Removed wildcard imports.
  * OPSI.Util.Repository: some small refactorings.
  * OPSI.Backend.BackendManager now uses a default configuration if no
    keyword arguments are supplied to the constructor.
  * openSuse: do not alter the path of filename in dhcpd.conf.

 -- Niko Wenselowski <n.wenselowski@uib.de>  Tue, 05 Jan 2016 15:10:27 +0100

python-opsi (4.0.6.38-1) experimental; urgency=medium

  * Reverting changes to
    OPSI.SharedAlgorithm.generateProductOnClientSequence_algorithm1

 -- Niko Wenselowski <n.wenselowski@uib.de>  Tue, 15 Dec 2015 13:43:42 +0100

python-opsi (4.0.6.37-1) experimental; urgency=medium

  * OPSI.SharedAlgorithm.generateProductOnClientSequence_algorithm1
    should now return the products in the expected order.
  * OPSI.Util.HTTP: new function closeConnection.
  * OPSI.Util.HTTP: new context manager closingConnection.

 -- Niko Wenselowski <n.wenselowski@uib.de>  Tue, 08 Dec 2015 15:12:00 +0100

python-opsi (4.0.6.36-1) experimental; urgency=medium

  * OPSI.Util.HTTP: Added log statements for easier debugging.
  * OPSI.Util.HTTP: Refactorings in hybi10Encode & hybi10Decode
  * OPSI.Backend.JSONRPC: Better readable debug output with loglevel 8.
  * OPSI.Logger: do not fail if calling setLogFile with None.
  * OPSI.Backend.ExtendedBackend: calling backend_info without backend
    set will not fail anymore.

 -- Niko Wenselowski <n.wenselowski@uib.de>  Thu, 03 Dec 2015 10:10:43 +0100

python-opsi (4.0.6.35-1) experimental; urgency=medium

  * OPSI.Backend.JSONRPC: Enrich debug information for method creation.
  * OPSI.Types: if forceOct fails show at what number it failed.
  * OPSI.Types: small refactoring in forceBool.
  * HostControl.RpcThread: specify "application/json" as content-type.
  * New module: OPSI.Util.Task.ConfigureBackend.DHCPD
  * New functions in OPSI.System.Posix: isCentOS, isSLES & isRHEL
  * OPSI.Backend.Backend: Small refactorings and improved debug output.
  * OPSI.Backend.ManagerBackend: Small refactorings and improved debug output.
  * configureDHCPD now also patches the DHCPD backend config to use the
    right service restart command.
  * OPSI.Object.AuditHardware: improve __repr__
  * OPSI.Logger: always use the absolute path when setting a logfile.
  * OPSI.Object.Product: __repr__ now shows version of product and package
  * OPSI.Object.BaseObject now creates a __repr__ out of the attributes
    that make an object unique.

 -- Niko Wenselowski <n.wenselowski@uib.de>  Fri, 27 Nov 2015 10:47:19 +0100

python-opsi (4.0.6.34-1) experimental; urgency=medium

  * ConfigDataBackend: the argument 'maxSize' for log_read must be positive.
  * ConfigDataBackend: refactored the log_write method.

 -- Niko Wenselowski <n.wenselowski@uib.de>  Thu, 12 Nov 2015 15:16:28 +0100

python-opsi (4.0.6.33-1) experimental; urgency=medium

  * OPSI.Service.Session.Session gained a __repr__.
  * OPSI.Backend.BackendManager.BackendDispatcher gained a __repr__.
  * OPSI.Backend.HostControl.HostControlBackend gained a __repr__.
  * OPSI.Backend.HostControlSafe.HostControlSafeBackend gained a __repr__.
  * ConfigDataBackend: fixed an edge case where the amount of data written
    would exceed the limit.
  * opsihwaudit.conf: Re-introduce the missing SKU.

 -- Niko Wenselowski <n.wenselowski@uib.de>  Fri, 06 Nov 2015 10:37:12 +0100

python-opsi (4.0.6.32-1) experimental; urgency=medium

  * OPSI.SharedAlgorithm: less log output.
  * OPSI.Backend.JSONRPC: small refactorings in JSONRPC.
  * OPSI.Backend.BackendManager: Log if dispatching a method is done.
  * OPSI.Backend.SQL.timeQuery: log duration even in case of failure.

 -- Niko Wenselowski <n.wenselowski@uib.de>  Fri, 30 Oct 2015 12:28:12 +0100

python-opsi (4.0.6.31-1) experimental; urgency=medium

  * OPSI.Backend.JSONRPC: Added some debug output.
  * OPSI.Service.Session: Show what session is in use before deletion.
  * OPSI.Util.HTTP.HTTPConnectionPool.urlopen: Log errors instead of ignoring
  * OPSI.Util.HTTP.HTTPConnectionPool.urlopen: slightly increased the delay
    between retries to not bomb a busy server with even more requests.

 -- Niko Wenselowski <n.wenselowski@uib.de>  Thu, 29 Oct 2015 14:31:33 +0100

python-opsi (4.0.6.30-1) experimental; urgency=medium

  * OPSI.Service.Session: SessionHandler.sessionExpired does more frequently
    checks if session is still in use or timeout occurred.
  * 20_legacy.conf & 30_configed.conf: getDomain: Fix NameError caused by
    implicit import.
  * 10_opsi.conf & 30_configed.conf: getProductOrdering: Fix NameError caused
    by implicit import.

 -- Niko Wenselowski <n.wenselowski@uib.de>  Wed, 28 Oct 2015 12:05:45 +0100

python-opsi (4.0.6.29-1) experimental; urgency=medium

  * Implementing type checks via isinstance instead of using type.
  * Removed wildcard import in various modules in OPSI.Backend.
  * 20_legacy.conf: Removed librsyncPatchFile because it never worked.
  * OpsiConfFile.parse now raises ValueError if invalid sections are
    found or configuration happens outside sections.
  * objectToHtml now works more efficient with large results.
  * OPSI.Util.Task.Samba: Fix typo in share opsi_repository that lead
    to referencing the wrong path.
  * toJson now handles generators by consuming them.
    The output resembles that of a list.
  * objectToBeautifiedText, objectToBash and objectToHtml are now able
    to handle sets - they interpret it like a list.
  * OPSI.Service.Worker.WorkerOpsiJsonRpc: improved backwards compatible
    handling of queries without any specific encoding. This should make
    any call with a plain encoding work as expected.

 -- Niko Wenselowski <n.wenselowski@uib.de>  Tue, 27 Oct 2015 17:38:16 +0100

python-opsi (4.0.6.28-1) testing; urgency=medium

  * OPSI.SharedAlgorithm: OpsiProductOrderingErrors now show what products
    cause the problem.
  * OPSI.Util.Task.CleanupBackend: Reference correct key.

 -- Niko Wenselowski <n.wenselowski@uib.de>  Thu, 08 Oct 2015 14:37:45 +0200

python-opsi (4.0.6.27-1) experimental; urgency=medium

  * OPSI.Util.flattenSequence now can handle sets.
  * OPSI.Backend.ConfigDataBackend.host_deleteObjects does not fail if
    no license management module is present.
  * OPSI.Backend.MySQL.SQLBackend: softwareLicense_getObjects and
    licenseContract_getObjects now return an empty list instead of None.
  * addDynamicDepotDriveSelection now only adds the new value and does
    not change the default.
  * The config for 'clientconfig.depot.drive' now also has the drives 'a:'
    and 'b:' present if it is created anew.

 -- Niko Wenselowski <n.wenselowski@uib.de>  Wed, 07 Oct 2015 16:40:29 +0200

python-opsi (4.0.6.26-1) testing; urgency=medium

  * toJSON: correctly handle sets.

 -- Niko Wenselowski <n.wenselowski@uib.de>  Wed, 07 Oct 2015 10:15:13 +0200

python-opsi (4.0.6.25-1) stable; urgency=medium

  * added proper sles12 version check

 -- Mathias Radtke <m.radtke@uib.de>  Fri, 02 Oct 2015 11:47:21 +0200

python-opsi (4.0.6.24-1) experimental; urgency=medium

  * OPSI.Util.Task.Rights: set +x on known executables in /opt/pcbin/install
  * OPSI.Util.Task.Rights: disabled the removal of duplicate folders to avoid
    problems with wrong rights in the depot.

 -- Niko Wenselowski <n.wenselowski@uib.de>  Thu, 01 Oct 2015 17:27:07 +0200

python-opsi (4.0.6.23-2) testing; urgency=medium

  * Added Danish translation for hwaudit.

 -- Niko Wenselowski <n.wenselowski@uib.de>  Fri, 25 Sep 2015 15:23:11 +0200

python-opsi (4.0.6.23-1) experimental; urgency=medium

  * Copy the following methods to 30_configed.conf: getDomain,
    getOpsiHWAuditConf, getPossibleMethods_listOfHashes, getServerIds_list
  * OPSI.Backend.Backend: Reading the default maximum logfile size from
    /etc/opsi/opsiconfd.conf.

 -- Niko Wenselowski <n.wenselowski@uib.de>  Wed, 16 Sep 2015 11:59:33 +0200

python-opsi (4.0.6.22-1) experimental; urgency=medium

  * log_read: Removed append-feature for rotated logs.

 -- Niko Wenselowski <n.wenselowski@uib.de>  Tue, 15 Sep 2015 14:23:46 +0200

python-opsi (4.0.6.21-1) experimental; urgency=medium

  * ExtendedConfigBackend: repr now works also with subclasses.
  * ConfigDataBackend: log_write does correctly limit the logsize.

 -- Niko Wenselowski <n.wenselowski@uib.de>  Tue, 15 Sep 2015 12:38:36 +0200

python-opsi (4.0.6.20-1) experimental; urgency=medium

  * OPSI.Service.Worker: header parsing errors are now logged
    with loglevel 8.
  * Re-introduce 30_configed.conf

 -- Niko Wenselowski <n.wenselowski@uib.de>  Wed, 09 Sep 2015 09:15:14 +0200

python-opsi (4.0.6.19-2) experimental; urgency=medium

  * Translations updated and translations for es, it & ru added.

 -- Niko Wenselowski <n.wenselowski@uib.de>  Thu, 03 Sep 2015 11:04:01 +0200

python-opsi (4.0.6.19-1) experimental; urgency=medium

  * OPSI.Backend.JSONRPC: refuse to enable deflate if we are talking to an
    old version of the service to avoid problems.

 -- Niko Wenselowski <n.wenselowski@uib.de>  Thu, 03 Sep 2015 10:30:30 +0200

python-opsi (4.0.6.18-1) experimental; urgency=medium

  * OPSI.Backend.BackendManager: showing the used ACL only on log level debug
    or higher.
  * OPSI.SharedAlgorithm: small refactorings regarding iteration of lists
  * OPSI.Backend.JSONRPC: more reliable fix for working with deflate against
    older webservice versions. This works by disabling deflate to ensure
    proper encoding / decoding.
  * OPSI.Backend.JSONRPC: type check via isinstance instead of type.

 -- Niko Wenselowski <n.wenselowski@uib.de>  Wed, 02 Sep 2015 16:34:26 +0200

python-opsi (4.0.6.17-1) experimental; urgency=medium

  * removed cpatureStderr=False fom execute of 'lsb-release -i' command

 -- Mathias Radtke <m.radtke@uib.de>  Wed, 02 Sep 2015 11:54:51 +0200

python-opsi (4.0.6.16-1) experimental; urgency=medium

  * OPSI.Backend.BackendManager: redirected lsb_release stderr and stdout output to /dev/null

 -- Mathias Radtke <m.radtke@uib.de>  Wed, 02 Sep 2015 09:33:16 +0200

python-opsi (4.0.6.15-1) experimental; urgency=medium

  * OPSI.Util.Task.Samba: add newline when adding repository.
  * RPM: Made the license machine-parseable.
  * OPSI.Util.WindowsDrivers: do not fail if Vendor or Model are None.
  * Create user / groups without explicit uid / gid.

 -- Niko Wenselowski <n.wenselowski@uib.de>  Tue, 25 Aug 2015 11:02:44 +0200

python-opsi (4.0.6.14-1) experimental; urgency=medium

  [ Mathias Radtke ]
  * OPSI.System.Posix: removed unneded captureStderr flag

  [ Anna Sucher ]
  * OPSI.Util.Task.Rights: added opsi-deploy-client-agent-default to
    files that are made executable

  [ Niko Wenselowski ]
  * JSONRPCBackend: Better handling of JSON-RPC-response from an old service.

 -- Niko Wenselowski <n.wenselowski@uib.de>  Tue, 11 Aug 2015 15:27:10 +0200

python-opsi (4.0.6.13-1) experimental; urgency=medium

  * Provide OPSI.System.Posix.shutdown.
  * Added function OPSI.Util.chunk.
  * OPSI.Util.Task.CleanupBackend: added chunking on mass-operations.
  * OPSI.Util.Task.CleanupBackend: Improving speed of operations.
  * OPSI.Backend.Replicator: Speed up membership test for productsOnDepot.
  * OPSI.System.Posix.execute now accepts list, set or tuple for ignoreExitCode
  * Debian: Remove dependency on python-support.
  * OPSI.System.Posix: removed unneded captureStderr flags from sfdisk calls

 -- Niko Wenselowski <n.wenselowski@uib.de>  Mon, 10 Aug 2015 15:22:38 +0200

python-opsi (4.0.6.12-1) experimental; urgency=medium

  [ Niko Wenselowski ]
  * Improving Python 3 compatibility.
  * hwaudit: Added translations for COMPUTER_SYSTEM.sku
  * tests: rename the domain of test objects from uib.local to test.invalid
  * OPSI.Service.Worker.WorkerOpsiJsonRpc: The header handling introduced
    with 4.0.6.8-1 must now be explicitely enabled by creating the file:
    /etc/opsi/opsi.header.fix.enable
    This makes sure that components get the same behaviour as before unless
    an change is done by an administrator.
  * 10_opsi.conf: Reintroduce setRights from the now remove 30_configed.conf
  * OPSI.Util.HTTP: the functions to decode/encode gzip/deflate now work
    better with unicode input and always return unicode.
  * OPSI.Service.Worker.WorkerOpsi: properly decode requests that have their
    content-encoding header set to "deflate".
  * log_read now also reads rotated logs.
  * OPSI.Util.Task.Rights: chown now correctly sets uid/gid on links.

  [ Mathias Radtke ]
  * new module OPSI Util task Samba
  * wrote tests for new module

 -- Niko Wenselowski <n.wenselowski@uib.de>  Wed, 29 Jul 2015 16:04:38 +0200

python-opsi (4.0.6.11-4) experimental; urgency=medium

  * Packaging fixes for Debian 8.

 -- Niko Wenselowski <n.wenselowski@uib.de>  Mon, 29 Jun 2015 16:23:22 +0200

python-opsi (4.0.6.11-3) experimental; urgency=medium

  * RPM: do not link removed file.

 -- Niko Wenselowski <n.wenselowski@uib.de>  Mon, 29 Jun 2015 16:11:06 +0200

python-opsi (4.0.6.11-2) experimental; urgency=medium

  * Removing remaining occurances of 30_configed.conf.

 -- Niko Wenselowski <n.wenselowski@uib.de>  Mon, 29 Jun 2015 16:06:51 +0200

python-opsi (4.0.6.11-1) experimental; urgency=medium

  * Debian: Moving lintian-overrides into debian/source
  * 20_legacy.conf: Small refactoring of getClients_listOfHashes
  * 20_legacy.conf: Refactored getLicenseStatistics_hash
  * OPSI.Types: better error message if forceObjectClass fails because of an
    argument that is missing for the constructor
  * OPSI.Types: better error message if forceObjectClass fails because of an
    invalid type
  * 20_legacy.conf: some small bugfixes.
  * OPSI.Object: repr for ConfigState now includes values.
  * Moving getProductOrdering from 30_configed.conf to 10_opsi.conf.
  * Removing 30_configed.conf.
  * Removing the link from etc/opsi/backendManager/extend.d/20_legacy.conf to
    etc/opsi/backendManager/extend.d/configed/20_legacy.conf.

 -- Niko Wenselowski <n.wenselowski@uib.de>  Mon, 29 Jun 2015 15:58:47 +0200

python-opsi (4.0.6.10-3) experimental; urgency=medium

  * Debian: Setting the package format to 1.0
  * RPM: creating folder for systemd templates before installation

 -- Niko Wenselowski <n.wenselowski@uib.de>  Tue, 16 Jun 2015 12:27:05 +0200

python-opsi (4.0.6.10-2) experimental; urgency=medium

  * RPM: supply %prep and %debug_package
  * Remove references to opsi-distutils

 -- Niko Wenselowski <n.wenselowski@uib.de>  Tue, 16 Jun 2015 10:57:43 +0200

python-opsi (4.0.6.10-1) experimental; urgency=medium

  * Added __repr__ for Backend and JSONRPCBackend.
  * OPSI.Backend.Replicator: Inserting objects should be a little faster.
  * OPSI.Backend: Only do a lookup for returnObjectsOnUpdateAndCreate once
    per method execution.
  * objectToBash, objectToHtml and objectToBeautifiedText now also correctly
    format subclasses of the lists / dicts.
  * 20_legacy.conf: Speed up _getProductStates_hash
  * FileBackend: Do not double the mapping list of LocalbootProduct and NetbootProduct.
  * FileBackend: allow products having ProductPropertyStates that are the same as the id of a product.
  * Some small refactorings to OPSI.Backend.SQL and OPSI.Backend.MySQL.
  * Supply new folder /etc/opsi/systemdTemplates

 -- Niko Wenselowski <n.wenselowski@uib.de>  Tue, 16 Jun 2015 10:45:21 +0200

python-opsi (4.0.6.9-1) experimental; urgency=medium

  * OPSI.Util.Task.Rights: reuse an existing depot URL if we found one before.

 -- Niko Wenselowski <n.wenselowski@uib.de>  Wed, 10 Jun 2015 10:20:56 +0200

python-opsi (4.0.6.8-1) experimental; urgency=low

  * 20_legacy.conf: createLicenseContract now returns the complete
    license contract id instead of just the first character.
  * OPSI.Util.File: Avoid bloating dhcpd.conf with '%s'
  * OPSI.Util.Task.Rights: added 'service_setup.sh' to KNOWN_EXECUTABLES
  * OPSI.Util.Task.Rights: Fix setting rights on KNOWN_EXECUTABLES in
    the depot folder.
  * Refactored worker for the interface page.
  * OPSI.Backend.File: Convert errors to unicode before logging them.
  * 40_groupActions.conf: create method to rename groups: updateGroupname
  * __repr__ now gives even better results.
  * 20_legacy.conf: new method setHostInventoryNumber
  * 20_legacy.conf: refactored getAndAssignSoftwareLicenseKey
  * debian/format: removed
  * OPSI.Types: checking for classes is now implemented via isinstance and
    therefore also subclasses will be accepted.
  * OPSI.Util.Task.Certificate: Fix certificate creation on Debian 8.
  * OPSI.Util.HTTP: Workarround for Python versions that implement PEP0476
  * OPSI.Service.Worker.WorkerOpsiJsonRpc: now correctly stating the HTTP
    header field "content-type" if the content is compressed via deflate or
    gzip. To stay backwards compatible we return in the old style if the
    header field "Accept" of the request starts with "gzip-application".
  * OPSI.Util.HTTP: new functions deflateEncode, deflateDecode, gzipEncode
    and gzipDecode
  * OPSI.Backend.JSONRPC: various refactorings
  * OPSI.Backend.JSONRPC.JSONRPCBackend: correctly handle responses that are
    compressed via deflate or gzip. To stay backwards compatible it deflates
    the data if the HTTP header field "content-type" starts with "gzip".
  * The users opsiconfd / pcpatch are now added to the file admin group
    based on the groupname and not on the gid. This avoids adding these users
    to the wrong group if a group with gid 992 already exists.
  * RPM: if a group with gid 992 is already existing add the file admin group
    without giving a specific gid.

 -- Niko Wenselowski <n.wenselowski@uib.de>  Tue, 09 Jun 2015 16:34:33 +0200

python-opsi (4.0.6.7-2) experimental; urgency=low

  * RHEL / CentOS 7: No indent to avoid confusing rpm.

 -- Niko Wenselowski <n.wenselowski@uib.de>  Fri, 10 Apr 2015 14:23:46 +0200

python-opsi (4.0.6.7-1) experimental; urgency=low

  * Fix encoding problems in new __repr__.

 -- Niko Wenselowski <n.wenselowski@uib.de>  Fri, 10 Apr 2015 13:40:21 +0200

python-opsi (4.0.6.6-1) experimental; urgency=low

  * OPSI.Util.Task.Rights: better ignoring of subfolders.
  * OPSI.Logger: some small refactorings.
  * OPSI.Util.Task.Sudoers: Do not duplicate existing entries.
  * OPSI.Logger.logWarnings: only log to the opsi-Logger.
  * CentOS / RHEL 7: depend on net-tools for ifconfig.
  * Added OPSI.System.Posix.getActiveConsoleSessionId

 -- Niko Wenselowski <n.wenselowski@uib.de>  Fri, 10 Apr 2015 10:31:29 +0200

python-opsi (4.0.6.5-1) experimental; urgency=low

  * Fix problem when working mit DHCP files.

 -- Niko Wenselowski <n.wenselowski@uib.de>  Tue, 31 Mar 2015 11:38:41 +0200

python-opsi (4.0.6.4-1) experimental; urgency=low

  * OPSI.System.Posix.execute now accepts keyword arguments 'shell' and
    'waitForEnding' to have the same keyword arguments as on Windows.

 -- Niko Wenselowski <n.wenselowski@uib.de>  Mon, 30 Mar 2015 15:38:39 +0200

python-opsi (4.0.6.3-1) experimental; urgency=low

  * OPSI.Util.Task.Rights: avoid duplicate path processing.
  * OPSI.Backend.MySQL.ConnectionPool: lower log-level for messages.
  * OPSI.Util.Task.Rights.setRights: show what path is given.
  * Fix various problems in OPSI.Backend.Replicator.
  * OPSI.Util.Task.Sudoers: Retrieve path to 'service' from the OS.
  * OPSI.Util.Task.Sudoers: Add single entry if missing.
  * Small changes in OPSI.Util.File.
  * Less wildcard imports.
  * Refactoring in OPSI.Util.Task.Rights
  * OPSI.Util.Task.Rights will fail without raising an error if chown
    is not possible.
  * OPSI.Backend.BackendManager: refactored reading groups of user to be
    faster for large environments.
  * Many objects now have proper representations.
  * OPSI.Util.Task.ConfigureBackend.ConfigurationData: Adding WAN
    configuration defaults if they are missing.
  * New extension 70_wan.conf for easy disabling/enabling of WAN configuration
  * 70_dynamic_depot.conf: getDepotSelectionAlgorithmByNetworkAddress
    makes use of OPSI.Util.ipAddressInNetwork instead of copying code.
  * OPSI.Util.Task.Rights: chown will only supply an uid if euid is 0 to
    avoid failures.

 -- Niko Wenselowski <n.wenselowski@uib.de>  Mon, 30 Mar 2015 11:44:00 +0200

python-opsi (4.0.6.2-1) experimental; urgency=low

  * OPSI.Backend.MySQL: If connecting to DB fails during creation of the
    connection pool we wait 5 seconds before retrying to connect.
  * OPSI.Logger: Easier and faster check if syslog is present.
  * OPSI.Backend.Replicator: small refactorings.
  * OPSI.Backend.BackendManager: _dispatchMethod creats no more temp. list.
  * OPSI.Util.Task.Certificate: do not set the same serial number for
    every certificate.

 -- Niko Wenselowski <n.wenselowski@uib.de>  Mon, 09 Mar 2015 10:56:28 +0100

python-opsi (4.0.6.1-1) experimental; urgency=low

  * OPSI.Util.Repository: correctly set number of retries for dynamic bandwidth
  * setup.py: Exclude test folders.
  * objectToBeautifiedText: indent with only four spaces
  * OPSI/Object.py overhauled module
  * Added OPSI.System.Posix.runCommandInSession to have access to this
    function not only when running Windows.
  * OPSI.Backend.File: Various refactorings, not only to avoid unnecessary
    creation of temporary objects.
  * Backends: speed up option parsing during initalisation.
  * Make excessive use of List Comprehensions for faster processing.
  * OPSI.Backend.HostControl: Using the timeout-parameter available on
    httplib.HTTP(S)Connection in RpcThread and ConnectionThread
  * Improve speed of configState_getClientToDepotserver
  * OPSI.Backend.SQL: Refactored working with the hardware audit
  * Speed up OPSI.Backend.Backend.log_read
  * The size limit of log_write can now be controlled through
    opsiconfd.conf and the value of "max log size" in the section "global".
  * New module: OPSI.Util.Task.Rights
  * OPSI.System.Windows: function "mount" accepts "dynamic" as mountpoint to
    enable the automatic search for a free mountpoint on the system.
    Thanks to Markus Kötter for the initial patch!
  * OPSI.Util.Task.ConfigureBackend.ConfigurationData: add the possibility
    to enable the dynamic mountpoint selection.
  * OPSI.Backend.SQL: the columns referencing hostId are now of the same size
  * New module OPSI.Util.Task.UpdateBackend.MySQL
  * OPSI.Util.Task.UpdateBackend.MySQL: Fix too small hostId columns
  * OPSI.Backend.SQL: replacing duplicate code
  * Removed LDAP schema files and backend configuration.
  * OPSI.Backend.SQL: Functions getData and getRawData only allow SELECT
  * Making method backend_getSharedAlgorithm nonfunctional.
  * OPSI.SharedAlgorithm: No more working with code-as-text and evaluation
    of the text to get objects to work with. Now there are only the objects.
  * WindowsDrivers: Fallback if directories ends with "." or with whitespace.
  * OPSI.Types.forceList is now able to handle sets and generators
  * New function OPSI.System.Posix.getDHCPDRestartCommand
  * OPSI.SharedAlgorithm: Raising an error when a circular dependecy is
    detected between products.
  * OPSI.System.Posix.getNetworkDeviceConfig is now able to parse output
    from newer ifconfig versions like on CentOS 7.
  * OPSI.Backend.SQLite refactored query creation.

 -- Niko Wenselowski <n.wenselowski@uib.de>  Thu, 05 Feb 2015 09:46:50 +0100

python-opsi (4.0.5.17-1) testing; urgency=medium

  * Small bugfix in ConfigureBackend Task.

 -- Erol Ueluekmen <e.ueluekmen@uib.de>  Wed, 25 Feb 2015 14:33:25 +0100

python-opsi (4.0.5.16-1) stable; urgency=low

  * JSONRPCBackend: Fix build long authorization headers.

 -- Erol Ueluekmen <e.ueluekmen@uib.de>  Thu, 19 Feb 2015 13:23:19 +0100

python-opsi (4.0.5.15-1) stable; urgency=low

  * Patching sudoers: allow using service when no TTY present

 -- Niko Wenselowski <n.wenselowski@uib.de>  Wed, 22 Oct 2014 14:30:24 +0200

python-opsi (4.0.5.14-1) experimental; urgency=low

  * 10_opsi.conf: New methods getHardwareAuditDataCount and
    getSoftwareAuditDataCount
  * DHCPD backend: Fix logging problem caused by string / unicode mixup.
  * OPSI.System.Posix.getServiceNames: Prefer "systemctl" over "service"
    to have a solution that flawlessly works on CentOS 7.
  * OPSI.System.Posix.locateDHCPDInit: Added search via getServiceNames

 -- Niko Wenselowski <n.wenselowski@uib.de>  Wed, 22 Oct 2014 12:23:35 +0200

python-opsi (4.0.5.13-1) experimental; urgency=low

  * OPSI.System.Posix.Distribution: stripping the distribution attribute.

 -- Niko Wenselowski <n.wenselowski@uib.de>  Tue, 14 Oct 2014 15:34:21 +0200

python-opsi (4.0.5.12-1) experimental; urgency=low

  * More work on OPSI.System.Posix.getSambaServiceName

 -- Niko Wenselowski <n.wenselowski@uib.de>  Wed, 08 Oct 2014 14:50:17 +0200

python-opsi (4.0.5.11-2) experimental; urgency=low

  * Dropping python-simplejson as dependency because it is Pythons stdlib as
    json since Python 2.6

 -- Niko Wenselowski <n.wenselowski@uib.de>  Wed, 08 Oct 2014 11:43:34 +0200

python-opsi (4.0.5.11-1) experimental; urgency=low

  * MySQL-backend: lower log-level for messages regarding transactions
  * Posix: added Methods getServiceNames and getSambaServiceName

 -- Niko Wenselowski <n.wenselowski@uib.de>  Mon, 06 Oct 2014 15:58:24 +0200

python-opsi (4.0.5.10-1) stable; urgency=low

  * DHCPD.py: small fix in restarting dhcp-service

 -- Erol Ueluekmen <e.ueluekmen@uib.de>  Wed, 01 Oct 2014 16:54:50 +0200

python-opsi (4.0.5.9-1) stable; urgency=low

  * opsi-setup: changed restarting services over service calls
    instead of using init-scripts directly.

 -- Erol Ueluekmen <e.ueluekmen@uib.de>  Wed, 01 Oct 2014 16:14:13 +0200

python-opsi (4.0.5.8-2) testing; urgency=low

  * python-crypto requirement modified for sles to python-pycrypto

 -- Erol Ueluekmen <e.ueluekmen@uib.de>  Mon, 29 Sep 2014 10:13:17 +0200

python-opsi (4.0.5.8-1) testing; urgency=low

  * FileBackend raises Exception if getRawData method is called.

 -- Erol Ueluekmen <e.ueluekmen@uib.de>  Tue, 23 Sep 2014 15:16:56 +0200

python-opsi (4.0.5.7-1) experimental; urgency=low

  * Preferring ldaptor over OPSI.ldaptor

 -- Niko Wenselowski <n.wenselowski@uib.de>  Wed, 10 Sep 2014 13:36:47 +0200

python-opsi (4.0.5.6-2) experimental; urgency=low

  * rpm-based packages: require python-pyasn1

 -- Niko Wenselowski <n.wenselowski@uib.de>  Tue, 09 Sep 2014 16:55:20 +0200

python-opsi (4.0.5.6-1) experimental; urgency=low

  * Fix for certificate creation on SLES11SP3

 -- Niko Wenselowski <n.wenselowski@uib.de>  Mon, 25 Aug 2014 15:26:42 +0200

python-opsi (4.0.5.5-1) testing; urgency=medium

  * setProductActionRequestWithDependencies: added optional force
    parameter, to set dependend products even if they are installed

 -- Erol Ueluekmen <e.ueluekmen@uib.de>  Sat, 23 Aug 2014 02:37:20 +0200

python-opsi (4.0.5.4-3) testing; urgency=low

  * Also build on Ubuntu 10.04

 -- Niko Wenselowski <n.wenselowski@uib.de>  Fri, 22 Aug 2014 17:28:08 +0200

python-opsi (4.0.5.4-2) experimental; urgency=low

  * 40_groupActions.conf: _getClientsOnDepotByHostGroup get correct clients.
  * Debian: call dh --with python2

 -- Niko Wenselowski <n.wenselowski@uib.de>  Fri, 22 Aug 2014 17:18:16 +0200

python-opsi (4.0.5.3-2) experimental; urgency=low

  * SLES: Require libmagic1 for working python-magic

 -- Niko Wenselowski <n.wenselowski@uib.de>  Tue, 19 Aug 2014 12:55:00 +0200

python-opsi (4.0.5.3-1) experimental; urgency=low

  * Fix termination of KillableThread on newer Pythons

 -- Niko Wenselowski <n.wenselowski@uib.de>  Mon, 11 Aug 2014 14:09:02 +0200

python-opsi (4.0.5.2-7) experimental; urgency=low

  * RHEL / CentOS: Depending on MySQL-python instead python-mysql
  * openSUSE / SLES: Fix depending on wrong version number for python-newt

 -- Niko Wenselowski <n.wenselowski@uib.de>  Wed, 06 Aug 2014 12:10:08 +0200

python-opsi (4.0.5.2-5) experimental; urgency=low

  * Dependencies for RHEL / CentOS 6 fixed and cleaned up .spec.

 -- Niko Wenselowski <n.wenselowski@uib.de>  Wed, 06 Aug 2014 11:20:25 +0200

python-opsi (4.0.5.2-4) experimental; urgency=low

  * Re-Enabling dependency on python-ldaptor.

 -- Niko Wenselowski <n.wenselowski@uib.de>  Mon, 04 Aug 2014 16:39:12 +0200

python-opsi (4.0.5.2-2) experimental; urgency=low

  * Possible to build with python-support again.

 -- Niko Wenselowski <n.wenselowski@uib.de>  Mon, 04 Aug 2014 14:35:00 +0200

python-opsi (4.0.5.2-1) experimental; urgency=low

  * fix in write method for backendConfigFiles

 -- Erol Ueluekmen <e.ueluekmen@uib.de>  Sun, 03 Aug 2014 03:26:28 +0200

python-opsi (4.0.5.1-2) experimental; urgency=low

  * Using dh_python2

 -- Niko Wenselowski <n.wenselowski@uib.de>  Wed, 30 Jul 2014 17:38:00 +0200

python-opsi (4.0.5.1-1) experimental; urgency=low

  * New module: OPSI.Util.Task.Sudoers
  * 70_dynamic_depot.conf: Latency algorythm does even work if pinging
    a depot results in a timeout.
  * OpsiBackupArchive: Avoid hanging in an endless loop when running
    backupMySQLBackend and stderr gets spammed with the same message
  * DHCPD Backend: Trying to read the address of an client from the
    DHCPD configuration file if it can't be resolved via DNS.
  * Certificate Creation: Using 2048 bit instead of 1024
  * small fix in getOpsiHostKey method
  * configed: direct access for mysql-backend users
  * forceUrl method don't convert value to lower
  * OpsiBackupArchive: get path to mysqldump via which
  * Speeding up backend_getInterface, getArgAndCallString, objectToHtml,
    objectToBeautifiedText
  * New module: OPSI.Util.Task.ConfigureBackend.ConfigurationData
  * Added possibility to disable pigz in opsi.conf
  * SQL-Backends: Improved speed of query creation
  * Do not fail on removing installed products if the directory
    contains filenames with unicode characters
  * OPSI.System.Posix: Fixing reread partiontable problem with new bootimage
  * OPSI.System.Windows: Added setLocalSystemTime and getServiceTime in backend
  * Driverintegration: Fallback for byAudit to check if mainboard integration is possible.
  * OPSI.System.Posix: initializing bytesPerSector attribute in Harddisk class
    constructor
  * OPSI.Util.Repository: workarround timing problem after reconnect network
    adapter

 -- Erol Ueluekmen <e.ueluekmen@uib.de>  Thu, 28 Jul 2014 23:51:00 +0200

python-opsi (4.0.4.5-1) stable; urgency=low

  * set of small fixes.

 -- Erol Ueluekmen <e.ueluekmen@uib.de>  Fri, 07 Feb 2014 02:10:23 +0100

python-opsi (4.0.4.4-1) testing; urgency=low

  * added geo_override patch for older bios (opsi-linux-bootimage)
  * removed debug outputs from repository.py
  * SQL backend: tables PRODUCT_PROPERTY and BOOT_CONFIGURATION now use type
    TEXT for column 'description'
  * Harddisks have a new attribute 'rotational'.
  * MySQL backend: table 'HOST': using DEFAULT value for column 'created' to
    avoid using the values given by MySQL. These values did result in a
    unwanted misbehaviour where clients always updated their 'created'
    attribute to the time of the last update.
  * Removed workarounds for Python versions prior to 2.6
  * New depot selection alogrith: Select the depot with lowest latency that
    either is or belongs to the master depot the client is attached to.
  * New module: OPSI.Util.Task.CleanupBackend
  * Suppressing DeprecationWarning from ldaptor.
  * Bugfix in HTTPRepository.
  * Workarround for Windows 8.1 detection.

 -- Erol Ueluekmen <e.ueluekmen@uib.de>  Wed, 29 Jan 2014 01:22:18 +0100

python-opsi (4.0.4.3-1) testing; urgency=low

  * Small bugfix for objectToBeautifiedText Method.

 -- Erol Ueluekmen <e.ueluekmen@uib.>  Fri, 20 Dec 2013 18:11:37 +0100

python-opsi (4.0.4.2-1) testing; urgency=low

  * objectToBeautifiedText optimization.

 -- Erol Ueluekmen <e.ueluekmen@uib.de>  Wed, 11 Dec 2013 11:02:06 +0100

python-opsi (4.0.4.1-1) testing; urgency=low

  * Minimum required Python version is now 2.6
  * New backend method for configed: setRights
  * Tar archives: make use of pigz for parallel gzip compression if available.
    Requires pigz version >2.2.3
  * File backend: Added options to configure user/group the files belong to.
  * Bugfix: Added missing import to prevent "opsi-setup --renew-opsiconfd-cert"
    from crashing
  * Bugfix: Do not fail when reading distribution information from an UCS
    system.
  * Bugfix in posix.py for precise
  * Remove loading geo_override kernel patch
  * Fixing mountoptions handling for cifs-mount
  * Added Transaction control for sql-backends for prevent of duplicate entries in productProperty-Defaultvalues. (fixes #456)
  * New module: OPSI.Util.Task.Certificate

 -- Erol Ueluekmen <e.ueluekmen@uib.de>  Tue, 12 Sep 2013 11:41:33 +0200

python-opsi (4.0.3.3-1) experimental; urgency=low

  * Fixes for wheezy and raring support
  * System.Windows: Added handling mshotfix for win8 and win2012
  * Moved method formatFileSize from OPSI.web2.dirlist to OPSI.Util
  * Added 40_groupActions.conf in opsi-webservice-extender
  * Modified debian postinst script (user opsiconfd will be created if not exists)

 -- Erol Ueluekmen <e.ueluekmen@uib.de>  Tue, 03 Jun 2013 11:41:33 +0200

python-opsi (4.0.3.2-1) experimental; urgency=low

  * Don't load geo_override module on 64bit bootimage.

 -- Erol Ueluekmen <e.ueluekmen@uib.de>  Mon, 29 Apr 2013 16:13:16 +0200

python-opsi (4.0.3.1-1) testing; urgency=low

  * dhcp-backend: ddns-rev-domainname added to list where the values are written in double quotas
  * System: opsi-setup --init-current-config gives an warning instead of error, when vendor not found for network device
  * Posix:
    - saveImage returns the result from partclone if run was successfull.
    - readPartitionTable: Try to find out the right filesystem with blkid tool.
    - createPartition: allows linux as filesystem-type and produces partition with id 83
  * WindowsDriver: byAudit: Translating model and vendor from hwinvent: characters <>?":|\/* will be translated to _
  * python-opsi locale: danish added
  * compareVersion: fixed handling with versions from custom packages.
  * global.conf: fixed hostname entries
  * fixed resource directory listing for custom packages /repository
  * fix for ubuntu 12.10

 -- Erol Ueluekmen <e.ueluekmen@uib.de>  Tue, 05 Feb 2013 17:40:23 +0100

python-opsi (4.0.2.6-1) testing; urgency=low

  * Posix: getBlockDeviceControllerInfo():
    - if no devices attached on a AHCI-Controller (maybe a lshw or a kernel bug)
      try to find AHCI-Controller, if found try return the first found AHCI Controller
      for textmode-driverintegration (only for nt5)
  * Posix: modifications for newer ms-sys version
  * rpm-spec-file: noreplace option for dispatch.conf.default in files-section

 -- Erol Ueluekmen <e.ueluekmen@uib.de>  Mon, 07 Nov 2012 17:34:13 +0100

python-opsi (4.0.2.5-1) testing; urgency=low

  * fix in hwinvent procedure, don't crash if lshw don't work properly
  * fix for resizeNTFSPartition if blockAlignmnet is used (ntfs-restore-image)

 -- Erol Ueluekmen <e.ueluekmen@uib.de>  Fri, 02 Nov 2012 15:00:34 +0200

python-opsi (4.0.2.4-1) stable; urgency=low

  * fixes method setProductActionRequestWithDependencies after host_createOpsiClient
  * added default dhcp string and text options that the values will be set in double-quotes (fixes#403)
  * added method userIsReadOnlyUser()
  * WindowsDriverIntegration: do not break when no devices found in txtsetup.oem (corrupted txtsetup.oem)

 -- Erol Ueluekmen <e.ueluekmen@uib.de>  Thu, 27 Sep 2012 10:35:17 +0200

python-opsi (4.0.2.3-1) testing; urgency=low

  * Workarround for bootimage: wait if blockfile to partition not exists.
  * Automated additional-driver - byAudit - integration support.
  * hostControl-Fix for host_reachable method.
  * added opsiFileAdminhandling, added new opsi.conf File.
  * dellexpresscode for hwinvent implemented
  * licensekey length increased to 1024
  * use opsi-auth pam module if exists

 -- Erol Ueluekmen <e.ueluekmen@uib.de>  Tue, 17 Jul 2012 13:33:13 +0200

python-opsi (4.0.2.2-1) testing; urgency=low

  * Workarround for python 2.7 in jsonrpc-backend: compressed data will send as bytearray
  * fix for isc-dhcp-server for oneiric and precise
  * Workarround for bootimage: wait if blockfile to partition not exists.

 -- Erol Ueluekmen <e.ueluekmen@uib.de>  Mon, 11 Jun 2012 13:42:58 +0200

python-opsi (4.0.2.1-1) stable; urgency=low

  * Featurepack-Release 4.0.2

 -- Erol Ueluekmen <e.ueluekmen@uib.de>  Wed, 30 May 2012 11:20:56 +0200

python-opsi (4.0.1.40-1) testing; urgency=low

  * Fix getArchitecture for Windows-Systems (opsiclientd)
  * Workarround for WinAPI Bug: LSAGetLogonSessionData in NT5 x64

 -- Erol Ueluekmen <e.ueluekmen@uib.de>  Tue, 08 May 2012 15:27:08 +0200

python-opsi (4.0.1.39-1) testing; urgency=low

  * opsi-makeproductfile: switch to tar format if source files take
      then 2GB of diskusage, to prevent a override of cpio sizelimit.
  * 20_legacy.conf: method getProductDependencies_listOfHashes fix.
  * fix loosing membership in productGroups when upgrading opsi-packages
  * setProductActionRequestWithDepedencies:
      Raising exeption if required packages are not available.
  * fix setVersion for auditSoftware and auditSoftwareOnClient
      software Version 0 will be produce '0' and not ''

 -- Erol Ueluekmen <e.ueluekmen@uib.de>  Tue, 17 Apr 2012 16:51:08 +0200

python-opsi (4.0.1.38-1) testing; urgency=low

  * HostControl-Backend: added hostControl_execute
  * 10_opsi.conf: added setProductActionRequestWithDependencies
  * Object.py: OpsiDepotserver new default: isMasterDepot=True

 -- Erol Ueluekmen <e.ueluekmen@uib.de>  Wed, 15 Feb 2012 13:42:37 +0100

python-opsi (4.0.1.37-1) stable; urgency=low

  * fix hybi10Decode

 -- Jan Schneider <j.schneider@uib.de>  Tue, 17 Jan 2012 13:40:01 +0100

python-opsi (4.0.1.36-1) stable; urgency=low

  * MessageBus improvements
  * fix deleteProduct method

 -- Jan Schneider <j.schneider@uib.de>  Tue, 22 Nov 2011 13:05:41 +0100

python-opsi (4.0.1.35-1) stable; urgency=low

  * Add funtions hybi10Decode, hybi10Encode to Util/HTTP

 -- Jan Schneider <j.schneider@uib.de>  Tue, 15 Nov 2011 15:08:07 +0100

python-opsi (4.0.1.34-1) stable; urgency=low

  * Posix.py: blockAlignment in createPartition

 -- Erol Ueluekmen <e.ueluekmen@uib.de>  Mon, 14 Nov 2011 10:27:23 +0100

python-opsi (4.0.1.33-1) stable; urgency=low

  * OPSI/Util: Add function getGlobalConf
  * OPSI/Types: Add BootConfiguration

 -- Jan Schneider <j.schneider@uib.de>  Tue, 11 Oct 2011 09:36:12 +0200

python-opsi (4.0.1.32-1) stable; urgency=low

  * Add module OPSI/Util/MessageBus
  * OPSI/Backend/BackendManager: implement MessageBusNotifier
  * OPSI/Backend/HostControl: Don't reboot or shutdown all opsiClients if wrong hostId is given
  * OPSI/Util/WindowsDriver: Fix for duplicatesearch in WindowsDriver
  * OPSI/Backend/JSONRPCBackend: raise socket.error on connect
  * opsihwaudit.conf: HDAUDIO_DEVICE wmi

 -- Jan Schneider <j.schneider@uib.de>  Tue, 27 Sep 2011 14:29:14 +0200

python-opsi (4.0.1.31-1) stable; urgency=low

  * OPSI/Backend/Backend:
     - log_read/log_write: add type userlogin
     - log_write: maximum logfile size
  * OPSI/Objects:
     - remove forceUnicodeLower for all licensekeys

 -- Jan Schneider <j.schneider@uib.de>  Tue, 13 Sep 2011 14:40:13 +0200

python-opsi (4.0.1.30-1) stable; urgency=low

  * DHCP-parser: Fix recursive searching blocks.

 -- Erol Ueluekmen <e.ueluekmen@uib.de>  Tue, 13 Sep 2011 10:11:15 +0200

python-opsi (4.0.1.29-1) stable; urgency=low

  * OPSI/Util/WindowsDriver
     - Fix intregateWindowsDrivers
  * OPSI/UI
     - Fix encoding

 -- Erol Ueluekmen <e.ueluekmen@uib.de>  Fri, 02 Sep 2011 17:11:13 +0200

python-opsi (4.0.1.28-1) stable; urgency=low

  * french localization

 -- Jan Schneider <j.schneider@uib.de>  Wed, 31 Aug 2011 16:57:40 +0200

python-opsi (4.0.1.27-1) stable; urgency=low

  * OPSI/UI
     - Fix getSelection for many entries / scrolling

 -- Jan Schneider <j.schneider@uib.de>  Mon, 29 Aug 2011 14:38:29 +0200

python-opsi (4.0.1.26-1) stable; urgency=low

  * OPSI/Util/WindowsDriver:
     - Fix integrateWindowsDrivers
  * OPSI/Util/File:
     - Modify loglevels in inf-file-parsing

 -- Jan Schneider <j.schneider@uib.de>  Thu, 25 Aug 2011 15:42:13 +0200

python-opsi (4.0.1.25-1) stable; urgency=low

  * OPSI/Object:
     - BoolConfig: remove duplicates from default values

 -- Jan Schneider <j.schneider@uib.de>  Tue, 23 Aug 2011 12:15:29 +0200

python-opsi (4.0.1.24-1) stable; urgency=low

  * tests/helper/fixture
    - fix for python 2.4

 -- Jan Schneider <j.schneider@uib.de>  Mon, 15 Aug 2011 15:12:05 +0200

python-opsi (4.0.1.23-1) stable; urgency=low

  * OPSI/Object
    - Host: force list of hardware addresses to single value (needed for univention)

 -- Jan Schneider <j.schneider@uib.de>  Mon, 15 Aug 2011 14:15:33 +0200

python-opsi (4.0.1.22-1) stable; urgency=low

  * OPSI/Util/File/Opsi/__init__:
    - Fix startswith for python 2.4

 -- Jan Schneider <j.schneider@uib.de>  Thu, 04 Aug 2011 09:58:22 +0200

python-opsi (4.0.1.21-1) experimental; urgency=low

  * Build against dhcp3 in lucid

 -- Christian Kampka <c.kampka@uib.de>  Mon, 01 Aug 2011 12:27:34 +0200

python-opsi (4.0.1.20-1) stable; urgency=low

  * OPSI/Backend/JSONRPC
    - forceUnicode Exception

 -- Jan Schneider <j.schneider@uib.de>  Thu, 21 Jul 2011 17:36:54 +0200

python-opsi (4.0.1.19-1) stable; urgency=low

  * OPSI/Util/WindowsDrivers
    - add integrated drivers to integratedDrivers list in loop

 -- Jan Schneider <j.schneider@uib.de>  Wed, 20 Jul 2011 14:48:27 +0200

python-opsi (4.0.1.18-1) stable; urgency=low

  * OPSI/Backend/SQL
    - fix _getHardwareIds

 -- Jan Schneider <j.schneider@uib.de>  Wed, 20 Jul 2011 11:42:10 +0200

python-opsi (4.0.1.17-1) stable; urgency=low

  * Correct replacement of escaped asterisk in search filter
  * Added new hostControl method opsiclientdRpc

 -- Jan Schneider <j.schneider@uib.de>  Tue, 19 Jul 2011 14:46:35 +0200

python-opsi (4.0.1.16-1) stable; urgency=low

  * Version bump

 -- Christian Kampka <c.kampka@uib.de>  Wed, 13 Jul 2011 14:20:15 +0200

python-opsi (4.0.1.15-2) stable; urgency=low

  * OPSI/Utils
    - fixed import bug

 -- Christian Kampka <c.kampka@uib.de>  Wed, 13 Jul 2011 11:54:22 +0200

python-opsi (4.0.1.15-1) stable; urgency=low

  * OPSI/Util
    - method to determain a fixed fqdn
  * OPIS/Util/HTTP
    - make sure socket is not None

 -- Christian Kampka <c.kampka@uib.de>  Tue, 12 Jul 2011 12:49:24 +0200

python-opsi (4.0.1.14-1) stable; urgency=low

  * SQL: methods for character escaping

 -- Jan Schneider <j.schneider@uib.de>  Wed, 29 Jun 2011 14:47:47 +0200

python-opsi (4.0.1.13-1) stable; urgency=low

  * Service/Session
    - sessionExpired(): return true if expired / false if closed by client
  * Util/HTTP:
    - disable server verification for localhost
  * Backend/HostControl:
    - new method hostControl_getActiveSessions

 -- Jan Schneider <j.schneider@uib.de>  Fri, 17 Jun 2011 14:21:03 +0200

python-opsi (4.0.1.12-1) stable; urgency=low

  * Util/File/Opsi
    - copy permission bits and mtime on filecopy

 -- Christian Kampka <c.kampka@uib.de>  Wed, 15 Jun 2011 11:00:27 +0200

python-opsi (4.0.1.11-2) stable; urgency=low

  * Util/Task/Backup:
    - supress waring when restoring configuration

 -- Christian Kampka <c.kampka@uib.de>  Tue, 14 Jun 2011 15:57:24 +0200

python-opsi (4.0.1.11-1) stable; urgency=low

  * Util/Task/Backup:
    - Override backup file if it already exists
    - Fixed spelling in help text

 -- Christian Kampka <c.kampka@uib.de>  Tue, 14 Jun 2011 13:41:56 +0200

python-opsi (4.0.1.10-1.1) stable; urgency=low

  * Util/Task/Backup, Util/File/Opsi
    - Several usability improvements

 -- Christian Kampka <c.kampka@uib.de>  Fri, 10 Jun 2011 14:14:46 +0200

python-opsi (4.0.1.9-1) stable; urgency=low

  * System/Posix:
     - Added Harddisk.setDosCompatibility()
     - reread partition table after deleting partition table
  * Util/Repository:
     - Fix HTTPRepository.copy
  * Util/HTTP, Util/Repository, Backend/JSONRPC
     - SSL verify by ca certs file

 -- Jan Schneider <j.schneider@uib.de>  Tue, 07 Jun 2011 10:45:49 +0200

python-opsi (4.0.1.8-1) stable; urgency=low

  * HostControl backend: Fix error message

 -- Jan Schneider <j.schneider@uib.de>  Tue, 31 May 2011 12:41:44 +0200

python-opsi (4.0.1.7-1) stable; urgency=low

  * Fixes additional driver integration with directories as symbolic links
  * Improved logging in generateProductOnClientSequence_algorithm1
  * Fixes Driverintegration: Fix loading duplicate driver, if integrated in additional

 -- Jan Schneider <j.schneider@uib.de>  Mon, 30 May 2011 14:21:08 +0200

python-opsi (4.0.1.6-1) stable; urgency=low

  * fixes for OpsiBackup

 -- Erol Ueluekmen <e.ueluekmen@uib.de>  Wed, 18 May 2011 15:42:33 +0200

python-opsi (4.0.1.5-1) stable; urgency=low

  * OpsiBackupFile: Fix symlink restore

 -- Jan Schneider <j.schneider@uib.de>  Wed, 11 May 2011 17:40:42 +0200

python-opsi (4.0.1.4-1) stable; urgency=low

  * IniFile: Add newline at end of section
  * BackenAccessControl _pamAuthenticateUser: pam winbind forceUnicode names

 -- Jan Schneider <j.schneider@uib.de>  Wed, 04 May 2011 14:46:17 +0200

python-opsi (4.0.1.3-1) stable; urgency=low

  * File-Backend: Fix host_insert for depots

 -- Jan Schneider <j.schneider@uib.de>  Mon, 02 May 2011 14:55:27 +0200

python-opsi (4.0.1.2-1) stable; urgency=low

  * Posix: fix calculation of disk size

 -- Jan Schneider <j.schneider@uib.de>  Tue, 19 Apr 2011 10:41:19 +0200

python-opsi (4.0.1.1-1) stable; urgency=low

  * Product: do not set owner of links
  * Util: new function ipAddressInNetwork
  * DHCPD: use ipAddressInNetwork
  * 70_dynamic_depot.conf: fix log
  * BackendAccessControl: forced groups

 -- Jan Schneider <j.schneider@uib.de>  Fri, 15 Apr 2011 12:19:02 +0200

python-opsi (4.0.1-22) stable; urgency=low

  * Correct json html output

 -- Jan Schneider <j.schneider@uib.de>  Thu, 14 Apr 2011 10:33:35 +0200

python-opsi (4.0.1-21) stable; urgency=low

  * Fix product sequence

 -- Jan Schneider <j.schneider@uib.de>  Wed, 13 Apr 2011 18:58:41 +0200

python-opsi (4.0.1-20) stable; urgency=low

  * fixed import for python 2.4 environments

 -- Christain Kampka <c.kampka@uib.de>  Tue, 05 Apr 2011 12:23:32 +0200

python-opsi (4.0.1-19) stable; urgency=low

  * Fixes

 -- Jan Schneider <j.schneider@uib.de>  Fri, 01 Apr 2011 15:10:37 +0200

python-opsi (4.0.1-18) testing; urgency=low

  * move server verification into HTTP module

 -- Jan Schneider <j.schneider@uib.de>  Tue, 29 Mar 2011 16:13:03 +0200

python-opsi (4.0.1-17) testing; urgency=low

  * LDAP: Fix productPropertyState_updateObject

 -- Jan Schneider <j.schneider@uib.de>  Sat, 26 Mar 2011 13:26:47 +0100

python-opsi (4.0.1-16) testing; urgency=low

  * PackageControlFile: fix generation of productproperty with empty values
  * DepotserverBackend: cleanup product property states on package installation

 -- Jan Schneider <j.schneider@uib.de>  Wed, 23 Mar 2011 18:46:19 +0100

python-opsi (4.0.1-15) testing; urgency=low

  * Posix.py: get dhcp config from dhclient

 -- Jan Schneider <j.schneider@uib.de>  Tue, 22 Mar 2011 14:08:04 +0100

python-opsi (4.0.1-14) testing; urgency=low

  * Rework KillableThread
  * HostControlBackend: wait 5 seconds before killing threads

 -- Jan Schneider <j.schneider@uib.de>  Thu, 17 Mar 2011 16:47:07 +0100

python-opsi (4.0.1-13) testing; urgency=low

  * Fix _transfer in Repository

 -- Jan Schneider <j.schneider@uib.de>  Wed, 16 Mar 2011 14:15:25 +0100

python-opsi (4.0.1-12) testing; urgency=low

  * Fix SQL

 -- Jan Schneider <j.schneider@uib.de>  Wed, 16 Mar 2011 10:52:41 +0100

python-opsi (4.0.1-11) testing; urgency=low

  * SQL: Fix config_updateObject/productProperty_updateObject

 -- Jan Schneider <j.schneider@uib.de>  Tue, 15 Mar 2011 11:14:58 +0100

python-opsi (4.0.1-10) testing; urgency=low

  * Add OPSI.Util.Ping

 -- Jan Schneider <j.schneider@uib.de>  Mon, 14 Mar 2011 14:40:10 +0100

python-opsi (4.0.1-8) testing; urgency=low

  * Add dependency to m2crypto

 -- Jan Schneider <j.schneider@uib.de>  Tue, 08 Mar 2011 22:25:46 +0100

python-opsi (4.0.1-7) testing; urgency=low

  * Fix group type filter in file backend

 -- Jan Schneider <j.schneider@uib.de>  Thu, 24 Feb 2011 19:23:29 +0100

python-opsi (4.0.1-6) testing; urgency=low

  * HostControl_reachable

 -- Jan Schneider <j.schneider@uib.de>  Thu, 24 Feb 2011 11:56:22 +0100

python-opsi (4.0.1-5) testing; urgency=low

  * HostControl: support for directed broadcasts

 -- Jan Schneider <j.schneider@uib.de>  Wed, 23 Feb 2011 16:34:00 +0100

python-opsi (4.0.1-3) testing; urgency=low

  * HostControl: resolve if ip address not known

 -- Jan Schneider <j.schneider@uib.de>  Wed, 23 Feb 2011 12:35:25 +0100

python-opsi (4.0.1-2) testing; urgency=low

  * testing release

 -- Jan Schneider <j.schneider@uib.de>  Wed, 23 Feb 2011 11:15:04 +0100

python-opsi (4.0.0.99-2) testing; urgency=low

  * Add config file for HostControlBackend

 -- Jan Schneider <j.schneider@uib.de>  Wed, 16 Feb 2011 16:57:01 +0100

python-opsi (4.0.0.99-1) testing; urgency=low

  * Add new serivce lib
  * Close socket in HTTP

 -- Jan Schneider <j.schneider@uib.de>  Wed, 02 Feb 2011 12:32:59 +0100

python-opsi (4.0.0.20-1) stable; urgency=low

  * Fix AccessControlBackend
  * Add OPSI/Service
  * Fix getNetworkDeviceConfig Posix.py

 -- Jan Schneider <j.schneider@uib.de>  Tue, 11 Jan 2011 11:03:28 +0100

python-opsi (4.0.0.19-1) stable; urgency=low

  * Added ProductGroup Handling
  * add ConfigDataBackend methods <objectclass>_getHashes

 -- Erol Ueluekmen <e.ueluekmen@uib.de>  Wed, 08 Dec 2010 00:29:18 +0100

python-opsi (4.0.0.18-1) stable; urgency=low

  * Util: objectToHtml() Escape &
  * Backend/Backend: reimplemented configState_getClientToDepotserver

 -- Jan Schneider <j.schneider@uib.de>  Thu, 02 Dec 2010 15:29:10 +0100

python-opsi (4.0.0.17-1) stable; urgency=low

  * Util/File: ZsyncFile

 -- Jan Schneider <j.schneider@uib.de>  Wed, 01 Dec 2010 14:30:18 +0100

python-opsi (4.0.0.16-1) testing; urgency=low

  * Fix LDAP.py: Don't delete HostObject on ucs-Servers, if deleteCommand is not set.

 -- Erol Ueluekmen <e.ueluekmen@uib.de>  Tue, 30 Nov 2010 13:33:26 +0000

python-opsi (4.0.0.15-2) stable; urgency=low

  * new package version for build service

 -- Jan Schneider <j.schneider@uib.de>  Mon, 29 Nov 2010 18:08:50 +0100

python-opsi (4.0.0.15-1) stable; urgency=low

  * Move method getDepotSelectionAlgorithm into new config file 70_dynamic_depot.conf
  * Backend/Backend: Fix _objectHashMatches for version numbers
  * System/Posix: Fix getBlockDeviceContollerInfo for device/vendor ids with len < 4

 -- Jan Schneider <j.schneider@uib.de>  Mon, 29 Nov 2010 17:04:37 +0100

python-opsi (4.0.0.14-1) stable; urgency=low

  * Util/Repository: fix upload

 -- Jan Schneider <j.schneider@uib.de>  Thu, 25 Nov 2010 15:09:27 +0100

python-opsi (4.0.0.13-1) stable; urgency=low

  * Backend/JSONRPC: fix username/password kwargs

 -- Jan Schneider <j.schneider@uib.de>  Wed, 24 Nov 2010 09:09:57 +0100

python-opsi (4.0.0.12-1) stable; urgency=low

  * Util/HTTP
     - change default to not reuse HTTP connection in pool
     - fix urlsplit
  * Util/Repository: retry upload
  * Backend/Backend: fix key error in _productOnClient_processWithFunction

 -- Jan Schneider <j.schneider@uib.de>  Tue, 23 Nov 2010 12:16:39 +0100

python-opsi (4.0.0.11-1) stable; urgency=low

  * Backend/LDAP: fix execution of external commands
  * Backend/DHCPD: fix deletion of hosts

 -- Jan Schneider <j.schneider@uib.de>  Fri, 19 Nov 2010 11:39:45 +0100

python-opsi (4.0.0.10-1) stable; urgency=low

  * Product sort algorithm1: move product up in sequence if requirement type is "after"
  * Backend/LDAP: fix handling on attributes param in get methods
  * Backend/DHCPD: fix depot handling

 -- Jan Schneider <j.schneider@uib.de>  Wed, 17 Nov 2010 16:58:59 +0100

python-opsi (4.0.0.9-1) stable; urgency=low

  * Util/File: try/except setting locale
  * BAckend/Backend: fix backend_searchIdents for ProductOnClient, ProductPropertyState, ConfigState objects

 -- Jan Schneider <j.schneider@uib.de>  Fri, 22 Oct 2010 12:17:57 +0200

python-opsi (4.0.0.8-1) stable; urgency=low

  * Added SQLite backend
  * New JSONRPCBackend
  * Use ConnectionPool in Util/WebDAVRepository
  * Added Util/HTTP
  * Fix package extraction order in Util/Product

 -- Jan Schneider <j.schneider@uib.de>  Wed, 20 Oct 2010 17:03:55 +0200

python-opsi (4.0.0.7-1) stable; urgency=low

  * Util/Repository: remove functools import, Repository.disconnect()
                     call mount from System, nt compatibility
  * Util/Message: fix fireAlways
  * System/Windows: new funftions: getArchitecture, getFreeDrive, reimplemented mount for cifs/smb

 -- Jan Schneider <j.schneider@uib.de>  Tue, 12 Oct 2010 16:26:43 +0200

python-opsi (4.0.0.6-1) stable; urgency=low

  * Util/File/Opsi: Fix parsing of true/false of product property defaults in control file (again)

 -- Jan Schneider <j.schneider@uib.de>  Mon, 11 Oct 2010 21:24:38 +0200

python-opsi (4.0.0.5-1) stable; urgency=low

  * Util/File/Opsi: Fix parsing of true/false of product property defaults in control file
  * Backend/LDAP: Fix reading objects with attribute value []

 -- Jan Schneider <j.schneider@uib.de>  Mon, 11 Oct 2010 18:02:52 +0200

python-opsi (4.0.0.4-1) stable; urgency=low

  * 30_configed.conf: add method getConfigs
  * Backend/File: Fix auditHardware/auditHardwareOnHost insert/update/delete

 -- Jan Schneider <j.schneider@uib.de>  Mon, 11 Oct 2010 14:20:23 +0200

python-opsi (4.0.0.3-1) stable; urgency=low

  * Types,Logger: forceUnicode try except __unicode__
  * System/Posix: get fs from partclone
  * Backend/File: fix double escape
  * opsihwaudit.conf: : USB_DEVICE: interfaceClass, interfaceSubClass resized to 500, interfaceProtocol resized to 200

 -- Jan Schneider <j.schneider@uib.de>  Thu, 07 Oct 2010 10:47:48 +0200

python-opsi (4.0.0.2-1) stable; urgency=low

  * UI: drawRootText: encode to ascii because snack does not support unicode here

 -- Jan Schneider <j.schneider@uib.de>  Tue, 05 Oct 2010 17:25:59 +0200

python-opsi (4.0.0.1-1) stable; urgency=low

  * Added hwaudit locale fr_FR
  * System/Posix: use partclone for images
  * Util/File: set "<value>" for DHCPDConf_Option *-domain
  * opsihwaudit.conf: USB_DEVICE: interfaceClass, interfaceSubClass resized to 200

 -- Jan Schneider <j.schneider@uib.de>  Mon, 04 Oct 2010 09:48:46 +0200

python-opsi (4.0.0.0-1) stable; urgency=low

  * opsi 4.0 stable release

 -- Jan Schneider <j.schneider@uib.de>  Mon, 27 Sep 2010 14:11:39 +0200

python-opsi (3.99.0.6-1) testing; urgency=low

  * Object __repr__ now returning __str__

 -- Jan Schneider <j.schneider@uib.de>  Mon, 27 Sep 2010 10:34:59 +0200

python-opsi (3.99.0.5-1) testing; urgency=low

  * Fix getDepotIds_list in legacy extension
  * Fix SQL expression for numbers

 -- Jan Schneider <j.schneider@uib.de>  Fri, 24 Sep 2010 14:35:08 +0200

python-opsi (3.99.0.4-1) testing; urgency=low

  * Fix dependcy recurion in _productOnClient_processWithFunction
  * Prevent unnecessary update of dhcpd configuration

 -- Jan Schneider <j.schneider@uib.de>  Fri, 17 Sep 2010 14:15:01 +0200

python-opsi (3.99.0.3-1) testing; urgency=low

  * Fix table creation in MySQL-Backend

 -- Jan Schneider <j.schneider@uib.de>  Fri, 17 Sep 2010 12:04:11 +0200

python-opsi (3.99.0.2-1) testing; urgency=low

  * rc2

 -- Jan Schneider <j.schneider@uib.de>  Thu, 16 Sep 2010 10:04:21 +0200

python-opsi (3.99.0.1-1) testing; urgency=low

  * rc 1

 -- Jan Schneider <j.schneider@uib.de>  Wed, 01 Sep 2010 15:45:41 +0200

python-opsi (3.99.0.0-1) testing; urgency=low

  * local package
  * opsi 4.0

 -- Jan Schneider <j.schneider@uib.de>  Tue, 18 May 2010 15:38:15 +0200

python-opsi (3.4.99.1-1) testing; urgency=low

  * testing release

 -- Jan Schneider <j.schneider@uib.de>  Tue, 06 Apr 2010 12:19:37 +0200

python-opsi (3.4.99.0-1) experimental; urgency=low

  * starting 3.5 development

 -- Jan Schneider <j.schneider@uib.de>  Fri, 06 Nov 2009 15:33:48 +0100

python-opsi (3.4.0.4-1) stable; urgency=low

  * implemented setIpAddress() in DHCPD, File31

 -- Jan Schneider <j.schneider@uib.de>  Wed, 04 Nov 2009 12:41:51 +0100

python-opsi (3.4.0.3-1) stable; urgency=low

  * Posix 1.3.1
     - fixed getNetworkDeviceConfig

 -- Jan Schneider <j.schneider@uib.de>  Wed, 28 Oct 2009 17:51:07 +0100

python-opsi (3.4.0.2-1) stable; urgency=low

  * Posix 1.3
     - new method getEthernetDevices
     - new method getNetworkDeviceConfig
     - rewritten method getDHCPResult

 -- Jan Schneider <j.schneider@uib.de>  Fri, 11 Sep 2009 19:03:50 +0200

python-opsi (3.4.0.1-1) stable; urgency=low

  * Changed lshw class for DISK_PARITION in hwaudit.conf
  * Posix 1.2.6

 -- Jan Schneider <j.schneider@uib.de>  Mon, 07 Sep 2009 10:12:19 +0200

python-opsi (3.4.0.0-s1) stable; urgency=low

  * New version number

 -- Jan Schneider <j.schneider@uib.de>  Thu, 27 Aug 2009 14:23:40 +0200

python-opsi (3.4.0.0-rc6) unstable; urgency=low

  * MySQL 0.3.3.4: fixed encoding error
  * Fixed db conversion in init-opsi-mysql-db.py

 -- Jan Schneider <j.schneider@uib.de>  Wed, 26 Aug 2009 10:19:37 +0200

python-opsi (3.4.0.0-rc5) unstable; urgency=low

  * Posix.py 1.2.4

 -- Jan Schneider <j.schneider@uib.de>  Wed, 29 Jul 2009 16:39:46 +0200

python-opsi (3.4.0.0-rc4) unstable; urgency=low

  * LDAP.py 1.0.9

 -- Jan Schneider <j.schneider@uib.de>  Tue, 28 Jul 2009 11:07:28 +0200

python-opsi (3.4.0.0-rc3) unstable; urgency=low

  * Bugfix in File31
  * LDAP 1.0.7

 -- Jan Schneider <j.schneider@uib.de>  Fri, 26 Jun 2009 16:00:29 +0200

python-opsi (3.4.0.0-rc2) unstable; urgency=low

  * Tools.py 1.0.1: replaced popen by subprocess
  * BackendManager 1.0.6: installPackage() encode defaultValue to utf-8
  * Bugfix in LDAP.py and File31

 -- Jan Schneider <j.schneider@uib.de>  Tue, 16 Jun 2009 12:40:10 +0200

python-opsi (3.4.0.0-rc1) unstable; urgency=low

  * Introducing license management
  * JSONRPC backend: non-blocking connect
  * Introducing modules file /etc/opsi/modules
  * Added /usr/share/opsi/opsi-fire-event.py
  * opsi-admin 1.0

 -- Jan Schneider <j.schneider@uib.de>  Tue, 02 Jun 2009 12:49:22 +0200

python-opsi (3.3.1.5-1) stable; urgency=low

  * Fixed getSelections on lenny in module UI (snack)

 -- Jan Schneider <j.schneider@uib.de>  Mon, 06 Apr 2009 15:30:13 +0200

python-opsi (3.3.1.4-1) stable; urgency=low

  * Tools.py 0.9.9.6
      - fixed text mode driver integration
  * BackendManager.py 1.0
      - introducing method getOpsiInformation_hash

 -- Jan Schneider <j.schneider@uib.de>  Wed, 04 Mar 2009 12:32:32 +0100

python-opsi (3.3.1.3-1) stable; urgency=low

  * Product.py 1.1.2
  * BackendManager.py 0.9.9.5
  * LDAP.py 0.9.1.12
  * Tools.py 0.9.9.4
  * Util.py 0.2.1

 -- Jan Schneider <j.schneider@uib.de>  Tue, 24 Feb 2009 14:02:42 +0100

python-opsi (3.3.1.2-1) stable; urgency=low

  * Posix.py 1.1.12
     - createPartition: lowest possible start sector now 0
  * Util.py 0.2
  * BackendManager.py 0.9.9.3
     - possibility to pass forced backend instance to constructor
  * Cache.py 0.1 (starting a new data backend)
  * Backend.py 0.9.9
  * Product.py 1.1.1
     - introducing file-info-file
  * Tools.py 0.9.9.2
     - includeDir, includeFile parms for findFile

 -- Jan Schneider <j.schneider@uib.de>  Tue, 17 Feb 2009 10:28:12 +0100

python-opsi (3.3.1.1-1) stable; urgency=low

  * Product.py 1.0.1
  * Util.py 0.2
  * BackendManager.py 0.9.9.2

 -- Jan Schneider <schneider@pcbon14.uib.local>  Wed, 11 Feb 2009 16:18:17 +0100

python-opsi (3.3.1.0-5) stable; urgency=low

  * File31.py 0.2.7.22
  * Windows.py 0.1.5

 -- Jan Schneider <j.schneider@uib.de>  Wed, 04 Feb 2009 14:51:24 +0100

python-opsi (3.3.1.0-4) stable; urgency=low

  * Bugfixes in:
      - Windows.py
      - LDAP.py
      - BackendManager.py

 -- Jan Schneider <j.schneider@uib.de>  Wed, 04 Feb 2009 14:50:08 +0100

python-opsi (3.3.1.0-3) stable; urgency=low

  * BackendManager.py 0.9.9
      new methods adjustProductActionRequests, adjustProductStates
  * File.py 0.9.7.9
      pathnams.ini fixes
  * new version of config file 50_interface.conf

 -- Jan Schneider <j.schneider@uib.de>  Mon, 26 Jan 2009 11:54:04 +0100

python-opsi (3.3.1.0-2) stable; urgency=low

  * Fix

 -- Jan Schneider <j.schneider@uib.de>  Wed, 14 Jan 2009 17:57:18 +0100

python-opsi (3.3.1.0-1) stable; urgency=low

  * changed signature of methods getClientIds_list, getClients_listOfHashes
      depotid=None => depotIds=[]
  * added creation timestamp to host hash

 -- Jan Schneider <j.schneider@uib.de>  Tue, 13 Jan 2009 12:42:41 +0100

python-opsi (3.3.0.32-1) stable; urgency=low

  * Posix 1.1.11
      hardwareInventory(): added alsa hdaudio information
  * opsihwaudit.conf: added class HDAUDIO_DEVICE

 -- Jan Schneider <j.schneider@uib.de>  Tue, 06 Jan 2009 11:49:47 +0100

python-opsi (3.3.0.31-1) stable; urgency=low

  * MySQL.py 0.2.4.4

 -- Jan Schneider <j.schneider@uib.de>  Wed, 17 Dec 2008 16:23:51 +0100

python-opsi (3.3.0.30-1) stable; urgency=low

  * Fixed bug in File31.py method getSoftwareInformation_hash
  * File.py 0.9.7.5

 -- Jan Schneider <j.schneider@uib.de>  Tue, 16 Dec 2008 17:44:35 +0100

python-opsi (3.3.0.29-1) stable; urgency=low

  * Fixed bug in Product.py (Product instance has no attribute 'windowsSoftwareId')

 -- Jan Schneider <j.schneider@uib.de>  Fri, 21 Nov 2008 23:06:59 +0100

python-opsi (3.3.0.28-1) stable; urgency=low

  * Added maxSize param to readLog()

 -- Jan Schneider <j.schneider@uib.de>  Wed, 19 Nov 2008 15:45:47 +0100

python-opsi (3.3.0.27-1) stable; urgency=low

  * new versions of opsi-standalone.schema, opsi.schema
  * new version of 50_interface.conf
  * Windows.py 0.1.1
  * Util.py 0.1.2.1
  * Product.py 0.9.9
  * Backend/LDAP.py 0.9.1.6
  * Backend/BackendManager.py 0.9.7.2
  * Backend/File31.py 0.2.7.14
  * Backend/File.py 0.9.7.4

 -- Jan Schneider <j.schneider@uib.de>  Wed, 19 Nov 2008 13:50:22 +0100

python-opsi (3.3.0.26-1) stable; urgency=low

  * Product.py 0.9.8.9
  * Backend/MySQL.py 0.2.4.3
  * System/Posix.py 1.1.9
  * new version of opsihwaudit.conf
  * register-depot.py 1.1.1

 -- Jan Schneider <j.schneider@uib.de>  Tue, 28 Oct 2008 14:43:01 +0100

python-opsi (3.3.0.25-1) stable; urgency=low

  * Added Twisted.Web2.dav
  * Posix.py 1.1.8
  * JSONRPC.py 0.9.5.8

 -- Jan Schneider <j.schneider@uib.de>  Wed, 08 Oct 2008 15:53:05 +0200

python-opsi (3.3.0.24-1) stable; urgency=low

  * Using librsync from duplicity

 -- Jan Schneider <j.schneider@uib.de>  Mon, 25 Aug 2008 13:59:57 +0200

python-opsi (3.3.0.23-1) stable; urgency=low

  * Util.py 0.1
  * File31.py 0.2.7.13
  * LDAP.py 0.9.1.4
  * System.py removed
  * System/Posix.py 1.1.5
  * System/Windows.py 0.0.1

 -- Jan Schneider <j.schneider@uib.de>  Mon, 11 Aug 2008 11:50:51 +0200

python-opsi (3.3.0.22-1) stable; urgency=low

  * librsync included

 -- Jan Schneider <j.schneider@uib.de>  Wed, 09 Jul 2008 17:12:04 +0200

python-opsi (3.3.0.21-1) stable; urgency=low

  * File31.py 0.2.7.11
     fixed bug in getDefaultNetbootProductId

 -- Jan Schneider <j.schneider@uib.de>  Wed, 09 Jul 2008 17:07:02 +0200

python-opsi (3.3.0.20-1) stable; urgency=low

  * File31.py 0.2.7.10
  * LDAP.py 0.9.1.2

 -- Jan Schneider <j.schneider@uib.de>  Mon, 07 Jul 2008 14:11:40 +0200

python-opsi (3.3.0.19-1) stable; urgency=low

  * LDAP.py 0.9.1.1
  * Univention.py 0.5
  * File31.py 0.2.7.9

 -- Jan Schneider <j.schneider@uib.de>  Thu, 03 Jul 2008 13:46:13 +0200

python-opsi (3.3.0.18-1) stable; urgency=low

  * File.py 0.9.7.3
  * LDAP.py 0.9.0.3
  * Product.py 0.9.8.8

 -- Jan Schneider <j.schneider@uib.de>  Thu, 26 Jun 2008 09:36:36 +0200

python-opsi (3.3.0.17-1) stable; urgency=low

  * LDAP Backend rewritten

 -- Jan Schneider <j.schneider@uib.de>  Mon, 23 Jun 2008 17:16:03 +0200

python-opsi (3.3.0.16-1) stable; urgency=low

  * WakeOnLAN 0.9.2
      Magic Packet changed

 -- Jan Schneider <j.schneider@uib.de>  Tue, 17 Jun 2008 14:08:30 +0200

python-opsi (3.3.0.15-1) stable; urgency=low

  * System.py 1.1.0
      LD_PRELOAD now set temporary while running subprocesses
      new methods getBlockDeviceBusType(), Harddisk.getBusType()

 -- Jan Schneider <j.schneider@uib.de>  Thu, 12 Jun 2008 17:35:19 +0200

python-opsi (3.3.0.14-1) stable; urgency=low

  * System.py 1.0.1
  * interface method getDepot_hash returns depot's ip

 -- Jan Schneider <j.schneider@uib.de>  Thu, 05 Jun 2008 16:16:46 +0200

python-opsi (3.3.0.13-1) stable; urgency=low

  * System.py 1.0.0.8

 -- Jan Schneider <j.schneider@uib.de>  Thu, 29 May 2008 14:40:20 +0200

python-opsi (3.3.0.12-1) stable; urgency=low

  * System.py 1.0.0.7
  * File31.py 0.2.7.7

 -- Jan Schneider <j.schneider@uib.de>  Thu, 29 May 2008 13:40:01 +0200

python-opsi (3.3.0.11-1) stable; urgency=low

  * changed logging

 -- Jan Schneider <j.schneider@uib.de>  Wed, 28 May 2008 14:33:22 +0200

python-opsi (3.3.0.10-1) stable; urgency=low

  * added BackendManager method getDiskSpaceUsage

 -- Jan Schneider <j.schneider@uib.de>  Tue, 20 May 2008 09:48:22 +0200

python-opsi (3.3.0.9-1) stable; urgency=low

  * parameter tempDir added to method installPackage in BackendManager

 -- Jan Schneider <j.schneider@uib.de>  Thu, 15 May 2008 14:11:03 +0200

python-opsi (3.3.0.8-1) stable; urgency=low

  * added interface method setMacAddress()
  * repository bandwidth added

 -- Jan Schneider <j.schneider@uib.de>  Tue, 13 May 2008 13:39:56 +0200

python-opsi (3.3.0.7-1) stable; urgency=low

  * setMacAddresses() implemented in DHCPD-Backend
  * added methods readLog(), writeLog()
  * Fixed bug in System.py

 -- Jan Schneider <j.schneider@uib.de>  Mon,  5 May 2008 13:26:45 +0200

python-opsi (3.3.0.6-1) stable; urgency=low

  * Fixed several bugs

 -- Jan Schneider <j.schneider@uib.de>  Fri,  2 May 2008 14:05:46 +0200

python-opsi (3.3.0.5-1) stable; urgency=low

  * Fixed bug in Logger linkLogFile()

 -- Jan Schneider <j.schneider@uib.de>  Thu, 24 Apr 2008 17:08:12 +0200

python-opsi (3.3.0.4-1) stable; urgency=low

  * MySQL lacy connect

 -- Jan Schneider <j.schneider@uib.de>  Wed, 23 Apr 2008 16:25:33 +0200

python-opsi (3.3.0.3-1) stable; urgency=low

  * Fixed unpack of SERVER_DATA

 -- Jan Schneider <j.schneider@uib.de>  Tue, 22 Apr 2008 18:00:03 +0200

python-opsi (3.3.0.2-1) stable; urgency=low

  * MySQL Backend 0.2.3

 -- Jan Schneider <j.schneider@uib.de>  Mon, 21 Apr 2008 16:11:48 +0200

python-opsi (3.3.0.1-1) stable; urgency=high

  * Fixed postinst bug in BackendManager
  * Added method getMD5Sum()

 -- Jan Schneider <j.schneider@uib.de>  Thu, 17 Apr 2008 16:16:55 +0200

python-opsi (3.3.0.0-1) stable; urgency=low

  * Multidepot support
  * Major changes in product/package handling
  * OpsiPXEConfd backend can forward requests to other depots
  * MySQL Backend for hardware audit and software audit
  * Removed Reinstmgr Backend
  * Logger can handle special configuration for class instances

 -- Jan Schneider <j.schneider@uib.de>  Tue, 15 Apr 2008 13:42:27 +0200

python-opsi (3.2.0.16-1) stable; urgency=low

  * JSONRPC - fixed bug in retry request

 -- Jan Schneider <j.schneider@uib.de>  Mon, 31 Mar 2008 10:44:44 +0200

python-opsi (3.2.0.15-1) stable; urgency=low

  * Added backend methods userIsHost() and userIsAdmin()
  * Univention.py fixed some warnings

 -- Jan Schneider <j.schneider@uib.de>  Mon, 10 Mar 2008 13:03:15 +0100

python-opsi (3.2.0.14-1) stable; urgency=low

  * System.py 0.9.9.9
     - hardwareInventory() replacing invalid tokens from lshw output

 -- Jan Schneider <j.schneider@uib.de>  Wed, 27 Feb 2008 12:43:13 +0100

python-opsi (3.2.0.13-1) stable; urgency=low

  * Product.py 0.9.8.0
     - fixes
     - faster unpacking
     - custom only packages
  * System.py: fixed bug in shred()

 -- Jan Schneider <j.schneider@uib.de>  Mon, 18 Feb 2008 11:17:57 +0100

python-opsi (3.2.0.12-1) stable; urgency=low

  * File31.py 0.2.6.1: fixed bug in getProductProperties_hash

 -- Jan Schneider <j.schneider@uib.de>  Sun, 10 Feb 2008 21:04:21 +0100

python-opsi (3.2.0.11-1) stable; urgency=low

  * Product.py 0.9.7.0: productProperty values with space characters
  * Added interface method setProductProperty

 -- Jan Schneider <j.schneider@uib.de>  Fri,  8 Feb 2008 09:12:35 +0100

python-opsi (3.2.0.10-1) stable; urgency=low

  * System.py 0.9.9.7

 -- Jan Schneider <j.schneider@uib.de>  Wed,  6 Feb 2008 12:35:11 +0100

python-opsi (3.2.0.9-1) stable; urgency=low

  * System.py 0.9.9.6

 -- Jan Schneider <j.schneider@uib.de>  Wed,  6 Feb 2008 10:31:49 +0100

python-opsi (3.2.0.8-1) stable; urgency=low

  * System.py 0.9.9.5

 -- Jan Schneider <j.schneider@uib.de>  Fri, 25 Jan 2008 13:52:38 +0100

python-opsi (3.2.0.7-1) stable; urgency=low

  * Fixed bug when passing unicode strings in Logger.log

 -- Jan Schneider <j.schneider@uib.de>  Mon, 21 Jan 2008 14:53:00 +0100

python-opsi (3.2.0.6-1) stable; urgency=low

  * Fixed bug in backend LDAP method getProductIds_list

 -- Jan Schneider <j.schneider@uib.de>  Wed, 16 Jan 2008 17:20:09 +0100

python-opsi (3.2.0.5-1) stable; urgency=low

  * readPartitionTable adapted for cciss

 -- Jan Schneider <j.schneider@uib.de>  Tue, 15 Jan 2008 11:20:26 +0100

python-opsi (3.2.0.4-1) stable; urgency=low

  * getPcpatchRSAPrivateKey updated

 -- Jan Schneider <j.schneider@uib.de>  Tue, 18 Dec 2007 11:29:01 +0100

python-opsi (3.2.0.3-1) stable; urgency=low

  * added default parameter for getProductIds_list in LDAP.py

 -- Rupert Roeder <r.roeder@uib.de>  Mon,  3 Dec 2007 15:29:39 +0100

python-opsi (3.2.0.2-1) stable; urgency=low

  * handling of percent signs in file 3.1

 -- Jan Schneider <j.schneider@uib.de>  Thu,  8 Nov 2007 15:29:39 +0100

python-opsi (3.2.0.1-1) stable; urgency=low

  * Extended hwaudit

 -- Jan Schneider <j.schneider@uib.de>  Thu,  8 Nov 2007 15:29:39 +0100

python-opsi (3.2.0-1) stable; urgency=low

  * Changes in System.hardwareInventory()
  * Bugfix in System.execute()
  * New function Tools.objectToBeautifiedText()

 -- Jan Schneider <j.schneider@uib.de>  Fri,  2 Nov 2007 11:04:35 +0100

python-opsi (3.1.2.1-1) stable; urgency=low

  * File31: Implemented getSoftwareInformation_hash(), setSoftwareInformation(), deleteSoftwareInformation()

 -- Jan Schneider <j.schneider@uib.de>  Tue, 23 Oct 2007 12:56:04 +0200

python-opsi (3.1.2.0-1) stable; urgency=low

  * Added methods comment(), exit() to Logger
  * Fixed bug in Logger (exception if log-file not writable)

 -- Jan Schneider <j.schneider@uib.de>  Mon, 22 Oct 2007 16:09:26 +0200

python-opsi (3.1.1.0-1) stable; urgency=low

  * Added opsi hwaudit
  * SSH RSA authentication for pcpatch
  * Fixed bug on unpacking incremental packages
  * ProductPackageSource.pack() excludes .svn dirs by default

 -- Jan Schneider <j.schneider@uib.de>  Fri, 19 Oct 2007 13:35:55 +0200

python-opsi (3.1.0.1-1) stable; urgency=low

  * fixed bug in Tools.compareVersions()
  * changed permissions for method getClientIds_list in 50_interface.conf
  * fixed bugs in DHCPD.py: inheritance when creating clients, single ; as command
  * added methods getPcpatchRSAPrivateKey(), getHostRSAPublicKey()

 -- Jan Schneider <j.schneider@uib.de>  Tue, 11 Sep 2007 10:12:32 +0200

python-opsi (3.1.0-2) stable; urgency=low

  * added method getProducts_listOfHashes to 50_interface.conf

 -- Jan Schneider <j.schneider@uib.de>  Thu, 30 Aug 2007 15:37:46 +0200

python-opsi (3.1.0-1) stable; urgency=low

  * Opsi 3.1 stable release

 -- Jan Schneider <j.schneider@uib.de>  Tue, 28 Aug 2007 10:02:48 +0200

python-opsi (3.1rc1-8) unstable; urgency=low

  * 50_interface: Corrected hwinvent-backend
  * File-Backend: fixed createProduct()

 -- Jan Schneider <j.schneider@uib.de>  Thu,  2 Aug 2007 13:51:33 +0200

python-opsi (3.1rc1-7) unstable; urgency=low

  * File: keep client property values when reinstalling product with opsiinst

 -- Jan Schneider <j.schneider@uib.de>  Wed, 25 Jul 2007 13:31:37 +0200

python-opsi (3.1rc1-6) unstable; urgency=low

  * reverted hardware information handling
  * Fixed version information (all backends)

 -- Jan Schneider <j.schneider@uib.de>  Thu, 19 Jul 2007 11:50:27 +0200

python-opsi (3.1rc1-5) unstable; urgency=low

  * opsiaudit adjustments
  * Bugfixes

 -- Jan Schneider <j.schneider@uib.de>  Tue, 17 Jul 2007 13:19:45 +0200

python-opsi (3.1rc1-4) unstable; urgency=low

  * Fixed: DHCPD-Backend-configuration fixed-address type setting not working
  * Fixed: makeproductfile does not create Customized products
  * Fixed: LDAP-Backend wrong version information

 -- Jan Schneider <j.schneider@uib.de>  Thu, 12 Jul 2007 10:34:05 +0200

python-opsi (3.1rc1-3) unstable; urgency=low

  * added support for pxeConfigTemplates defined in netboot products

 -- Jan Schneider <j.schneider@uib.de>  Thu,  5 Jul 2007 12:16:37 +0200

python-opsi (3.1rc1-2) unstable; urgency=low

  * File31 getDepotId() recursion fix

 -- Jan Schneider <j.schneider@uib.de>  Wed,  4 Jul 2007 09:51:24 +0200

python-opsi (3.1rc1-1) unstable; urgency=low

  * opsi 3.1 release candidate 1
  * opsipxeconfd becomes default boot manager
  * getClientIds_list, getClients_listOfHashes: filter by productVersion + packageVersion
  * new method setProductState
  * FileBackend becomes LegacyFileBackend, new FileBackend

 -- Jan Schneider <j.schneider@uib.de>  Thu, 26 May 2007 15:17:00 +0200

python-opsi (0.9.6.0-1) unstable; urgency=low

  * getDomain() returns default domain if called without params
  * setPcpatchPassword / getPcpatchPassword for server
  * Bugfixes

 -- Jan Schneider <j.schneider@uib.de>  Fri, 11 May 2007 17:21:46 +0200

python-opsi (0.9.5.1-1) unstable; urgency=low

  * Added support for package-dependencies and incremental packages

 -- Jan Schneider <j.schneider@uib.de>  Mon, 07 May 2007 12:18:34 +0200

python-opsi (0.9.5.0-1) unstable; urgency=low

  * Added product state "installing"
  * Added backend OpsiPXEConfd

 -- Jan Schneider <j.schneider@uib.de>  Thu, 26 Apr 2007 11:24:56 +0200

python-opsi (0.9.4.4-1) unstable; urgency=low

  * support for product archives without compression

 -- Jan Schneider <j.schneider@uib.de>  Mon, 23 Apr 2007 09:54:28 +0200

python-opsi (0.9.4.3-1) unstable; urgency=low

  * BackendManager uses /etc/opsi/backendManager.d for config by default

 -- Jan Schneider <j.schneider@uib.de>  Thu, 19 Apr 2007 14:13:31 +0200

python-opsi (0.9.4.2-1) unstable; urgency=high

  * Corrected important errors when creating and extracting tar archives

 -- Jan Schneider <j.schneider@uib.de>  Thu, 19 Apr 2007 14:13:31 +0200

python-opsi (0.9.4.1-1) unstable; urgency=low

  * added backend method setPcpatchPassword

 -- Jan Schneider <j.schneider@uib.de>  Wed, 18 Apr 2007 16:41:21 +0200

python-opsi (0.9.4.0-1) unstable; urgency=low

  * fixed setGeneralConfig in LDAP backend

 -- Jan Schneider <j.schneider@uib.de>  Fri, 13 Apr 2007 16:07:51 +0200

python-opsi (0.9.3.9-1) unstable; urgency=low

  * fixes

 -- Jan Schneider <j.schneider@uib.de>  Thu, 12 Apr 2007 14:39:22 +0200

python-opsi (0.9.3.8-1) unstable; urgency=low

  * Product.py pack() fix

 -- Jan Schneider <j.schneider@uib.de>  Tue, 05 Apr 2007 15:06:12 +0200

python-opsi (0.9.3.7-1) unstable; urgency=low

  * several fixes, improvements
  * tar as default format for opsi packages

 -- Jan Schneider <j.schneider@uib.de>  Tue, 05 Apr 2007 13:02:23 +0200

python-opsi (0.9.3.6-1) unstable; urgency=low

  * several fixes, improvements

 -- Jan Schneider <j.schneider@uib.de>  Thu, 22 Mar 2007 12:16:01 +0200

python-opsi (0.9.3.5-1) unstable; urgency=low

  * Tools.py
      Fixed createArchive()

 -- Jan Schneider <j.schneider@uib.de>  Fri, 13 Mar 2007 17:16:26 +0200

python-opsi (0.9.3.4-1) unstable; urgency=low

  * Latest version of File.py
      Fixed ini writing (uninstall script) on createProduct()
  * Latest version of LDAP.py
  * Latest version of Univention.py

 -- Jan Schneider <j.schneider@uib.de>  Fri, 09 Mar 2007 16:15:02 +0200

python-opsi (0.9.3.3-1) unstable; urgency=low

  * Latest version of Product.py

 -- Jan Schneider <j.schneider@uib.de>  Thu, 08 Mar 2007 11:24:01 +0200

python-opsi (0.9.3.2-2) unstable; urgency=low

  * Added LDAP schema /etc/ldap/schema/opsi.schema

 -- Jan Schneider <j.schneider@uib.de>  Thu, 15 Feb 2007 14:25:44 +0200

python-opsi (0.9.3.2-1) unstable; urgency=high

  * Product.py (0.9.3.2)
       Bugfix

 -- Jan Schneider <j.schneider@uib.de>  Thu, 15 Feb 2007 14:18:01 +0200

python-opsi (0.9.3.1-1) unstable; urgency=low

  * System.py (0.9.3.1)
       Using -t cifs instead of -t smbfs to mount smb shares

 -- Jan Schneider <j.schneider@uib.de>  Thu, 15 Feb 2007 13:20:03 +0200

python-opsi (0.9.3-1) unstable; urgency=low

  * File.py (0.9.2)
       Improved logging of name resolution errors

 -- Jan Schneider <j.schneider@uib.de>  Wed, 14 Feb 2007 14:51:13 +0200

python-opsi (0.9.2-1) unstable; urgency=low

  * backendManager.conf
       permissions rw-rw---- pcpatch:opsiadmin
  * /usr/bin/opsi-admin
       permissions rwxrwx--- pcpatch:opsiadmin
  * Backend.py (0.9.2)
       added abstract DataBackend.createOpsiBase()
  * File.py (0.9.2)
       createClient() file mode for <pcname>.ini now 660
  * Product.py (0.9.2)
       added method ProductPackageFile.unpackSource,
       which creates package source from package file
  * Reinstmgr (0.9.2)
       no Exception raised by getBootimages_list if no bootimages present

 -- Jan Schneider <j.schneider@uib.de>  Wed, 14 Feb 2007 13:16:10 +0200

python-opsi (0.91-1) unstable; urgency=low

  * backendManager.conf: createClient() creates opsi-hostkey only if missing.
  * some fixes in File backend

 -- Jan Schneider <j.schneider@uib.de>  Tue, 13 Feb 2007 8:56:44 +0200

python-opsi (0.9-1) unstable; urgency=low

  * Initial Release.

 -- Jan Schneider <j.schneider@uib.de>  Thu, 18 Jan 2007 11:46:44 +0200<|MERGE_RESOLUTION|>--- conflicted
+++ resolved
@@ -1,4 +1,3 @@
-<<<<<<< HEAD
 python-opsi (4.1.1.23-1) stable; urgency=medium
 
   * OPSI.Backend.OpsiPXEConfd: The error marker is now a constant.
@@ -303,14 +302,13 @@
     into OPSI/__init__.py to always show the current version.
 
  -- Niko Wenselowski <n.wenselowski@uib.de>  Tue, 04 Oct 2016 16:15:11 +0200
-=======
+
 python-opsi (4.0.7.55-1) stable; urgency=medium
 
   * OPSI.Backend.Backend: configState_insertObject and configState_updateObject
     do not fail anymore when called with a dict as parameter.
 
  -- Niko Wenselowski <n.wenselowski@uib.de>  Fri, 02 Feb 2018 14:32:28 +0100
->>>>>>> f390ec70
 
 python-opsi (4.0.7.54-1) stable; urgency=medium
 
