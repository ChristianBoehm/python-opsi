<<<<<<< HEAD
python-opsi (4.0.7.6-1) UNRELEASED; urgency=medium

  * Changed formatting in Logger to not expose parts of confidential strings
    under special circumstances.

 -- Niko Wenselowski <n.wenselowski@uib.de>  Mon, 04 Jul 2016 17:49:17 +0200

python-opsi (4.0.7.5-1) testing; urgency=medium

  * JSONRPC backend has received small refactorings.
  * 10_opsi.conf: Refactored setProductActionRequestWithDependencies.
    With this change the 'force' parameter is deprecated and does not have
    any effect. It may be removed in future releases.

 -- Niko Wenselowski <n.wenselowski@uib.de>  Thu, 30 Jun 2016 15:39:29 +0200
=======
python-opsi (4.0.7.4-2) UNRELEASED; urgency=medium

  * OPSI.Util.Task.ConfigureBackend.MySQL: fixed error on hostname with dash

 -- Mathias Radtke <m.radtke@uib.de>  Mon, 04 Jul 2016 12:34:47 +0200
>>>>>>> 3135f42c

python-opsi (4.0.7.4-1) testing; urgency=medium

  * OPSI.Util.Task.UpdateBackend.MySQL: Also correct license key column in
    table SOFTWARE_CONFIG.
  * ACL: Pre-compiling patterns
  * ACL: Changed log output for easier debugging.
  * Various small improvements in OPSI.Backend.BackendManager.
  * OPSI.Util.Task.Samba: Removed oplocks from share definition.
    This will only affect new share configurations.
  * OPSI.System.Posix: Improved detection for predictable network interfaces.
  * Configuration of MySQL backends warns if strict mode seems to be
    enabled.

 -- Niko Wenselowski <n.wenselowski@uib.de>  Fri, 24 Jun 2016 14:28:26 +0200

python-opsi (4.0.7.3-1) testing; urgency=medium

  * Repaired sort algorithm 1.

 -- Niko Wenselowski <n.wenselowski@uib.de>  Fri, 10 Jun 2016 13:36:41 +0200

python-opsi (4.0.7.2-1) testing; urgency=medium

  * OPSI.Util.Task.UpdateBackend.MySQL: making sure that columns for license
    keys are 1024 characters long.
  * HostControl: If resolveHostAddress is set to True we fall back to
    using the specified in case of a lookup failure.
  * Various small changes.

 -- Niko Wenselowski <n.wenselowski@uib.de>  Thu, 09 Jun 2016 15:34:59 +0200

python-opsi (4.0.7.1-1) testing; urgency=medium

  * forceObjectClass got a faster check to see if we are processing JSON.
  * OPSI.System.Posix: fixed typo: init -6 -> init 6.
  * OPSI.Backend.Backend: _testFilterAndAttributes is faster if attributes
    and filter are missing.
  * OPSI.Backend.Backend: _objectHashMatches now avoids temporary variable.
  * Improved iteration in many parts to be more efficient.
  * OPSI.Logger: Faster lookup for output color / level name.
  * Changed some log outputs to make use of the formatting during logging.
  * Updated hwaudit.conf: Now showing the number of physical and logical
    cores.
  * OPSI.Util.Task.ConfigureBackend.DHCP: only retrieve and show system
    information once.
  * 20_legacy.conf: Refactored setGeneralConfig.

 -- Niko Wenselowski <n.wenselowski@uib.de>  Fri, 20 May 2016 15:44:59 +0200

python-opsi (4.0.6.50-1) experimental; urgency=medium

  * OPSI.Logger.Logger now is able to do formatting in the style of
    str.format. To format a message use the appropriate placeholders and
    then supply args / kwargs as needed.
    Formatting will only be applied if the message will actually be logged.
  * Improved logging during HTTP Connection.

 -- Niko Wenselowski <n.wenselowski@uib.de>  Tue, 07 Jun 2016 10:47:44 +0200

python-opsi (4.0.6.49-1) stable; urgency=medium

  * OPSI.Util.Task.Samba: removed oplocks from opsi_depot share
  * OPSI.Util.Product: Added debug output to show when tasks end.

 -- Niko Wenselowski <n.wenselowski@uib.de>  Fri, 6 May 2016 07:32:28 +0200

python-opsi (4.0.6.48-1) stable; urgency=medium

  * OPSI.Types.forceOct avoids using a temporary variable.
  * OPSI.Util.Task.Rights.setRights: avoid processing the same path
    twice.
  * OPSI.Logger and OPSI.Service.JsonRpc now use the 'traceback' module
    to get the tracebacks.
  * OPSI.Backend.Replicator: Show the renaming of the server as a single
    step for better user feedback.

 -- Niko Wenselowski <n.wenselowski@uib.de>  Wed, 27 Apr 2016 12:35:39 +0200

python-opsi (4.0.6.47-1) stable; urgency=medium

  * Not using bare "except:" - at least catching Exception.
  * OPSI.Util.Task.Samba: notify the user that he may need to restart the Samba
    daemon.
  * Fix typo in error message if the filter was referencing an attribute not
    present at the used object type.
  * OPSI.Backend.Replicator: Check if the used backend can rename the server
    before trying to do so. If the check fails fall back to using an
    ExtendedBackend.
  * OPSI.Backend.SQL: Limit the length of inserted changelogs to be lower than
    65535 to avoid problems with the limited size of columns of type TEXT.

 -- Niko Wenselowski <n.wenselowski@uib.de>  Thu, 21 Apr 2016 13:18:16 +0200

python-opsi (4.0.6.46.1-1) stable; urgency=medium

  * Using the new-style base64 Python interface to avoid breaking with
    combinations of username and password that exceed 72 characters and
    lead to newlines in the base64-encoded authentication header.
    This is in response to CVE-2016-5699 / Python bug 22928 as these
    patched Python versions may lead to breaks on some systems.

 -- Niko Wenselowski <n.wenselowski@uib.de>  Wed, 22 Jun 2016 17:28:31 +0200

python-opsi (4.0.6.46-1) stable; urgency=medium

  * File backend: Correctly read/write the locked attribute on ProductOnDepot.

 -- Niko Wenselowski <n.wenselowski@uib.de>  Thu, 07 Apr 2016 11:07:15 +0200

python-opsi (4.0.6.45-1) experimental; urgency=medium

  * 40_admin_tasks.conf: added method setupWhereInstalled.
  * 40_admin_tasks.conf: added method getClientsWithOutdatedProduct.
  * 40_admin_tasks.conf: added method
    setActionRequestWhereOutdatedWithDependencies.
  * Updated French translation for hwaudit.
  * OPSI.System.Posix: bypassed startsector 0 in Xenial Sfdisk

 -- Niko Wenselowski <n.wenselowski@uib.de>  Mon, 07 Mar 2016 17:12:50 +0100

python-opsi (4.0.6.44-1) experimental; urgency=medium

  * .spec: Naming all known config files.
  * Small improvements around the creation of AuditHardwareOnHosts.
  * OPSI.Types.forceOpsiTimestamp has received improved handling of
    datetime.datetime objects.
  * OPSI.Types.forceTime can now handle datetime.datetime objects.
  * OPSI.Object.mandatoryConstructorArgs has been refactored.
  * Moved the methods "uninstallWhereInstalled",
    "updateWhereInstalled", "setupWhereNotInstalled" and
    "setActionRequestWhereOutdated" into the new backend extension
    "40_admin_tasks.conf".
  * Method "setActionRequestWhereOutdated" ignores products on client
    with installation-status 'unknown'.
  * Added polish translation. Thanks to Jerzy Włudarczylk!
  * OPSI.System.Posix: corrected typo in sfdisk call
  * OPSI.System.Posix: added more reboot calls in reboot() function
  * OPSI.System.Posix: refactored sfdisk compatability from 4.0.6.41-1
  * OPSI.System.Posix: added new function setLocalSystemTime.

 -- Niko Wenselowski <n.wenselowski@uib.de>  Thu, 03 Mar 2016 13:58:55 +0100

python-opsi (4.0.6.43-1) experimental; urgency=medium

  * Small bugfix in 10_wim.conf.
  * OPSI.Util.WIM got a new function getImageInformation.

 -- Niko Wenselowski <n.wenselowski@uib.de>  Tue, 23 Feb 2016 13:32:33 +0100

python-opsi (4.0.6.42-1) experimental; urgency=medium

  * 20_legacy.conf: Added new methods "uninstallWhereInstalled",
    "updateWhereInstalled", "setupWhereNotInstalled" and
    "setActionRequestWhereOutdated".
  * New module: OPSI.Util.WIM.
  * New file: 10_wim.conf with methods "updateWIMConfigFromPath" and
    "updateWIMConfig".
  * OPSI.Util.File.Opsi.PackageControlFile does not add empty line after
    changelog anymore.
  * Improved error messages during creation of an object from a dict if that
    dict does miss an argument required by the constructor.

 -- Niko Wenselowski <n.wenselowski@uib.de>  Mon, 22 Feb 2016 17:29:04 +0100

python-opsi (4.0.6.41-1) experimental; urgency=medium

  [ Mathias Radtke ]
  * OPSI.System.Posix.py: Added sfdisk (2.26) compatability on HP Smart-Array
  * OPSI.System.Posix.py: Added 'enp' device in getEthernetDevices()

  [ Niko Wenselowski ]
  * OPSI.Util.flattenSequence is now handles generators by consuming them.
  * OPSI.Util.formatFileSize now handles terrabyte sized data.
  * 20_legacy.conf: new function setActionRequestWhereOutdated.
  * Show what sort algorithm get's called.

 -- Niko Wenselowski <n.wenselowski@uib.de>  Fri, 12 Feb 2016 14:45:33 +0100

python-opsi (4.0.6.40-1) experimental; urgency=medium

  [ Mathias Radtke ]
  * OPSI.System.Posix.py: fixed bug in HP Smart Array Disk handling
  * OPSI.System.Posix.py: added simple sfdisk 2.26 (wily) compatability

  [ Niko Wenselowski ]
  * 70_wan.conf: Added docstring for changeWANConfig.
  * 70_wan.conf: The 'enabled' parameter now will be converted to bool internally.
  * Rights.py: added 'windows-image-detector.py' to known executables.
  * JSONRPC-Backend: Changed method to use when checking for deflate support.

 -- Niko Wenselowski <n.wenselowski@uib.de>  Mon, 18 Jan 2016 14:27:19 +0100

python-opsi (4.0.6.39-2) experimental; urgency=medium

  * gettext.python-opsi_en: copied from python-opsi.pot instead of linking because of placeholder Variables

 -- Mathias Radtke <m.radtke@uib.de>  Wed, 06 Jan 2016 08:05:00 +0100

python-opsi (4.0.6.39-1) experimental; urgency=medium

  [Mathias Radtke]
  * gettext: added faked english 'translation'

  [ Niko Wenselowski]
  * Replacing many try/finally-constructs with contextmanagers.
  * OPSI.Util.Repository: Removed wildcard imports.
  * OPSI.Util.Repository: some small refactorings.
  * OPSI.Backend.BackendManager now uses a default configuration if no
    keyword arguments are supplied to the constructor.
  * openSuse: do not alter the path of filename in dhcpd.conf.

 -- Niko Wenselowski <n.wenselowski@uib.de>  Tue, 05 Jan 2016 15:10:27 +0100

python-opsi (4.0.6.38-1) experimental; urgency=medium

  * Reverting changes to
    OPSI.SharedAlgorithm.generateProductOnClientSequence_algorithm1

 -- Niko Wenselowski <n.wenselowski@uib.de>  Tue, 15 Dec 2015 13:43:42 +0100

python-opsi (4.0.6.37-1) experimental; urgency=medium

  * OPSI.SharedAlgorithm.generateProductOnClientSequence_algorithm1
    should now return the products in the expected order.
  * OPSI.Util.HTTP: new function closeConnection.
  * OPSI.Util.HTTP: new context manager closingConnection.

 -- Niko Wenselowski <n.wenselowski@uib.de>  Tue, 08 Dec 2015 15:12:00 +0100

python-opsi (4.0.6.36-1) experimental; urgency=medium

  * OPSI.Util.HTTP: Added log statements for easier debugging.
  * OPSI.Util.HTTP: Refactorings in hybi10Encode & hybi10Decode
  * OPSI.Backend.JSONRPC: Better readable debug output with loglevel 8.
  * OPSI.Logger: do not fail if calling setLogFile with None.
  * OPSI.Backend.ExtendedBackend: calling backend_info without backend
    set will not fail anymore.

 -- Niko Wenselowski <n.wenselowski@uib.de>  Thu, 03 Dec 2015 10:10:43 +0100

python-opsi (4.0.6.35-1) experimental; urgency=medium

  * OPSI.Backend.JSONRPC: Enrich debug information for method creation.
  * OPSI.Types: if forceOct fails show at what number it failed.
  * OPSI.Types: small refactoring in forceBool.
  * HostControl.RpcThread: specify "application/json" as content-type.
  * New module: OPSI.Util.Task.ConfigureBackend.DHCPD
  * New functions in OPSI.System.Posix: isCentOS, isSLES & isRHEL
  * OPSI.Backend.Backend: Small refactorings and improved debug output.
  * OPSI.Backend.ManagerBackend: Small refactorings and improved debug output.
  * configureDHCPD now also patches the DHCPD backend config to use the
    right service restart command.
  * OPSI.Object.AuditHardware: improve __repr__
  * OPSI.Logger: always use the absolute path when setting a logfile.
  * OPSI.Object.Product: __repr__ now shows version of product and package
  * OPSI.Object.BaseObject now creates a __repr__ out of the attributes
    that make an object unique.

 -- Niko Wenselowski <n.wenselowski@uib.de>  Fri, 27 Nov 2015 10:47:19 +0100

python-opsi (4.0.6.34-1) experimental; urgency=medium

  * ConfigDataBackend: the argument 'maxSize' for log_read must be positive.
  * ConfigDataBackend: refactored the log_write method.

 -- Niko Wenselowski <n.wenselowski@uib.de>  Thu, 12 Nov 2015 15:16:28 +0100

python-opsi (4.0.6.33-1) experimental; urgency=medium

  * OPSI.Service.Session.Session gained a __repr__.
  * OPSI.Backend.BackendManager.BackendDispatcher gained a __repr__.
  * OPSI.Backend.HostControl.HostControlBackend gained a __repr__.
  * OPSI.Backend.HostControlSafe.HostControlSafeBackend gained a __repr__.
  * ConfigDataBackend: fixed an edge case where the amount of data written
    would exceed the limit.
  * opsihwaudit.conf: Re-introduce the missing SKU.

 -- Niko Wenselowski <n.wenselowski@uib.de>  Fri, 06 Nov 2015 10:37:12 +0100

python-opsi (4.0.6.32-1) experimental; urgency=medium

  * OPSI.SharedAlgorithm: less log output.
  * OPSI.Backend.JSONRPC: small refactorings in JSONRPC.
  * OPSI.Backend.BackendManager: Log if dispatching a method is done.
  * OPSI.Backend.SQL.timeQuery: log duration even in case of failure.

 -- Niko Wenselowski <n.wenselowski@uib.de>  Fri, 30 Oct 2015 12:28:12 +0100

python-opsi (4.0.6.31-1) experimental; urgency=medium

  * OPSI.Backend.JSONRPC: Added some debug output.
  * OPSI.Service.Session: Show what session is in use before deletion.
  * OPSI.Util.HTTP.HTTPConnectionPool.urlopen: Log errors instead of ignoring
  * OPSI.Util.HTTP.HTTPConnectionPool.urlopen: slightly increased the delay
    between retries to not bomb a busy server with even more requests.

 -- Niko Wenselowski <n.wenselowski@uib.de>  Thu, 29 Oct 2015 14:31:33 +0100

python-opsi (4.0.6.30-1) experimental; urgency=medium

  * OPSI.Service.Session: SessionHandler.sessionExpired does more frequently
    checks if session is still in use or timeout occured.
  * 20_legacy.conf & 30_configed.conf: getDomain: Fix NameError caused by
    implicit import.
  * 10_opsi.conf & 30_configed.conf: getProductOrdering: Fix NameError caused
    by implicit import.

 -- Niko Wenselowski <n.wenselowski@uib.de>  Wed, 28 Oct 2015 12:05:45 +0100

python-opsi (4.0.6.29-1) experimental; urgency=medium

  * Implementing type checks via isinstance instead of using type.
  * Removed wildcard import in various modules in OPSI.Backend.
  * 20_legacy.conf: Removed librsyncPatchFile because it never worked.
  * OpsiConfFile.parse now raises ValueError if invalid sections are
    found or configuration happens outside sections.
  * objectToHtml now works more efficient with large results.
  * OPSI.Util.Task.Samba: Fix typo in share opsi_repository that lead
    to referencing the wrong path.
  * toJson now handles generators by consuming them.
    The output resembles that of a list.
  * objectToBeautifiedText, objectToBash and objectToHtml are now able
    to handle sets - they interpret it like a list.
  * OPSI.Service.Worker.WorkerOpsiJsonRpc: improved backwards compatible
    handling of queries without any specific encoding. This should make
    any call with a plain encoding work as expected.

 -- Niko Wenselowski <n.wenselowski@uib.de>  Tue, 27 Oct 2015 17:38:16 +0100

python-opsi (4.0.6.28-1) testing; urgency=medium

  * OPSI.SharedAlgorithm: OpsiProductOrderingErrors now show what products
    cause the problem.
  * OPSI.Util.Task.CleanupBackend: Reference correct key.

 -- Niko Wenselowski <n.wenselowski@uib.de>  Thu, 08 Oct 2015 14:37:45 +0200

python-opsi (4.0.6.27-1) experimental; urgency=medium

  * OPSI.Util.flattenSequence now can handle sets.
  * OPSI.Backend.ConfigDataBackend.host_deleteObjects does not fail if
    no license management module is present.
  * OPSI.Backend.MySQL.SQLBackend: softwareLicense_getObjects and
    licenseContract_getObjects now return an empty list instead of None.
  * addDynamicDepotDriveSelection now only adds the new value and does
    not change the default.
  * The config for 'clientconfig.depot.drive' now also has the drives 'a:'
    and 'b:' present if it is created anew.

 -- Niko Wenselowski <n.wenselowski@uib.de>  Wed, 07 Oct 2015 16:40:29 +0200

python-opsi (4.0.6.26-1) testing; urgency=medium

  * toJSON: correctly handle sets.

 -- Niko Wenselowski <n.wenselowski@uib.de>  Wed, 07 Oct 2015 10:15:13 +0200

python-opsi (4.0.6.25-1) stable; urgency=medium

  * added proper sles12 version check

 -- Mathias Radtke <m.radtke@uib.de>  Fri, 02 Oct 2015 11:47:21 +0200

python-opsi (4.0.6.24-1) experimental; urgency=medium

  * OPSI.Util.Task.Rights: set +x on known executables in /opt/pcbin/install
  * OPSI.Util.Task.Rights: disabled the removal of duplicate folders to avoid
    problems with wrong rights in the depot.

 -- Niko Wenselowski <n.wenselowski@uib.de>  Thu, 01 Oct 2015 17:27:07 +0200

python-opsi (4.0.6.23-2) testing; urgency=medium

  * Added Danish translation for hwaudit.

 -- Niko Wenselowski <n.wenselowski@uib.de>  Fri, 25 Sep 2015 15:23:11 +0200

python-opsi (4.0.6.23-1) experimental; urgency=medium

  * Copy the following methods to 30_configed.conf: getDomain,
    getOpsiHWAuditConf, getPossibleMethods_listOfHashes, getServerIds_list
  * OPSI.Backend.Backend: Reading the default maximum logfile size from
    /etc/opsi/opsiconfd.conf.

 -- Niko Wenselowski <n.wenselowski@uib.de>  Wed, 16 Sep 2015 11:59:33 +0200

python-opsi (4.0.6.22-1) experimental; urgency=medium

  * log_read: Removed append-feature for rotated logs.

 -- Niko Wenselowski <n.wenselowski@uib.de>  Tue, 15 Sep 2015 14:23:46 +0200

python-opsi (4.0.6.21-1) experimental; urgency=medium

  * ExtendedConfigBackend: repr now works also with subclasses.
  * ConfigDataBackend: log_write does correctly limit the logsize.

 -- Niko Wenselowski <n.wenselowski@uib.de>  Tue, 15 Sep 2015 12:38:36 +0200

python-opsi (4.0.6.20-1) experimental; urgency=medium

  * OPSI.Service.Worker: header parsing errors are now logged
    with loglevel 8.
  * Re-introduce 30_configed.conf

 -- Niko Wenselowski <n.wenselowski@uib.de>  Wed, 09 Sep 2015 09:15:14 +0200

python-opsi (4.0.6.19-2) experimental; urgency=medium

  * Translations updated and translations for es, it & ru added.

 -- Niko Wenselowski <n.wenselowski@uib.de>  Thu, 03 Sep 2015 11:04:01 +0200

python-opsi (4.0.6.19-1) experimental; urgency=medium

  * OPSI.Backend.JSONRPC: refuse to enable deflate if we are talking to an
    old version of the service to avoid problems.

 -- Niko Wenselowski <n.wenselowski@uib.de>  Thu, 03 Sep 2015 10:30:30 +0200

python-opsi (4.0.6.18-1) experimental; urgency=medium

  * OPSI.Backend.BackendManager: showing the used ACL only on log level debug
    or higher.
  * OPSI.SharedAlgorithm: small refactorings regarding iteration of lists
  * OPSI.Backend.JSONRPC: more reliable fix for working with deflate against
    older webservice versions. This works by disabling deflate to ensure
    proper encoding / decoding.
  * OPSI.Backend.JSONRPC: type check via isinstance instead of type.

 -- Niko Wenselowski <n.wenselowski@uib.de>  Wed, 02 Sep 2015 16:34:26 +0200

python-opsi (4.0.6.17-1) experimental; urgency=medium

  * removed cpatureStderr=False fom execute of 'lsb-release -i' command

 -- Mathias Radtke <m.radtke@uib.de>  Wed, 02 Sep 2015 11:54:51 +0200

python-opsi (4.0.6.16-1) experimental; urgency=medium

  * OPSI.Backend.BackendManager: redirected lsb_release stderr and stdout output to /dev/null

 -- Mathias Radtke <m.radtke@uib.de>  Wed, 02 Sep 2015 09:33:16 +0200

python-opsi (4.0.6.15-1) experimental; urgency=medium

  * OPSI.Util.Task.Samba: add newline when adding repository.
  * RPM: Made the license machine-parseable.
  * OPSI.Util.WindowsDrivers: do not fail if Vendor or Model are None.
  * Create user / groups without explicit uid / gid.

 -- Niko Wenselowski <n.wenselowski@uib.de>  Tue, 25 Aug 2015 11:02:44 +0200

python-opsi (4.0.6.14-1) experimental; urgency=medium

  [ Mathias Radtke ]
  * OPSI.System.Posix: removed unneded captureStderr flag

  [ Anna Sucher ]
  * OPSI.Util.Task.Rights: added opsi-deploy-client-agent-default to
    files that are made executable

  [ Niko Wenselowski ]
  * JSONRPCBackend: Better handling of JSON-RPC-response from an old service.

 -- Niko Wenselowski <n.wenselowski@uib.de>  Tue, 11 Aug 2015 15:27:10 +0200

python-opsi (4.0.6.13-1) experimental; urgency=medium

  * Provide OPSI.System.Posix.shutdown.
  * Added function OPSI.Util.chunk.
  * OPSI.Util.Task.CleanupBackend: added chunking on mass-operations.
  * OPSI.Util.Task.CleanupBackend: Improving speed of operations.
  * OPSI.Backend.Replicator: Speed up membership test for productsOnDepot.
  * OPSI.System.Posix.execute now accepts list, set or tuple for ignoreExitCode
  * Debian: Remove dependency on python-support.
  * OPSI.System.Posix: removed unneded captureStderr flags from sfdisk calls

 -- Niko Wenselowski <n.wenselowski@uib.de>  Mon, 10 Aug 2015 15:22:38 +0200

python-opsi (4.0.6.12-1) experimental; urgency=medium

  [ Niko Wenselowski ]
  * Improving Python 3 compatibility.
  * hwaudit: Added translations for COMPUTER_SYSTEM.sku
  * tests: rename the domain of test objects from uib.local to test.invalid
  * OPSI.Service.Worker.WorkerOpsiJsonRpc: The header handling introduced
    with 4.0.6.8-1 must now be explicitely enabled by creating the file:
    /etc/opsi/opsi.header.fix.enable
    This makes sure that components get the same behaviour as before unless
    an change is done by an administrator.
  * 10_opsi.conf: Reintroduce setRights from the now remove 30_configed.conf
  * OPSI.Util.HTTP: the functions to decode/encode gzip/deflate now work
    better with unicode input and always return unicode.
  * OPSI.Service.Worker.WorkerOpsi: properly decode requests that have their
    content-encoding header set to "deflate".
  * log_read now also reads rotated logs.
  * OPSI.Util.Task.Rights: chown now correctly sets uid/gid on links.

  [ Mathias Radtke ]
  * new module OPSI Util task Samba
  * wrote tests for new module

 -- Niko Wenselowski <n.wenselowski@uib.de>  Wed, 29 Jul 2015 16:04:38 +0200

python-opsi (4.0.6.11-4) experimental; urgency=medium

  * Packaging fixes for Debian 8.

 -- Niko Wenselowski <n.wenselowski@uib.de>  Mon, 29 Jun 2015 16:23:22 +0200

python-opsi (4.0.6.11-3) experimental; urgency=medium

  * RPM: do not link removed file.

 -- Niko Wenselowski <n.wenselowski@uib.de>  Mon, 29 Jun 2015 16:11:06 +0200

python-opsi (4.0.6.11-2) experimental; urgency=medium

  * Removing remaining occurances of 30_configed.conf.

 -- Niko Wenselowski <n.wenselowski@uib.de>  Mon, 29 Jun 2015 16:06:51 +0200

python-opsi (4.0.6.11-1) experimental; urgency=medium

  * Debian: Moving lintian-overrides into debian/source
  * 20_legacy.conf: Small refactoring of getClients_listOfHashes
  * 20_legacy.conf: Refactored getLicenseStatistics_hash
  * OPSI.Types: better error message if forceObjectClass fails because of an
    argument that is missing for the constructor
  * OPSI.Types: better error message if forceObjectClass fails because of an
    invalid type
  * 20_legacy.conf: some small bugfixes.
  * OPSI.Object: repr for ConfigState now includes values.
  * Moving getProductOrdering from 30_configed.conf to 10_opsi.conf.
  * Removing 30_configed.conf.
  * Removing the link from etc/opsi/backendManager/extend.d/20_legacy.conf to
    etc/opsi/backendManager/extend.d/configed/20_legacy.conf.

 -- Niko Wenselowski <n.wenselowski@uib.de>  Mon, 29 Jun 2015 15:58:47 +0200

python-opsi (4.0.6.10-3) experimental; urgency=medium

  * Debian: Setting the package format to 1.0
  * RPM: creating folder for systemd templates before installation

 -- Niko Wenselowski <n.wenselowski@uib.de>  Tue, 16 Jun 2015 12:27:05 +0200

python-opsi (4.0.6.10-2) experimental; urgency=medium

  * RPM: supply %prep and %debug_package
  * Remove references to opsi-distutils

 -- Niko Wenselowski <n.wenselowski@uib.de>  Tue, 16 Jun 2015 10:57:43 +0200

python-opsi (4.0.6.10-1) experimental; urgency=medium

  * Added __repr__ for Backend and JSONRPCBackend.
  * OPSI.Backend.Replicator: Inserting objects should be a little faster.
  * OPSI.Backend: Only do a lookup for returnObjectsOnUpdateAndCreate once
    per method execution.
  * objectToBash, objectToHtml and objectToBeautifiedText now also correctly
    format subclasses of the lists / dicts.
  * 20_legacy.conf: Speed up _getProductStates_hash
  * FileBackend: Do not double the mapping list of LocalbootProduct and NetbootProduct.
  * FileBackend: allow products having ProductPropertyStates that are the same as the id of a product.
  * Some small refactorings to OPSI.Backend.SQL and OPSI.Backend.MySQL.
  * Supply new folder /etc/opsi/systemdTemplates

 -- Niko Wenselowski <n.wenselowski@uib.de>  Tue, 16 Jun 2015 10:45:21 +0200

python-opsi (4.0.6.9-1) experimental; urgency=medium

  * OPSI.Util.Task.Rights: reuse an existing depot URL if we found one before.

 -- Niko Wenselowski <n.wenselowski@uib.de>  Wed, 10 Jun 2015 10:20:56 +0200

python-opsi (4.0.6.8-1) experimental; urgency=low

  * 20_legacy.conf: createLicenseContract now returns the complete
    license contract id instead of just the first character.
  * OPSI.Util.File: Avoid bloating dhcpd.conf with '%s'
  * OPSI.Util.Task.Rights: added 'service_setup.sh' to KNOWN_EXECUTABLES
  * OPSI.Util.Task.Rights: Fix setting rights on KNOWN_EXECUTABLES in
    the depot folder.
  * Refactored worker for the interface page.
  * OPSI.Backend.File: Convert errors to unicode before logging them.
  * 40_groupActions.conf: create method to rename groups: updateGroupname
  * __repr__ now gives even better results.
  * 20_legacy.conf: new method setHostInventoryNumber
  * 20_legacy.conf: refactored getAndAssignSoftwareLicenseKey
  * debian/format: removed
  * OPSI.Types: checking for classes is now implemented via isinstance and
    therefore also subclasses will be accepted.
  * OPSI.Util.Task.Certificate: Fix certificate creation on Debian 8.
  * OPSI.Util.HTTP: Workarround for Python versions that implement PEP0476
  * OPSI.Service.Worker.WorkerOpsiJsonRpc: now correctly stating the HTTP
    header field "content-type" if the content is compressed via deflate or
    gzip. To stay backwards compatible we return in the old style if the
    header field "Accept" of the request starts with "gzip-application".
  * OPSI.Util.HTTP: new functions deflateEncode, deflateDecode, gzipEncode
    and gzipDecode
  * OPSI.Backend.JSONRPC: various refactorings
  * OPSI.Backend.JSONRPC.JSONRPCBackend: correctly handle responses that are
    compressed via deflate or gzip. To stay backwards compatible it deflates
    the data if the HTTP header field "content-type" starts with "gzip".
  * The users opsiconfd / pcpatch are now added to the file admin group
    based on the groupname and not on the gid. This avoids adding these users
    to the wrong group if a group with gid 992 already exists.
  * RPM: if a group with gid 992 is already existing add the file admin group
    without giving a specific gid.

 -- Niko Wenselowski <n.wenselowski@uib.de>  Tue, 09 Jun 2015 16:34:33 +0200

python-opsi (4.0.6.7-2) experimental; urgency=low

  * RHEL / CentOS 7: No indent to avoid confusing rpm.

 -- Niko Wenselowski <n.wenselowski@uib.de>  Fri, 10 Apr 2015 14:23:46 +0200

python-opsi (4.0.6.7-1) experimental; urgency=low

  * Fix encoding problems in new __repr__.

 -- Niko Wenselowski <n.wenselowski@uib.de>  Fri, 10 Apr 2015 13:40:21 +0200

python-opsi (4.0.6.6-1) experimental; urgency=low

  * OPSI.Util.Task.Rights: better ignoring of subfolders.
  * OPSI.Logger: some small refactorings.
  * OPSI.Util.Task.Sudoers: Do not duplicate existing entries.
  * OPSI.Logger.logWarnings: only log to the opsi-Logger.
  * CentOS / RHEL 7: depend on net-tools for ifconfig.
  * Added OPSI.System.Posix.getActiveConsoleSessionId

 -- Niko Wenselowski <n.wenselowski@uib.de>  Fri, 10 Apr 2015 10:31:29 +0200

python-opsi (4.0.6.5-1) experimental; urgency=low

  * Fix problem when working mit DHCP files.

 -- Niko Wenselowski <n.wenselowski@uib.de>  Tue, 31 Mar 2015 11:38:41 +0200

python-opsi (4.0.6.4-1) experimental; urgency=low

  * OPSI.System.Posix.execute now accepts keyword arguments 'shell' and
    'waitForEnding' to have the same keyword arguments as on Windows.

 -- Niko Wenselowski <n.wenselowski@uib.de>  Mon, 30 Mar 2015 15:38:39 +0200

python-opsi (4.0.6.3-1) experimental; urgency=low

  * OPSI.Util.Task.Rights: avoid duplicate path processing.
  * OPSI.Backend.MySQL.ConnectionPool: lower log-level for messages.
  * OPSI.Util.Task.Rights.setRights: show what path is given.
  * Fix various problems in OPSI.Backend.Replicator.
  * OPSI.Util.Task.Sudoers: Retrieve path to 'service' from the OS.
  * OPSI.Util.Task.Sudoers: Add single entry if missing.
  * Small changes in OPSI.Util.File.
  * Less wildcard imports.
  * Refactoring in OPSI.Util.Task.Rights
  * OPSI.Util.Task.Rights will fail without raising an error if chown
    is not possible.
  * OPSI.Backend.BackendManager: refactored reading groups of user to be
    faster for large environments.
  * Many objects now have proper representations.
  * OPSI.Util.Task.ConfigureBackend.ConfigurationData: Adding WAN
    configuration defaults if they are missing.
  * New extension 70_wan.conf for easy disabling/enabling of WAN configuration
  * 70_dynamic_depot.conf: getDepotSelectionAlgorithmByNetworkAddress
    makes use of OPSI.Util.ipAddressInNetwork instead of copying code.
  * OPSI.Util.Task.Rights: chown will only supply an uid if euid is 0 to
    avoid failures.

 -- Niko Wenselowski <n.wenselowski@uib.de>  Mon, 30 Mar 2015 11:44:00 +0200

python-opsi (4.0.6.2-1) experimental; urgency=low

  * OPSI.Backend.MySQL: If connecting to DB fails during creation of the
    connection pool we wait 5 seconds before retrying to connect.
  * OPSI.Logger: Easier and faster check if syslog is present.
  * OPSI.Backend.Replicator: small refactorings.
  * OPSI.Backend.BackendManager: _dispatchMethod creats no more temp. list.
  * OPSI.Util.Task.Certificate: do not set the same serial number for
    every certificate.

 -- Niko Wenselowski <n.wenselowski@uib.de>  Mon, 09 Mar 2015 10:56:28 +0100

python-opsi (4.0.6.1-1) experimental; urgency=low

  * OPSI.Util.Repository: correctly set number of retries for dynamic bandwith
  * setup.py: Exclude test folders.
  * objectToBeautifiedText: indent with only four spaces
  * OPSI/Object.py overhauled module
  * Added OPSI.System.Posix.runCommandInSession to have access to this
    function not only when running Windows.
  * OPSI.Backend.File: Various refactorings, not only to avoid unnecessary
    creation of temporary objects.
  * Backends: speed up option parsing during initalisation.
  * Make excessive use of List Comprehensions for faster processing.
  * OPSI.Backend.HostControl: Using the timeout-parameter available on
    httplib.HTTP(S)Connection in RpcThread and ConnectionThread
  * Improve speed of configState_getClientToDepotserver
  * OPSI.Backend.SQL: Refactored working with the hardware audit
  * Speed up OPSI.Backend.Backend.log_read
  * The size limit of log_write can now be controlled through
    opsiconfd.conf and the value of "max log size" in the section "global".
  * New module: OPSI.Util.Task.Rights
  * OPSI.System.Windows: function "mount" accepts "dynamic" as mountpoint to
    enable the automatic search for a free mountpoint on the system.
    Thanks to Markus Kötter for the initial patch!
  * OPSI.Util.Task.ConfigureBackend.ConfigurationData: add the possibility
    to enable the dynamic mountpoint selection.
  * OPSI.Backend.SQL: the columns referencing hostId are now of the same size
  * New module OPSI.Util.Task.UpdateBackend.MySQL
  * OPSI.Util.Task.UpdateBackend.MySQL: Fix too small hostId columns
  * OPSI.Backend.SQL: replacing duplicate code
  * Removed LDAP schema files and backend configuration.
  * OPSI.Backend.SQL: Functions getData and getRawData only allow SELECT
  * Making method backend_getSharedAlgorithm nonfunctional.
  * OPSI.SharedAlgorithm: No more working with code-as-text and evaluation
    of the text to get objects to work with. Now there are only the objects.
  * WindowsDrivers: Fallback if directories ends with "." or with whitespace.
  * OPSI.Types.forceList is now able to handle sets and generators
  * New function OPSI.System.Posix.getDHCPDRestartCommand
  * OPSI.SharedAlgorithm: Raising an error when a circular dependecy is
    detected between products.
  * OPSI.System.Posix.getNetworkDeviceConfig is now able to parse output
    from newer ifconfig versions like on CentOS 7.
  * OPSI.Backend.SQLite refactored query creation.

 -- Niko Wenselowski <n.wenselowski@uib.de>  Thu, 05 Feb 2015 09:46:50 +0100

python-opsi (4.0.5.17-1) testing; urgency=medium

  * Small bugfix in ConfigureBackend Task.

 -- Erol Ueluekmen <e.ueluekmen@uib.de>  Wed, 25 Feb 2015 14:33:25 +0100

python-opsi (4.0.5.16-1) stable; urgency=low

  * JSONRPCBackend: Fix build long authorization headers.

 -- Erol Ueluekmen <e.ueluekmen@uib.de>  Thu, 19 Feb 2015 13:23:19 +0100

python-opsi (4.0.5.15-1) stable; urgency=low

  * Patching sudoers: allow using service when no TTY present

 -- Niko Wenselowski <n.wenselowski@uib.de>  Wed, 22 Oct 2014 14:30:24 +0200

python-opsi (4.0.5.14-1) experimental; urgency=low

  * 10_opsi.conf: New methods getHardwareAuditDataCount and
    getSoftwareAuditDataCount
  * DHCPD backend: Fix logging problem caused by string / unicode mixup.
  * OPSI.System.Posix.getServiceNames: Prefer "systemctl" over "service"
    to have a solution that flawlessly works on CentOS 7.
  * OPSI.System.Posix.locateDHCPDInit: Added search via getServiceNames

 -- Niko Wenselowski <n.wenselowski@uib.de>  Wed, 22 Oct 2014 12:23:35 +0200

python-opsi (4.0.5.13-1) experimental; urgency=low

  * OPSI.System.Posix.Distribution: stripping the distribution attribute.

 -- Niko Wenselowski <n.wenselowski@uib.de>  Tue, 14 Oct 2014 15:34:21 +0200

python-opsi (4.0.5.12-1) experimental; urgency=low

  * More work on OPSI.System.Posix.getSambaServiceName

 -- Niko Wenselowski <n.wenselowski@uib.de>  Wed, 08 Oct 2014 14:50:17 +0200

python-opsi (4.0.5.11-2) experimental; urgency=low

  * Dropping python-simplejson as dependency because it is Pythons stdlib as
    json since Python 2.6

 -- Niko Wenselowski <n.wenselowski@uib.de>  Wed, 08 Oct 2014 11:43:34 +0200

python-opsi (4.0.5.11-1) experimental; urgency=low

  * MySQL-backend: lower log-level for messages regarding transactions
  * Posix: added Methods getServiceNames and getSambaServiceName

 -- Niko Wenselowski <n.wenselowski@uib.de>  Mon, 06 Oct 2014 15:58:24 +0200

python-opsi (4.0.5.10-1) stable; urgency=low

  * DHCPD.py: small fix in restarting dhcp-service

 -- Erol Ueluekmen <e.ueluekmen@uib.de>  Wed, 01 Oct 2014 16:54:50 +0200

python-opsi (4.0.5.9-1) stable; urgency=low

  * opsi-setup: changed restarting services over service calls
    instead of using init-scripts directly.

 -- Erol Ueluekmen <e.ueluekmen@uib.de>  Wed, 01 Oct 2014 16:14:13 +0200

python-opsi (4.0.5.8-2) testing; urgency=low

  * python-crypto requirement modified for sles to python-pycrypto

 -- Erol Ueluekmen <e.ueluekmen@uib.de>  Mon, 29 Sep 2014 10:13:17 +0200

python-opsi (4.0.5.8-1) testing; urgency=low

  * FileBackend raises Exception if getRawData method is called.

 -- Erol Ueluekmen <e.ueluekmen@uib.de>  Tue, 23 Sep 2014 15:16:56 +0200

python-opsi (4.0.5.7-1) experimental; urgency=low

  * Preferring ldaptor over OPSI.ldaptor

 -- Niko Wenselowski <n.wenselowski@uib.de>  Wed, 10 Sep 2014 13:36:47 +0200

python-opsi (4.0.5.6-2) experimental; urgency=low

  * rpm-based packages: require python-pyasn1

 -- Niko Wenselowski <n.wenselowski@uib.de>  Tue, 09 Sep 2014 16:55:20 +0200

python-opsi (4.0.5.6-1) experimental; urgency=low

  * Fix for certificate creation on SLES11SP3

 -- Niko Wenselowski <n.wenselowski@uib.de>  Mon, 25 Aug 2014 15:26:42 +0200

python-opsi (4.0.5.5-1) testing; urgency=medium

  * setProductActionRequestWithDependencies: added optional force
    parameter, to set dependend products even if they are installed

 -- Erol Ueluekmen <e.ueluekmen@uib.de>  Sat, 23 Aug 2014 02:37:20 +0200

python-opsi (4.0.5.4-3) testing; urgency=low

  * Also build on Ubuntu 10.04

 -- Niko Wenselowski <n.wenselowski@uib.de>  Fri, 22 Aug 2014 17:28:08 +0200

python-opsi (4.0.5.4-2) experimental; urgency=low

  * 40_groupActions.conf: _getClientsOnDepotByHostGroup get correct clients.
  * Debian: call dh --with python2

 -- Niko Wenselowski <n.wenselowski@uib.de>  Fri, 22 Aug 2014 17:18:16 +0200

python-opsi (4.0.5.3-2) experimental; urgency=low

  * SLES: Require libmagic1 for working python-magic

 -- Niko Wenselowski <n.wenselowski@uib.de>  Tue, 19 Aug 2014 12:55:00 +0200

python-opsi (4.0.5.3-1) experimental; urgency=low

  * Fix termination of KillableThread on newer Pythons

 -- Niko Wenselowski <n.wenselowski@uib.de>  Mon, 11 Aug 2014 14:09:02 +0200

python-opsi (4.0.5.2-7) experimental; urgency=low

  * RHEL / CentOS: Depending on MySQL-python instead python-mysql
  * openSUSE / SLES: Fix depending on wrong version number for python-newt

 -- Niko Wenselowski <n.wenselowski@uib.de>  Wed, 06 Aug 2014 12:10:08 +0200

python-opsi (4.0.5.2-5) experimental; urgency=low

  * Dependencies for RHEL / CentOS 6 fixed and cleaned up .spec.

 -- Niko Wenselowski <n.wenselowski@uib.de>  Wed, 06 Aug 2014 11:20:25 +0200

python-opsi (4.0.5.2-4) experimental; urgency=low

  * Re-Enabling dependency on python-ldaptor.

 -- Niko Wenselowski <n.wenselowski@uib.de>  Mon, 04 Aug 2014 16:39:12 +0200

python-opsi (4.0.5.2-2) experimental; urgency=low

  * Possible to build with python-support again.

 -- Niko Wenselowski <n.wenselowski@uib.de>  Mon, 04 Aug 2014 14:35:00 +0200

python-opsi (4.0.5.2-1) experimental; urgency=low

  * fix in write method for backendConfigFiles

 -- Erol Ueluekmen <e.ueluekmen@uib.de>  Sun, 03 Aug 2014 03:26:28 +0200

python-opsi (4.0.5.1-2) experimental; urgency=low

  * Using dh_python2

 -- Niko Wenselowski <n.wenselowski@uib.de>  Wed, 30 Jul 2014 17:38:00 +0200

python-opsi (4.0.5.1-1) experimental; urgency=low

  * New module: OPSI.Util.Task.Sudoers
  * 70_dynamic_depot.conf: Latency algorythm does even work if pinging
    a depot results in a timeout.
  * OpsiBackupArchive: Avoid hanging in an endless loop when running
    backupMySQLBackend and stderr gets spammed with the same message
  * DHCPD Backend: Trying to read the address of an client from the
    DHCPD configuration file if it can't be resolved via DNS.
  * Certificate Creation: Using 2048 bit instead of 1024
  * small fix in getOpsiHostKey method
  * configed: direct access for mysql-backend users
  * forceUrl method don't convert value to lower
  * OpsiBackupArchive: get path to mysqldump via which
  * Speeding up backend_getInterface, getArgAndCallString, objectToHtml,
    objectToBeautifiedText
  * New module: OPSI.Util.Task.ConfigureBackend.ConfigurationData
  * Added possibility to disable pigz in opsi.conf
  * SQL-Backends: Improved speed of query creation
  * Do not fail on removing installed products if the directory
    contains filenames with unicode characters
  * OPSI.System.Posix: Fixing reread partiontable problem with new bootimage
  * OPSI.System.Windows: Added setLocalSystemTime and getServiceTime in backend
  * Driverintegration: Fallback for byAudit to check if mainboard integration is possible.
  * OPSI.System.Posix: initializing bytesPerSector attribute in Harddisk class
    constructor
  * OPSI.Util.Repository: workarround timing problem after reconnect network
    adapter

 -- Erol Ueluekmen <e.ueluekmen@uib.de>  Thu, 28 Jul 2014 23:51:00 +0200

python-opsi (4.0.4.5-1) stable; urgency=low

  * set of small fixes.

 -- Erol Ueluekmen <e.ueluekmen@uib.de>  Fri, 07 Feb 2014 02:10:23 +0100

python-opsi (4.0.4.4-1) testing; urgency=low

  * added geo_override patch for older bios (opsi-linux-bootimage)
  * removed debug outputs from repository.py
  * SQL backend: tables PRODUCT_PROPERTY and BOOT_CONFIGURATION now use type
    TEXT for column 'description'
  * Harddisks have a new attribute 'rotational'.
  * MySQL backend: table 'HOST': using DEFAULT value for column 'created' to
    avoid using the values given by MySQL. These values did result in a
    unwanted misbehaviour where clients always updated their 'created'
    attribute to the time of the last update.
  * Removed workarounds for Python versions prior to 2.6
  * New depot selection alogrith: Select the depot with lowest latency that
    either is or belongs to the master depot the client is attached to.
  * New module: OPSI.Util.Task.CleanupBackend
  * Suppressing DeprecationWarning from ldaptor.
  * Bugfix in HTTPRepository.
  * Workarround for Windows 8.1 detection.

 -- Erol Ueluekmen <e.ueluekmen@uib.de>  Wed, 29 Jan 2014 01:22:18 +0100

python-opsi (4.0.4.3-1) testing; urgency=low

  * Small bugfix for objectToBeautifiedText Method.

 -- Erol Ueluekmen <e.ueluekmen@uib.>  Fri, 20 Dec 2013 18:11:37 +0100

python-opsi (4.0.4.2-1) testing; urgency=low

  * objectToBeautifiedText optimization.

 -- Erol Ueluekmen <e.ueluekmen@uib.de>  Wed, 11 Dec 2013 11:02:06 +0100

python-opsi (4.0.4.1-1) testing; urgency=low

  * Minimum required Python version is now 2.6
  * New backend method for configed: setRights
  * Tar archives: make use of pigz for parallel gzip compression if available.
    Requires pigz version >2.2.3
  * File backend: Added options to configure user/group the files belong to.
  * Bugfix: Added missing import to prevent "opsi-setup --renew-opsiconfd-cert"
    from crashing
  * Bugfix: Do not fail when reading distribution information from an UCS
    system.
  * Bugfix in posix.py for precise
  * Remove loading geo_override kernel patch
  * Fixing mountoptions handling for cifs-mount
  * Added Transaction control for sql-backends for prevent of duplicate entries in productProperty-Defaultvalues. (fixes #456)
  * New module: OPSI.Util.Task.Certificate

 -- Erol Ueluekmen <e.ueluekmen@uib.de>  Tue, 12 Sep 2013 11:41:33 +0200

python-opsi (4.0.3.3-1) experimental; urgency=low

  * Fixes for wheezy and raring support
  * System.Windows: Added handling mshotfix for win8 and win2012
  * Moved method formatFileSize from OPSI.web2.dirlist to OPSI.Util
  * Added 40_groupActions.conf in opsi-webservice-extender
  * Modified debian postinst script (user opsiconfd will be created if not exists)

 -- Erol Ueluekmen <e.ueluekmen@uib.de>  Tue, 03 Jun 2013 11:41:33 +0200

python-opsi (4.0.3.2-1) experimental; urgency=low

  * Don't load geo_override module on 64bit bootimage.

 -- Erol Ueluekmen <e.ueluekmen@uib.de>  Mon, 29 Apr 2013 16:13:16 +0200

python-opsi (4.0.3.1-1) testing; urgency=low

  * dhcp-backend: ddns-rev-domainname added to list where the values are written in double quotas
  * System: opsi-setup --init-current-config gives an warning instead of error, when vendor not found for network device
  * Posix:
    - saveImage returns the result from partclone if run was successfull.
    - readPartitionTable: Try to find out the right filesystem with blkid tool.
    - createPartition: allows linux as filesystem-type and produces partition with id 83
  * WindowsDriver: byAudit: Translating model and vendor from hwinvent: characters <>?":|\/* will be translated to _
  * python-opsi locale: danish added
  * compareVersion: fixed handling with versions from custom packages.
  * global.conf: fixed hostname entries
  * fixed resource directory listing for custom packages /repository
  * fix for ubuntu 12.10

 -- Erol Ueluekmen <e.ueluekmen@uib.de>  Tue, 05 Feb 2013 17:40:23 +0100

python-opsi (4.0.2.6-1) testing; urgency=low

  * Posix: getBlockDeviceControllerInfo():
    - if no devices attached on a AHCI-Controller (maybe a lshw or a kernel bug)
      try to find AHCI-Controller, if found try return the first found AHCI Controller
      for textmode-driverintegration (only for nt5)
  * Posix: modifications for newer ms-sys version
  * rpm-spec-file: noreplace option for dispatch.conf.default in files-section

 -- Erol Ueluekmen <e.ueluekmen@uib.de>  Mon, 07 Nov 2012 17:34:13 +0100

python-opsi (4.0.2.5-1) testing; urgency=low

  * fix in hwinvent procedure, don't crash if lshw don't work properly
  * fix for resizeNTFSPartition if blockAlignmnet is used (ntfs-restore-image)

 -- Erol Ueluekmen <e.ueluekmen@uib.de>  Fri, 02 Nov 2012 15:00:34 +0200

python-opsi (4.0.2.4-1) stable; urgency=low

  * fixes method setProductActionRequestWithDependencies after host_createOpsiClient
  * added default dhcp string and text options that the values will be set in double-quotes (fixes#403)
  * added method userIsReadOnlyUser()
  * WindowsDriverIntegration: do not break when no devices found in txtsetup.oem (corrupted txtsetup.oem)

 -- Erol Ueluekmen <e.ueluekmen@uib.de>  Thu, 27 Sep 2012 10:35:17 +0200

python-opsi (4.0.2.3-1) testing; urgency=low

  * Workarround for bootimage: wait if blockfile to partition not exists.
  * Automated additional-driver - byAudit - integration support.
  * hostControl-Fix for host_reachable method.
  * added opsiFileAdminhandling, added new opsi.conf File.
  * dellexpresscode for hwinvent implemented
  * licensekey length increased to 1024
  * use opsi-auth pam module if exists

 -- Erol Ueluekmen <e.ueluekmen@uib.de>  Tue, 17 Jul 2012 13:33:13 +0200

python-opsi (4.0.2.2-1) testing; urgency=low

  * Workarround for python 2.7 in jsonrpc-backend: compressed data will send as bytearray
  * fix for isc-dhcp-server for oneiric and precise
  * Workarround for bootimage: wait if blockfile to partition not exists.

 -- Erol Ueluekmen <e.ueluekmen@uib.de>  Mon, 11 Jun 2012 13:42:58 +0200

python-opsi (4.0.2.1-1) stable; urgency=low

  * Featurepack-Release 4.0.2

 -- Erol Ueluekmen <e.ueluekmen@uib.de>  Wed, 30 May 2012 11:20:56 +0200

python-opsi (4.0.1.40-1) testing; urgency=low

  * Fix getArchitecture for Windows-Systems (opsiclientd)
  * Workarround for WinAPI Bug: LSAGetLogonSessionData in NT5 x64

 -- Erol Ueluekmen <e.ueluekmen@uib.de>  Tue, 08 May 2012 15:27:08 +0200

python-opsi (4.0.1.39-1) testing; urgency=low

  * opsi-makeproductfile: switch to tar format if source files take
      then 2GB of diskusage, to prevent a override of cpio sizelimit.
  * 20_legacy.conf: method getProductDependencies_listOfHashes fix.
  * fix loosing membership in productGroups when upgrading opsi-packages
  * setProductActionRequestWithDepedencies:
      Raising exeption if required packages are not available.
  * fix setVersion for auditSoftware and auditSoftwareOnClient
      software Version 0 will be produce '0' and not ''

 -- Erol Ueluekmen <e.ueluekmen@uib.de>  Tue, 17 Apr 2012 16:51:08 +0200

python-opsi (4.0.1.38-1) testing; urgency=low

  * HostControl-Backend: added hostControl_execute
  * 10_opsi.conf: added setProductActionRequestWithDependencies
  * Object.py: OpsiDepotserver new default: isMasterDepot=True

 -- Erol Ueluekmen <e.ueluekmen@uib.de>  Wed, 15 Feb 2012 13:42:37 +0100

python-opsi (4.0.1.37-1) stable; urgency=low

  * fix hybi10Decode

 -- Jan Schneider <j.schneider@uib.de>  Tue, 17 Jan 2012 13:40:01 +0100

python-opsi (4.0.1.36-1) stable; urgency=low

  * MessageBus improvements
  * fix deleteProduct method

 -- Jan Schneider <j.schneider@uib.de>  Tue, 22 Nov 2011 13:05:41 +0100

python-opsi (4.0.1.35-1) stable; urgency=low

  * Add funtions hybi10Decode, hybi10Encode to Util/HTTP

 -- Jan Schneider <j.schneider@uib.de>  Tue, 15 Nov 2011 15:08:07 +0100

python-opsi (4.0.1.34-1) stable; urgency=low

  * Posix.py: blockAlignment in createPartition

 -- Erol Ueluekmen <e.ueluekmen@uib.de>  Mon, 14 Nov 2011 10:27:23 +0100

python-opsi (4.0.1.33-1) stable; urgency=low

  * OPSI/Util: Add function getGlobalConf
  * OPSI/Types: Add BootConfiguration

 -- Jan Schneider <j.schneider@uib.de>  Tue, 11 Oct 2011 09:36:12 +0200

python-opsi (4.0.1.32-1) stable; urgency=low

  * Add module OPSI/Util/MessageBus
  * OPSI/Backend/BackendManager: implement MessageBusNotifier
  * OPSI/Backend/HostControl: Don't reboot or shutdown all opsiClients if wrong hostId is given
  * OPSI/Util/WindowsDriver: Fix for duplicatesearch in WindowsDriver
  * OPSI/Backend/JSONRPCBackend: raise socket.error on connect
  * opsihwaudit.conf: HDAUDIO_DEVICE wmi

 -- Jan Schneider <j.schneider@uib.de>  Tue, 27 Sep 2011 14:29:14 +0200

python-opsi (4.0.1.31-1) stable; urgency=low

  * OPSI/Backend/Backend:
     - log_read/log_write: add type userlogin
     - log_write: maximum logfile size
  * OPSI/Objects:
     - remove forceUnicodeLower for all licensekeys

 -- Jan Schneider <j.schneider@uib.de>  Tue, 13 Sep 2011 14:40:13 +0200

python-opsi (4.0.1.30-1) stable; urgency=low

  * DHCP-parser: Fix recursive searching blocks.

 -- Erol Ueluekmen <e.ueluekmen@uib.de>  Tue, 13 Sep 2011 10:11:15 +0200

python-opsi (4.0.1.29-1) stable; urgency=low

  * OPSI/Util/WindowsDriver
     - Fix intregateWindowsDrivers
  * OPSI/UI
     - Fix encoding

 -- Erol Ueluekmen <e.ueluekmen@uib.de>  Fri, 02 Sep 2011 17:11:13 +0200

python-opsi (4.0.1.28-1) stable; urgency=low

  * french localization

 -- Jan Schneider <j.schneider@uib.de>  Wed, 31 Aug 2011 16:57:40 +0200

python-opsi (4.0.1.27-1) stable; urgency=low

  * OPSI/UI
     - Fix getSelection for many entries / scrolling

 -- Jan Schneider <j.schneider@uib.de>  Mon, 29 Aug 2011 14:38:29 +0200

python-opsi (4.0.1.26-1) stable; urgency=low

  * OPSI/Util/WindowsDriver:
     - Fix integrateWindowsDrivers
  * OPSI/Util/File:
     - Modify loglevels in inf-file-parsing

 -- Jan Schneider <j.schneider@uib.de>  Thu, 25 Aug 2011 15:42:13 +0200

python-opsi (4.0.1.25-1) stable; urgency=low

  * OPSI/Object:
     - BoolConfig: remove duplicates from default values

 -- Jan Schneider <j.schneider@uib.de>  Tue, 23 Aug 2011 12:15:29 +0200

python-opsi (4.0.1.24-1) stable; urgency=low

  * tests/helper/fixture
    - fix for python 2.4

 -- Jan Schneider <j.schneider@uib.de>  Mon, 15 Aug 2011 15:12:05 +0200

python-opsi (4.0.1.23-1) stable; urgency=low

  * OPSI/Object
    - Host: force list of hardware addresses to single value (needed for univention)

 -- Jan Schneider <j.schneider@uib.de>  Mon, 15 Aug 2011 14:15:33 +0200

python-opsi (4.0.1.22-1) stable; urgency=low

  * OPSI/Util/File/Opsi/__init__:
    - Fix startswith for python 2.4

 -- Jan Schneider <j.schneider@uib.de>  Thu, 04 Aug 2011 09:58:22 +0200

python-opsi (4.0.1.21-1) experimental; urgency=low

  * Build against dhcp3 in lucid

 -- Christian Kampka <c.kampka@uib.de>  Mon, 01 Aug 2011 12:27:34 +0200

python-opsi (4.0.1.20-1) stable; urgency=low

  * OPSI/Backend/JSONRPC
    - forceUnicode Exception

 -- Jan Schneider <j.schneider@uib.de>  Thu, 21 Jul 2011 17:36:54 +0200

python-opsi (4.0.1.19-1) stable; urgency=low

  * OPSI/Util/WindowsDrivers
    - add integrated drivers to integratedDrivers list in loop

 -- Jan Schneider <j.schneider@uib.de>  Wed, 20 Jul 2011 14:48:27 +0200

python-opsi (4.0.1.18-1) stable; urgency=low

  * OPSI/Backend/SQL
    - fix _getHardwareIds

 -- Jan Schneider <j.schneider@uib.de>  Wed, 20 Jul 2011 11:42:10 +0200

python-opsi (4.0.1.17-1) stable; urgency=low

  * Correct replacement of escaped asterisk in search filter
  * Added new hostControl method opsiclientdRpc

 -- Jan Schneider <j.schneider@uib.de>  Tue, 19 Jul 2011 14:46:35 +0200

python-opsi (4.0.1.16-1) stable; urgency=low

  * Version bump

 -- Christian Kampka <c.kampka@uib.de>  Wed, 13 Jul 2011 14:20:15 +0200

python-opsi (4.0.1.15-2) stable; urgency=low

  * OPSI/Utils
    - fixed import bug

 -- Christian Kampka <c.kampka@uib.de>  Wed, 13 Jul 2011 11:54:22 +0200

python-opsi (4.0.1.15-1) stable; urgency=low

  * OPSI/Util
    - method to determain a fixed fqdn
  * OPIS/Util/HTTP
    - make sure socket is not None

 -- Christian Kampka <c.kampka@uib.de>  Tue, 12 Jul 2011 12:49:24 +0200

python-opsi (4.0.1.14-1) stable; urgency=low

  * SQL: methods for character escaping

 -- Jan Schneider <j.schneider@uib.de>  Wed, 29 Jun 2011 14:47:47 +0200

python-opsi (4.0.1.13-1) stable; urgency=low

  * Service/Session
    - sessionExpired(): return true if expired / false if closed by client
  * Util/HTTP:
    - disable server verification for localhost
  * Backend/HostControl:
    - new method hostControl_getActiveSessions

 -- Jan Schneider <j.schneider@uib.de>  Fri, 17 Jun 2011 14:21:03 +0200

python-opsi (4.0.1.12-1) stable; urgency=low

  * Util/File/Opsi
    - copy permission bits and mtime on filecopy

 -- Christian Kampka <c.kampka@uib.de>  Wed, 15 Jun 2011 11:00:27 +0200

python-opsi (4.0.1.11-2) stable; urgency=low

  * Util/Task/Backup:
    - supress waring when restoring configuration

 -- Christian Kampka <c.kampka@uib.de>  Tue, 14 Jun 2011 15:57:24 +0200

python-opsi (4.0.1.11-1) stable; urgency=low

  * Util/Task/Backup:
    - Override backup file if it already exists
    - Fixed spelling in help text

 -- Christian Kampka <c.kampka@uib.de>  Tue, 14 Jun 2011 13:41:56 +0200

python-opsi (4.0.1.10-1.1) stable; urgency=low

  * Util/Task/Backup, Util/File/Opsi
    - Several usability improvements

 -- Christian Kampka <c.kampka@uib.de>  Fri, 10 Jun 2011 14:14:46 +0200

python-opsi (4.0.1.9-1) stable; urgency=low

  * System/Posix:
     - Added Harddisk.setDosCompatibility()
     - reread partition table after deleting partition table
  * Util/Repository:
     - Fix HTTPRepository.copy
  * Util/HTTP, Util/Repository, Backend/JSONRPC
     - SSL verify by ca certs file

 -- Jan Schneider <j.schneider@uib.de>  Tue, 07 Jun 2011 10:45:49 +0200

python-opsi (4.0.1.8-1) stable; urgency=low

  * HostControl backend: Fix error message

 -- Jan Schneider <j.schneider@uib.de>  Tue, 31 May 2011 12:41:44 +0200

python-opsi (4.0.1.7-1) stable; urgency=low

  * Fixes additional driver integration with directories as symbolic links
  * Improved logging in generateProductOnClientSequence_algorithm1
  * Fixes Driverintegration: Fix loading duplicate driver, if integrated in additional

 -- Jan Schneider <j.schneider@uib.de>  Mon, 30 May 2011 14:21:08 +0200

python-opsi (4.0.1.6-1) stable; urgency=low

  * fixes for OpsiBackup

 -- Erol Ueluekmen <e.ueluekmen@uib.de>  Wed, 18 May 2011 15:42:33 +0200

python-opsi (4.0.1.5-1) stable; urgency=low

  * OpsiBackupFile: Fix symlink restore

 -- Jan Schneider <j.schneider@uib.de>  Wed, 11 May 2011 17:40:42 +0200

python-opsi (4.0.1.4-1) stable; urgency=low

  * IniFile: Add newline at end of section
  * BackenAccessControl _pamAuthenticateUser: pam winbind forceUnicode names

 -- Jan Schneider <j.schneider@uib.de>  Wed, 04 May 2011 14:46:17 +0200

python-opsi (4.0.1.3-1) stable; urgency=low

  * File-Backend: Fix host_insert for depots

 -- Jan Schneider <j.schneider@uib.de>  Mon, 02 May 2011 14:55:27 +0200

python-opsi (4.0.1.2-1) stable; urgency=low

  * Posix: fix calculation of disk size

 -- Jan Schneider <j.schneider@uib.de>  Tue, 19 Apr 2011 10:41:19 +0200

python-opsi (4.0.1.1-1) stable; urgency=low

  * Product: do not set owner of links
  * Util: new function ipAddressInNetwork
  * DHCPD: use ipAddressInNetwork
  * 70_dynamic_depot.conf: fix log
  * BackendAccessControl: forced groups

 -- Jan Schneider <j.schneider@uib.de>  Fri, 15 Apr 2011 12:19:02 +0200

python-opsi (4.0.1-22) stable; urgency=low

  * Correct json html output

 -- Jan Schneider <j.schneider@uib.de>  Thu, 14 Apr 2011 10:33:35 +0200

python-opsi (4.0.1-21) stable; urgency=low

  * Fix product sequence

 -- Jan Schneider <j.schneider@uib.de>  Wed, 13 Apr 2011 18:58:41 +0200

python-opsi (4.0.1-20) stable; urgency=low

  * fixed import for python 2.4 environments

 -- Christain Kampka <c.kampka@uib.de>  Tue, 05 Apr 2011 12:23:32 +0200

python-opsi (4.0.1-19) stable; urgency=low

  * Fixes

 -- Jan Schneider <j.schneider@uib.de>  Fri, 01 Apr 2011 15:10:37 +0200

python-opsi (4.0.1-18) testing; urgency=low

  * move server verification into HTTP module

 -- Jan Schneider <j.schneider@uib.de>  Tue, 29 Mar 2011 16:13:03 +0200

python-opsi (4.0.1-17) testing; urgency=low

  * LDAP: Fix productPropertyState_updateObject

 -- Jan Schneider <j.schneider@uib.de>  Sat, 26 Mar 2011 13:26:47 +0100

python-opsi (4.0.1-16) testing; urgency=low

  * PackageControlFile: fix generation of productproperty with empty values
  * DepotserverBackend: cleanup product property states on package installation

 -- Jan Schneider <j.schneider@uib.de>  Wed, 23 Mar 2011 18:46:19 +0100

python-opsi (4.0.1-15) testing; urgency=low

  * Posix.py: get dhcp config from dhclient

 -- Jan Schneider <j.schneider@uib.de>  Tue, 22 Mar 2011 14:08:04 +0100

python-opsi (4.0.1-14) testing; urgency=low

  * Rework KillableThread
  * HostControlBackend: wait 5 seconds before killing threads

 -- Jan Schneider <j.schneider@uib.de>  Thu, 17 Mar 2011 16:47:07 +0100

python-opsi (4.0.1-13) testing; urgency=low

  * Fix _transfer in Repository

 -- Jan Schneider <j.schneider@uib.de>  Wed, 16 Mar 2011 14:15:25 +0100

python-opsi (4.0.1-12) testing; urgency=low

  * Fix SQL

 -- Jan Schneider <j.schneider@uib.de>  Wed, 16 Mar 2011 10:52:41 +0100

python-opsi (4.0.1-11) testing; urgency=low

  * SQL: Fix config_updateObject/productProperty_updateObject

 -- Jan Schneider <j.schneider@uib.de>  Tue, 15 Mar 2011 11:14:58 +0100

python-opsi (4.0.1-10) testing; urgency=low

  * Add OPSI.Util.Ping

 -- Jan Schneider <j.schneider@uib.de>  Mon, 14 Mar 2011 14:40:10 +0100

python-opsi (4.0.1-8) testing; urgency=low

  * Add dependency to m2crypto

 -- Jan Schneider <j.schneider@uib.de>  Tue, 08 Mar 2011 22:25:46 +0100

python-opsi (4.0.1-7) testing; urgency=low

  * Fix group type filter in file backend

 -- Jan Schneider <j.schneider@uib.de>  Thu, 24 Feb 2011 19:23:29 +0100

python-opsi (4.0.1-6) testing; urgency=low

  * HostControl_reachable

 -- Jan Schneider <j.schneider@uib.de>  Thu, 24 Feb 2011 11:56:22 +0100

python-opsi (4.0.1-5) testing; urgency=low

  * HostControl: support for directed broadcasts

 -- Jan Schneider <j.schneider@uib.de>  Wed, 23 Feb 2011 16:34:00 +0100

python-opsi (4.0.1-3) testing; urgency=low

  * HostControl: resolve if ip address not known

 -- Jan Schneider <j.schneider@uib.de>  Wed, 23 Feb 2011 12:35:25 +0100

python-opsi (4.0.1-2) testing; urgency=low

  * testing release

 -- Jan Schneider <j.schneider@uib.de>  Wed, 23 Feb 2011 11:15:04 +0100

python-opsi (4.0.0.99-2) testing; urgency=low

  * Add config file for HostControlBackend

 -- Jan Schneider <j.schneider@uib.de>  Wed, 16 Feb 2011 16:57:01 +0100

python-opsi (4.0.0.99-1) testing; urgency=low

  * Add new serivce lib
  * Close socket in HTTP

 -- Jan Schneider <j.schneider@uib.de>  Wed, 02 Feb 2011 12:32:59 +0100

python-opsi (4.0.0.20-1) stable; urgency=low

  * Fix AccessControlBackend
  * Add OPSI/Service
  * Fix getNetworkDeviceConfig Posix.py

 -- Jan Schneider <j.schneider@uib.de>  Tue, 11 Jan 2011 11:03:28 +0100

python-opsi (4.0.0.19-1) stable; urgency=low

  * Added ProductGroup Handling
  * add ConfigDataBackend methods <objectclass>_getHashes

 -- Erol Ueluekmen <e.ueluekmen@uib.de>  Wed, 08 Dec 2010 00:29:18 +0100

python-opsi (4.0.0.18-1) stable; urgency=low

  * Util: objectToHtml() Escape &
  * Backend/Backend: reimplemented configState_getClientToDepotserver

 -- Jan Schneider <j.schneider@uib.de>  Thu, 02 Dec 2010 15:29:10 +0100

python-opsi (4.0.0.17-1) stable; urgency=low

  * Util/File: ZsyncFile

 -- Jan Schneider <j.schneider@uib.de>  Wed, 01 Dec 2010 14:30:18 +0100

python-opsi (4.0.0.16-1) testing; urgency=low

  * Fix LDAP.py: Don't delete HostObject on ucs-Servers, if deleteCommand is not set.

 -- Erol Ueluekmen <e.ueluekmen@uib.de>  Tue, 30 Nov 2010 13:33:26 +0000

python-opsi (4.0.0.15-2) stable; urgency=low

  * new package version for build service

 -- Jan Schneider <j.schneider@uib.de>  Mon, 29 Nov 2010 18:08:50 +0100

python-opsi (4.0.0.15-1) stable; urgency=low

  * Move method getDepotSelectionAlgorithm into new config file 70_dynamic_depot.conf
  * Backend/Backend: Fix _objectHashMatches for version numbers
  * System/Posix: Fix getBlockDeviceContollerInfo for device/vendor ids with len < 4

 -- Jan Schneider <j.schneider@uib.de>  Mon, 29 Nov 2010 17:04:37 +0100

python-opsi (4.0.0.14-1) stable; urgency=low

  * Util/Repository: fix upload

 -- Jan Schneider <j.schneider@uib.de>  Thu, 25 Nov 2010 15:09:27 +0100

python-opsi (4.0.0.13-1) stable; urgency=low

  * Backend/JSONRPC: fix username/password kwargs

 -- Jan Schneider <j.schneider@uib.de>  Wed, 24 Nov 2010 09:09:57 +0100

python-opsi (4.0.0.12-1) stable; urgency=low

  * Util/HTTP
     - change default to not reuse HTTP connection in pool
     - fix urlsplit
  * Util/Repository: retry upload
  * Backend/Backend: fix key error in _productOnClient_processWithFunction

 -- Jan Schneider <j.schneider@uib.de>  Tue, 23 Nov 2010 12:16:39 +0100

python-opsi (4.0.0.11-1) stable; urgency=low

  * Backend/LDAP: fix execution of external commands
  * Backend/DHCPD: fix deletion of hosts

 -- Jan Schneider <j.schneider@uib.de>  Fri, 19 Nov 2010 11:39:45 +0100

python-opsi (4.0.0.10-1) stable; urgency=low

  * Product sort algorithm1: move product up in sequence if requirement type is "after"
  * Backend/LDAP: fix handling on attributes param in get methods
  * Backend/DHCPD: fix depot handling

 -- Jan Schneider <j.schneider@uib.de>  Wed, 17 Nov 2010 16:58:59 +0100

python-opsi (4.0.0.9-1) stable; urgency=low

  * Util/File: try/except setting locale
  * BAckend/Backend: fix backend_searchIdents for ProductOnClient, ProductPropertyState, ConfigState objects

 -- Jan Schneider <j.schneider@uib.de>  Fri, 22 Oct 2010 12:17:57 +0200

python-opsi (4.0.0.8-1) stable; urgency=low

  * Added SQLite backend
  * New JSONRPCBackend
  * Use ConnectionPool in Util/WebDAVRepository
  * Added Util/HTTP
  * Fix package extraction order in Util/Product

 -- Jan Schneider <j.schneider@uib.de>  Wed, 20 Oct 2010 17:03:55 +0200

python-opsi (4.0.0.7-1) stable; urgency=low

  * Util/Repository: remove functools import, Repository.disconnect()
                     call mount from System, nt compatibility
  * Util/Message: fix fireAlways
  * System/Windows: new funftions: getArchitecture, getFreeDrive, reimplemented mount for cifs/smb

 -- Jan Schneider <j.schneider@uib.de>  Tue, 12 Oct 2010 16:26:43 +0200

python-opsi (4.0.0.6-1) stable; urgency=low

  * Util/File/Opsi: Fix parsing of true/false of product property defaults in control file (again)

 -- Jan Schneider <j.schneider@uib.de>  Mon, 11 Oct 2010 21:24:38 +0200

python-opsi (4.0.0.5-1) stable; urgency=low

  * Util/File/Opsi: Fix parsing of true/false of product property defaults in control file
  * Backend/LDAP: Fix reading objects with attribute value []

 -- Jan Schneider <j.schneider@uib.de>  Mon, 11 Oct 2010 18:02:52 +0200

python-opsi (4.0.0.4-1) stable; urgency=low

  * 30_configed.conf: add method getConfigs
  * Backend/File: Fix auditHardware/auditHardwareOnHost insert/update/delete

 -- Jan Schneider <j.schneider@uib.de>  Mon, 11 Oct 2010 14:20:23 +0200

python-opsi (4.0.0.3-1) stable; urgency=low

  * Types,Logger: forceUnicode try except __unicode__
  * System/Posix: get fs from partclone
  * Backend/File: fix double escape
  * opsihwaudit.conf: : USB_DEVICE: interfaceClass, interfaceSubClass resized to 500, interfaceProtocol resized to 200

 -- Jan Schneider <j.schneider@uib.de>  Thu, 07 Oct 2010 10:47:48 +0200

python-opsi (4.0.0.2-1) stable; urgency=low

  * UI: drawRootText: encode to ascii because snack does not support unicode here

 -- Jan Schneider <j.schneider@uib.de>  Tue, 05 Oct 2010 17:25:59 +0200

python-opsi (4.0.0.1-1) stable; urgency=low

  * Added hwaudit locale fr_FR
  * System/Posix: use partclone for images
  * Util/File: set "<value>" for DHCPDConf_Option *-domain
  * opsihwaudit.conf: USB_DEVICE: interfaceClass, interfaceSubClass resized to 200

 -- Jan Schneider <j.schneider@uib.de>  Mon, 04 Oct 2010 09:48:46 +0200

python-opsi (4.0.0.0-1) stable; urgency=low

  * opsi 4.0 stable release

 -- Jan Schneider <j.schneider@uib.de>  Mon, 27 Sep 2010 14:11:39 +0200

python-opsi (3.99.0.6-1) testing; urgency=low

  * Object __repr__ now returning __str__

 -- Jan Schneider <j.schneider@uib.de>  Mon, 27 Sep 2010 10:34:59 +0200

python-opsi (3.99.0.5-1) testing; urgency=low

  * Fix getDepotIds_list in legacy extension
  * Fix SQL expression for numbers

 -- Jan Schneider <j.schneider@uib.de>  Fri, 24 Sep 2010 14:35:08 +0200

python-opsi (3.99.0.4-1) testing; urgency=low

  * Fix dependcy recurion in _productOnClient_processWithFunction
  * Prevent unnecessary update of dhcpd configuration

 -- Jan Schneider <j.schneider@uib.de>  Fri, 17 Sep 2010 14:15:01 +0200

python-opsi (3.99.0.3-1) testing; urgency=low

  * Fix table creation in MySQL-Backend

 -- Jan Schneider <j.schneider@uib.de>  Fri, 17 Sep 2010 12:04:11 +0200

python-opsi (3.99.0.2-1) testing; urgency=low

  * rc2

 -- Jan Schneider <j.schneider@uib.de>  Thu, 16 Sep 2010 10:04:21 +0200

python-opsi (3.99.0.1-1) testing; urgency=low

  * rc 1

 -- Jan Schneider <j.schneider@uib.de>  Wed, 01 Sep 2010 15:45:41 +0200

python-opsi (3.99.0.0-1) testing; urgency=low

  * local package
  * opsi 4.0

 -- Jan Schneider <j.schneider@uib.de>  Tue, 18 May 2010 15:38:15 +0200

python-opsi (3.4.99.1-1) testing; urgency=low

  * testing release

 -- Jan Schneider <j.schneider@uib.de>  Tue, 06 Apr 2010 12:19:37 +0200

python-opsi (3.4.99.0-1) experimental; urgency=low

  * starting 3.5 development

 -- Jan Schneider <j.schneider@uib.de>  Fri, 06 Nov 2009 15:33:48 +0100

python-opsi (3.4.0.4-1) stable; urgency=low

  * implemented setIpAddress() in DHCPD, File31

 -- Jan Schneider <j.schneider@uib.de>  Wed, 04 Nov 2009 12:41:51 +0100

python-opsi (3.4.0.3-1) stable; urgency=low

  * Posix 1.3.1
     - fixed getNetworkDeviceConfig

 -- Jan Schneider <j.schneider@uib.de>  Wed, 28 Oct 2009 17:51:07 +0100

python-opsi (3.4.0.2-1) stable; urgency=low

  * Posix 1.3
     - new method getEthernetDevices
     - new method getNetworkDeviceConfig
     - rewritten method getDHCPResult

 -- Jan Schneider <j.schneider@uib.de>  Fri, 11 Sep 2009 19:03:50 +0200

python-opsi (3.4.0.1-1) stable; urgency=low

  * Changed lshw class for DISK_PARITION in hwaudit.conf
  * Posix 1.2.6

 -- Jan Schneider <j.schneider@uib.de>  Mon, 07 Sep 2009 10:12:19 +0200

python-opsi (3.4.0.0-s1) stable; urgency=low

  * New version number

 -- Jan Schneider <j.schneider@uib.de>  Thu, 27 Aug 2009 14:23:40 +0200

python-opsi (3.4.0.0-rc6) unstable; urgency=low

  * MySQL 0.3.3.4: fixed encoding error
  * Fixed db conversion in init-opsi-mysql-db.py

 -- Jan Schneider <j.schneider@uib.de>  Wed, 26 Aug 2009 10:19:37 +0200

python-opsi (3.4.0.0-rc5) unstable; urgency=low

  * Posix.py 1.2.4

 -- Jan Schneider <j.schneider@uib.de>  Wed, 29 Jul 2009 16:39:46 +0200

python-opsi (3.4.0.0-rc4) unstable; urgency=low

  * LDAP.py 1.0.9

 -- Jan Schneider <j.schneider@uib.de>  Tue, 28 Jul 2009 11:07:28 +0200

python-opsi (3.4.0.0-rc3) unstable; urgency=low

  * Bugfix in File31
  * LDAP 1.0.7

 -- Jan Schneider <j.schneider@uib.de>  Fri, 26 Jun 2009 16:00:29 +0200

python-opsi (3.4.0.0-rc2) unstable; urgency=low

  * Tools.py 1.0.1: replaced popen by subprocess
  * BackendManager 1.0.6: installPackage() encode defaultValue to utf-8
  * Bugfix in LDAP.py and File31

 -- Jan Schneider <j.schneider@uib.de>  Tue, 16 Jun 2009 12:40:10 +0200

python-opsi (3.4.0.0-rc1) unstable; urgency=low

  * Introducing license management
  * JSONRPC backend: non-blocking connect
  * Introducing modules file /etc/opsi/modules
  * Added /usr/share/opsi/opsi-fire-event.py
  * opsi-admin 1.0

 -- Jan Schneider <j.schneider@uib.de>  Tue, 02 Jun 2009 12:49:22 +0200

python-opsi (3.3.1.5-1) stable; urgency=low

  * Fixed getSelections on lenny in module UI (snack)

 -- Jan Schneider <j.schneider@uib.de>  Mon, 06 Apr 2009 15:30:13 +0200

python-opsi (3.3.1.4-1) stable; urgency=low

  * Tools.py 0.9.9.6
      - fixed text mode driver integration
  * BackendManager.py 1.0
      - introducing method getOpsiInformation_hash

 -- Jan Schneider <j.schneider@uib.de>  Wed, 04 Mar 2009 12:32:32 +0100

python-opsi (3.3.1.3-1) stable; urgency=low

  * Product.py 1.1.2
  * BackendManager.py 0.9.9.5
  * LDAP.py 0.9.1.12
  * Tools.py 0.9.9.4
  * Util.py 0.2.1

 -- Jan Schneider <j.schneider@uib.de>  Tue, 24 Feb 2009 14:02:42 +0100

python-opsi (3.3.1.2-1) stable; urgency=low

  * Posix.py 1.1.12
     - createPartition: lowest possible start sector now 0
  * Util.py 0.2
  * BackendManager.py 0.9.9.3
     - possibility to pass forced backend instance to constructor
  * Cache.py 0.1 (starting a new data backend)
  * Backend.py 0.9.9
  * Product.py 1.1.1
     - introducing file-info-file
  * Tools.py 0.9.9.2
     - includeDir, includeFile parms for findFile

 -- Jan Schneider <j.schneider@uib.de>  Tue, 17 Feb 2009 10:28:12 +0100

python-opsi (3.3.1.1-1) stable; urgency=low

  * Product.py 1.0.1
  * Util.py 0.2
  * BackendManager.py 0.9.9.2

 -- Jan Schneider <schneider@pcbon14.uib.local>  Wed, 11 Feb 2009 16:18:17 +0100

python-opsi (3.3.1.0-5) stable; urgency=low

  * File31.py 0.2.7.22
  * Windows.py 0.1.5

 -- Jan Schneider <j.schneider@uib.de>  Wed, 04 Feb 2009 14:51:24 +0100

python-opsi (3.3.1.0-4) stable; urgency=low

  * Bugfixes in:
      - Windows.py
      - LDAP.py
      - BackendManager.py

 -- Jan Schneider <j.schneider@uib.de>  Wed, 04 Feb 2009 14:50:08 +0100

python-opsi (3.3.1.0-3) stable; urgency=low

  * BackendManager.py 0.9.9
      new methods adjustProductActionRequests, adjustProductStates
  * File.py 0.9.7.9
      pathnams.ini fixes
  * new version of config file 50_interface.conf

 -- Jan Schneider <j.schneider@uib.de>  Mon, 26 Jan 2009 11:54:04 +0100

python-opsi (3.3.1.0-2) stable; urgency=low

  * Fix

 -- Jan Schneider <j.schneider@uib.de>  Wed, 14 Jan 2009 17:57:18 +0100

python-opsi (3.3.1.0-1) stable; urgency=low

  * changed signature of methods getClientIds_list, getClients_listOfHashes
      depotid=None => depotIds=[]
  * added creation timestamp to host hash

 -- Jan Schneider <j.schneider@uib.de>  Tue, 13 Jan 2009 12:42:41 +0100

python-opsi (3.3.0.32-1) stable; urgency=low

  * Posix 1.1.11
      hardwareInventory(): added alsa hdaudio information
  * opsihwaudit.conf: added class HDAUDIO_DEVICE

 -- Jan Schneider <j.schneider@uib.de>  Tue, 06 Jan 2009 11:49:47 +0100

python-opsi (3.3.0.31-1) stable; urgency=low

  * MySQL.py 0.2.4.4

 -- Jan Schneider <j.schneider@uib.de>  Wed, 17 Dec 2008 16:23:51 +0100

python-opsi (3.3.0.30-1) stable; urgency=low

  * Fixed bug in File31.py method getSoftwareInformation_hash
  * File.py 0.9.7.5

 -- Jan Schneider <j.schneider@uib.de>  Tue, 16 Dec 2008 17:44:35 +0100

python-opsi (3.3.0.29-1) stable; urgency=low

  * Fixed bug in Product.py (Product instance has no attribute 'windowsSoftwareId')

 -- Jan Schneider <j.schneider@uib.de>  Fri, 21 Nov 2008 23:06:59 +0100

python-opsi (3.3.0.28-1) stable; urgency=low

  * Added maxSize param to readLog()

 -- Jan Schneider <j.schneider@uib.de>  Wed, 19 Nov 2008 15:45:47 +0100

python-opsi (3.3.0.27-1) stable; urgency=low

  * new versions of opsi-standalone.schema, opsi.schema
  * new version of 50_interface.conf
  * Windows.py 0.1.1
  * Util.py 0.1.2.1
  * Product.py 0.9.9
  * Backend/LDAP.py 0.9.1.6
  * Backend/BackendManager.py 0.9.7.2
  * Backend/File31.py 0.2.7.14
  * Backend/File.py 0.9.7.4

 -- Jan Schneider <j.schneider@uib.de>  Wed, 19 Nov 2008 13:50:22 +0100

python-opsi (3.3.0.26-1) stable; urgency=low

  * Product.py 0.9.8.9
  * Backend/MySQL.py 0.2.4.3
  * System/Posix.py 1.1.9
  * new version of opsihwaudit.conf
  * register-depot.py 1.1.1

 -- Jan Schneider <j.schneider@uib.de>  Tue, 28 Oct 2008 14:43:01 +0100

python-opsi (3.3.0.25-1) stable; urgency=low

  * Added Twisted.Web2.dav
  * Posix.py 1.1.8
  * JSONRPC.py 0.9.5.8

 -- Jan Schneider <j.schneider@uib.de>  Wed, 08 Oct 2008 15:53:05 +0200

python-opsi (3.3.0.24-1) stable; urgency=low

  * Using librsync from duplicity

 -- Jan Schneider <j.schneider@uib.de>  Mon, 25 Aug 2008 13:59:57 +0200

python-opsi (3.3.0.23-1) stable; urgency=low

  * Util.py 0.1
  * File31.py 0.2.7.13
  * LDAP.py 0.9.1.4
  * System.py removed
  * System/Posix.py 1.1.5
  * System/Windows.py 0.0.1

 -- Jan Schneider <j.schneider@uib.de>  Mon, 11 Aug 2008 11:50:51 +0200

python-opsi (3.3.0.22-1) stable; urgency=low

  * librsync included

 -- Jan Schneider <j.schneider@uib.de>  Wed, 09 Jul 2008 17:12:04 +0200

python-opsi (3.3.0.21-1) stable; urgency=low

  * File31.py 0.2.7.11
     fixed bug in getDefaultNetbootProductId

 -- Jan Schneider <j.schneider@uib.de>  Wed, 09 Jul 2008 17:07:02 +0200

python-opsi (3.3.0.20-1) stable; urgency=low

  * File31.py 0.2.7.10
  * LDAP.py 0.9.1.2

 -- Jan Schneider <j.schneider@uib.de>  Mon, 07 Jul 2008 14:11:40 +0200

python-opsi (3.3.0.19-1) stable; urgency=low

  * LDAP.py 0.9.1.1
  * Univention.py 0.5
  * File31.py 0.2.7.9

 -- Jan Schneider <j.schneider@uib.de>  Thu, 03 Jul 2008 13:46:13 +0200

python-opsi (3.3.0.18-1) stable; urgency=low

  * File.py 0.9.7.3
  * LDAP.py 0.9.0.3
  * Product.py 0.9.8.8

 -- Jan Schneider <j.schneider@uib.de>  Thu, 26 Jun 2008 09:36:36 +0200

python-opsi (3.3.0.17-1) stable; urgency=low

  * LDAP Backend rewritten

 -- Jan Schneider <j.schneider@uib.de>  Mon, 23 Jun 2008 17:16:03 +0200

python-opsi (3.3.0.16-1) stable; urgency=low

  * WakeOnLAN 0.9.2
      Magic Packet changed

 -- Jan Schneider <j.schneider@uib.de>  Tue, 17 Jun 2008 14:08:30 +0200

python-opsi (3.3.0.15-1) stable; urgency=low

  * System.py 1.1.0
      LD_PRELOAD now set temporary while running subprocesses
      new methods getBlockDeviceBusType(), Harddisk.getBusType()

 -- Jan Schneider <j.schneider@uib.de>  Thu, 12 Jun 2008 17:35:19 +0200

python-opsi (3.3.0.14-1) stable; urgency=low

  * System.py 1.0.1
  * interface method getDepot_hash returns depot's ip

 -- Jan Schneider <j.schneider@uib.de>  Thu, 05 Jun 2008 16:16:46 +0200

python-opsi (3.3.0.13-1) stable; urgency=low

  * System.py 1.0.0.8

 -- Jan Schneider <j.schneider@uib.de>  Thu, 29 May 2008 14:40:20 +0200

python-opsi (3.3.0.12-1) stable; urgency=low

  * System.py 1.0.0.7
  * File31.py 0.2.7.7

 -- Jan Schneider <j.schneider@uib.de>  Thu, 29 May 2008 13:40:01 +0200

python-opsi (3.3.0.11-1) stable; urgency=low

  * changed logging

 -- Jan Schneider <j.schneider@uib.de>  Wed, 28 May 2008 14:33:22 +0200

python-opsi (3.3.0.10-1) stable; urgency=low

  * added BackendManager method getDiskSpaceUsage

 -- Jan Schneider <j.schneider@uib.de>  Tue, 20 May 2008 09:48:22 +0200

python-opsi (3.3.0.9-1) stable; urgency=low

  * parameter tempDir added to method installPackage in BackendManager

 -- Jan Schneider <j.schneider@uib.de>  Thu, 15 May 2008 14:11:03 +0200

python-opsi (3.3.0.8-1) stable; urgency=low

  * added interface method setMacAddress()
  * repository bandwidth added

 -- Jan Schneider <j.schneider@uib.de>  Tue, 13 May 2008 13:39:56 +0200

python-opsi (3.3.0.7-1) stable; urgency=low

  * setMacAddresses() implemented in DHCPD-Backend
  * added methods readLog(), writeLog()
  * Fixed bug in System.py

 -- Jan Schneider <j.schneider@uib.de>  Mon,  5 May 2008 13:26:45 +0200

python-opsi (3.3.0.6-1) stable; urgency=low

  * Fixed several bugs

 -- Jan Schneider <j.schneider@uib.de>  Fri,  2 May 2008 14:05:46 +0200

python-opsi (3.3.0.5-1) stable; urgency=low

  * Fixed bug in Logger linkLogFile()

 -- Jan Schneider <j.schneider@uib.de>  Thu, 24 Apr 2008 17:08:12 +0200

python-opsi (3.3.0.4-1) stable; urgency=low

  * MySQL lacy connect

 -- Jan Schneider <j.schneider@uib.de>  Wed, 23 Apr 2008 16:25:33 +0200

python-opsi (3.3.0.3-1) stable; urgency=low

  * Fixed unpack of SERVER_DATA

 -- Jan Schneider <j.schneider@uib.de>  Tue, 22 Apr 2008 18:00:03 +0200

python-opsi (3.3.0.2-1) stable; urgency=low

  * MySQL Backend 0.2.3

 -- Jan Schneider <j.schneider@uib.de>  Mon, 21 Apr 2008 16:11:48 +0200

python-opsi (3.3.0.1-1) stable; urgency=high

  * Fixed postinst bug in BackendManager
  * Added method getMD5Sum()

 -- Jan Schneider <j.schneider@uib.de>  Thu, 17 Apr 2008 16:16:55 +0200

python-opsi (3.3.0.0-1) stable; urgency=low

  * Multidepot support
  * Major changes in product/package handling
  * OpsiPXEConfd backend can forward requests to other depots
  * MySQL Backend for hardware audit and software audit
  * Removed Reinstmgr Backend
  * Logger can handle special configuration for class instances

 -- Jan Schneider <j.schneider@uib.de>  Tue, 15 Apr 2008 13:42:27 +0200

python-opsi (3.2.0.16-1) stable; urgency=low

  * JSONRPC - fixed bug in retry request

 -- Jan Schneider <j.schneider@uib.de>  Mon, 31 Mar 2008 10:44:44 +0200

python-opsi (3.2.0.15-1) stable; urgency=low

  * Added backend methods userIsHost() and userIsAdmin()
  * Univention.py fixed some warnings

 -- Jan Schneider <j.schneider@uib.de>  Mon, 10 Mar 2008 13:03:15 +0100

python-opsi (3.2.0.14-1) stable; urgency=low

  * System.py 0.9.9.9
     - hardwareInventory() replacing invalid tokens from lshw output

 -- Jan Schneider <j.schneider@uib.de>  Wed, 27 Feb 2008 12:43:13 +0100

python-opsi (3.2.0.13-1) stable; urgency=low

  * Product.py 0.9.8.0
     - fixes
     - faster unpacking
     - custom only packages
  * System.py: fixed bug in shred()

 -- Jan Schneider <j.schneider@uib.de>  Mon, 18 Feb 2008 11:17:57 +0100

python-opsi (3.2.0.12-1) stable; urgency=low

  * File31.py 0.2.6.1: fixed bug in getProductProperties_hash

 -- Jan Schneider <j.schneider@uib.de>  Sun, 10 Feb 2008 21:04:21 +0100

python-opsi (3.2.0.11-1) stable; urgency=low

  * Product.py 0.9.7.0: productProperty values with space characters
  * Added interface method setProductProperty

 -- Jan Schneider <j.schneider@uib.de>  Fri,  8 Feb 2008 09:12:35 +0100

python-opsi (3.2.0.10-1) stable; urgency=low

  * System.py 0.9.9.7

 -- Jan Schneider <j.schneider@uib.de>  Wed,  6 Feb 2008 12:35:11 +0100

python-opsi (3.2.0.9-1) stable; urgency=low

  * System.py 0.9.9.6

 -- Jan Schneider <j.schneider@uib.de>  Wed,  6 Feb 2008 10:31:49 +0100

python-opsi (3.2.0.8-1) stable; urgency=low

  * System.py 0.9.9.5

 -- Jan Schneider <j.schneider@uib.de>  Fri, 25 Jan 2008 13:52:38 +0100

python-opsi (3.2.0.7-1) stable; urgency=low

  * Fixed bug when passing unicode strings in Logger.log

 -- Jan Schneider <j.schneider@uib.de>  Mon, 21 Jan 2008 14:53:00 +0100

python-opsi (3.2.0.6-1) stable; urgency=low

  * Fixed bug in backend LDAP method getProductIds_list

 -- Jan Schneider <j.schneider@uib.de>  Wed, 16 Jan 2008 17:20:09 +0100

python-opsi (3.2.0.5-1) stable; urgency=low

  * readPartitionTable adapted for cciss

 -- Jan Schneider <j.schneider@uib.de>  Tue, 15 Jan 2008 11:20:26 +0100

python-opsi (3.2.0.4-1) stable; urgency=low

  * getPcpatchRSAPrivateKey updated

 -- Jan Schneider <j.schneider@uib.de>  Tue, 18 Dec 2007 11:29:01 +0100

python-opsi (3.2.0.3-1) stable; urgency=low

  * added default parameter for getProductIds_list in LDAP.py

 -- Rupert Roeder <r.roeder@uib.de>  Mon,  3 Dec 2007 15:29:39 +0100

python-opsi (3.2.0.2-1) stable; urgency=low

  * handling of percent signs in file 3.1

 -- Jan Schneider <j.schneider@uib.de>  Thu,  8 Nov 2007 15:29:39 +0100

python-opsi (3.2.0.1-1) stable; urgency=low

  * Extended hwaudit

 -- Jan Schneider <j.schneider@uib.de>  Thu,  8 Nov 2007 15:29:39 +0100

python-opsi (3.2.0-1) stable; urgency=low

  * Changes in System.hardwareInventory()
  * Bugfix in System.execute()
  * New function Tools.objectToBeautifiedText()

 -- Jan Schneider <j.schneider@uib.de>  Fri,  2 Nov 2007 11:04:35 +0100

python-opsi (3.1.2.1-1) stable; urgency=low

  * File31: Implemented getSoftwareInformation_hash(), setSoftwareInformation(), deleteSoftwareInformation()

 -- Jan Schneider <j.schneider@uib.de>  Tue, 23 Oct 2007 12:56:04 +0200

python-opsi (3.1.2.0-1) stable; urgency=low

  * Added methods comment(), exit() to Logger
  * Fixed bug in Logger (exception if log-file not writable)

 -- Jan Schneider <j.schneider@uib.de>  Mon, 22 Oct 2007 16:09:26 +0200

python-opsi (3.1.1.0-1) stable; urgency=low

  * Added opsi hwaudit
  * SSH RSA authentication for pcpatch
  * Fixed bug on unpacking incremental packages
  * ProductPackageSource.pack() excludes .svn dirs by default

 -- Jan Schneider <j.schneider@uib.de>  Fri, 19 Oct 2007 13:35:55 +0200

python-opsi (3.1.0.1-1) stable; urgency=low

  * fixed bug in Tools.compareVersions()
  * changed permissions for method getClientIds_list in 50_interface.conf
  * fixed bugs in DHCPD.py: inheritance when creating clients, single ; as command
  * added methods getPcpatchRSAPrivateKey(), getHostRSAPublicKey()

 -- Jan Schneider <j.schneider@uib.de>  Tue, 11 Sep 2007 10:12:32 +0200

python-opsi (3.1.0-2) stable; urgency=low

  * added method getProducts_listOfHashes to 50_interface.conf

 -- Jan Schneider <j.schneider@uib.de>  Thu, 30 Aug 2007 15:37:46 +0200

python-opsi (3.1.0-1) stable; urgency=low

  * Opsi 3.1 stable release

 -- Jan Schneider <j.schneider@uib.de>  Tue, 28 Aug 2007 10:02:48 +0200

python-opsi (3.1rc1-8) unstable; urgency=low

  * 50_interface: Corrected hwinvent-backend
  * File-Backend: fixed createProduct()

 -- Jan Schneider <j.schneider@uib.de>  Thu,  2 Aug 2007 13:51:33 +0200

python-opsi (3.1rc1-7) unstable; urgency=low

  * File: keep client property values when reinstalling product with opsiinst

 -- Jan Schneider <j.schneider@uib.de>  Wed, 25 Jul 2007 13:31:37 +0200

python-opsi (3.1rc1-6) unstable; urgency=low

  * reverted hardware information handling
  * Fixed version information (all backends)

 -- Jan Schneider <j.schneider@uib.de>  Thu, 19 Jul 2007 11:50:27 +0200

python-opsi (3.1rc1-5) unstable; urgency=low

  * opsiaudit adjustments
  * Bugfixes

 -- Jan Schneider <j.schneider@uib.de>  Tue, 17 Jul 2007 13:19:45 +0200

python-opsi (3.1rc1-4) unstable; urgency=low

  * Fixed: DHCPD-Backend-configuration fixed-address type setting not working
  * Fixed: makeproductfile does not create Customized products
  * Fixed: LDAP-Backend wrong version information

 -- Jan Schneider <j.schneider@uib.de>  Thu, 12 Jul 2007 10:34:05 +0200

python-opsi (3.1rc1-3) unstable; urgency=low

  * added support for pxeConfigTemplates defined in netboot products

 -- Jan Schneider <j.schneider@uib.de>  Thu,  5 Jul 2007 12:16:37 +0200

python-opsi (3.1rc1-2) unstable; urgency=low

  * File31 getDepotId() recursion fix

 -- Jan Schneider <j.schneider@uib.de>  Wed,  4 Jul 2007 09:51:24 +0200

python-opsi (3.1rc1-1) unstable; urgency=low

  * opsi 3.1 release candidate 1
  * opsipxeconfd becomes default boot manager
  * getClientIds_list, getClients_listOfHashes: filter by productVersion + packageVersion
  * new method setProductState
  * FileBackend becomes LegacyFileBackend, new FileBackend

 -- Jan Schneider <j.schneider@uib.de>  Thu, 26 May 2007 15:17:00 +0200

python-opsi (0.9.6.0-1) unstable; urgency=low

  * getDomain() returns default domain if called without params
  * setPcpatchPassword / getPcpatchPassword for server
  * Bugfixes

 -- Jan Schneider <j.schneider@uib.de>  Fri, 11 May 2007 17:21:46 +0200

python-opsi (0.9.5.1-1) unstable; urgency=low

  * Added support for package-dependencies and incremental packages

 -- Jan Schneider <j.schneider@uib.de>  Mon, 07 May 2007 12:18:34 +0200

python-opsi (0.9.5.0-1) unstable; urgency=low

  * Added product state "installing"
  * Added backend OpsiPXEConfd

 -- Jan Schneider <j.schneider@uib.de>  Thu, 26 Apr 2007 11:24:56 +0200

python-opsi (0.9.4.4-1) unstable; urgency=low

  * support for product archives without compression

 -- Jan Schneider <j.schneider@uib.de>  Mon, 23 Apr 2007 09:54:28 +0200

python-opsi (0.9.4.3-1) unstable; urgency=low

  * BackendManager uses /etc/opsi/backendManager.d for config by default

 -- Jan Schneider <j.schneider@uib.de>  Thu, 19 Apr 2007 14:13:31 +0200

python-opsi (0.9.4.2-1) unstable; urgency=high

  * Corrected important errors when creating and extracting tar archives

 -- Jan Schneider <j.schneider@uib.de>  Thu, 19 Apr 2007 14:13:31 +0200

python-opsi (0.9.4.1-1) unstable; urgency=low

  * added backend method setPcpatchPassword

 -- Jan Schneider <j.schneider@uib.de>  Wed, 18 Apr 2007 16:41:21 +0200

python-opsi (0.9.4.0-1) unstable; urgency=low

  * fixed setGeneralConfig in LDAP backend

 -- Jan Schneider <j.schneider@uib.de>  Fri, 13 Apr 2007 16:07:51 +0200

python-opsi (0.9.3.9-1) unstable; urgency=low

  * fixes

 -- Jan Schneider <j.schneider@uib.de>  Thu, 12 Apr 2007 14:39:22 +0200

python-opsi (0.9.3.8-1) unstable; urgency=low

  * Product.py pack() fix

 -- Jan Schneider <j.schneider@uib.de>  Tue, 05 Apr 2007 15:06:12 +0200

python-opsi (0.9.3.7-1) unstable; urgency=low

  * several fixes, improvements
  * tar as default format for opsi packages

 -- Jan Schneider <j.schneider@uib.de>  Tue, 05 Apr 2007 13:02:23 +0200

python-opsi (0.9.3.6-1) unstable; urgency=low

  * several fixes, improvements

 -- Jan Schneider <j.schneider@uib.de>  Thu, 22 Mar 2007 12:16:01 +0200

python-opsi (0.9.3.5-1) unstable; urgency=low

  * Tools.py
      Fixed createArchive()

 -- Jan Schneider <j.schneider@uib.de>  Fri, 13 Mar 2007 17:16:26 +0200

python-opsi (0.9.3.4-1) unstable; urgency=low

  * Latest version of File.py
      Fixed ini writing (uninstall script) on createProduct()
  * Latest version of LDAP.py
  * Latest version of Univention.py

 -- Jan Schneider <j.schneider@uib.de>  Fri, 09 Mar 2007 16:15:02 +0200

python-opsi (0.9.3.3-1) unstable; urgency=low

  * Latest version of Product.py

 -- Jan Schneider <j.schneider@uib.de>  Thu, 08 Mar 2007 11:24:01 +0200

python-opsi (0.9.3.2-2) unstable; urgency=low

  * Added LDAP schema /etc/ldap/schema/opsi.schema

 -- Jan Schneider <j.schneider@uib.de>  Thu, 15 Feb 2007 14:25:44 +0200

python-opsi (0.9.3.2-1) unstable; urgency=high

  * Product.py (0.9.3.2)
       Bugfix

 -- Jan Schneider <j.schneider@uib.de>  Thu, 15 Feb 2007 14:18:01 +0200

python-opsi (0.9.3.1-1) unstable; urgency=low

  * System.py (0.9.3.1)
       Using -t cifs instead of -t smbfs to mount smb shares

 -- Jan Schneider <j.schneider@uib.de>  Thu, 15 Feb 2007 13:20:03 +0200

python-opsi (0.9.3-1) unstable; urgency=low

  * File.py (0.9.2)
       Improved logging of name resolution errors

 -- Jan Schneider <j.schneider@uib.de>  Wed, 14 Feb 2007 14:51:13 +0200

python-opsi (0.9.2-1) unstable; urgency=low

  * backendManager.conf
       permissions rw-rw---- pcpatch:opsiadmin
  * /usr/bin/opsi-admin
       permissions rwxrwx--- pcpatch:opsiadmin
  * Backend.py (0.9.2)
       added abstract DataBackend.createOpsiBase()
  * File.py (0.9.2)
       createClient() file mode for <pcname>.ini now 660
  * Product.py (0.9.2)
       added method ProductPackageFile.unpackSource,
       which creates package source from package file
  * Reinstmgr (0.9.2)
       no Exception raised by getBootimages_list if no bootimages present

 -- Jan Schneider <j.schneider@uib.de>  Wed, 14 Feb 2007 13:16:10 +0200

python-opsi (0.91-1) unstable; urgency=low

  * backendManager.conf: createClient() creates opsi-hostkey only if missing.
  * some fixes in File backend

 -- Jan Schneider <j.schneider@uib.de>  Tue, 13 Feb 2007 8:56:44 +0200


python-opsi (0.9-1) unstable; urgency=low

  * Initial Release.

 -- Jan Schneider <j.schneider@uib.de>  Thu, 18 Jan 2007 11:46:44 +0200<|MERGE_RESOLUTION|>--- conflicted
+++ resolved
@@ -1,8 +1,8 @@
-<<<<<<< HEAD
 python-opsi (4.0.7.6-1) UNRELEASED; urgency=medium
 
   * Changed formatting in Logger to not expose parts of confidential strings
     under special circumstances.
+  * OPSI.Util.Task.ConfigureBackend.MySQL: fixed error on hostname with dash
 
  -- Niko Wenselowski <n.wenselowski@uib.de>  Mon, 04 Jul 2016 17:49:17 +0200
 
@@ -14,13 +14,6 @@
     any effect. It may be removed in future releases.
 
  -- Niko Wenselowski <n.wenselowski@uib.de>  Thu, 30 Jun 2016 15:39:29 +0200
-=======
-python-opsi (4.0.7.4-2) UNRELEASED; urgency=medium
-
-  * OPSI.Util.Task.ConfigureBackend.MySQL: fixed error on hostname with dash
-
- -- Mathias Radtke <m.radtke@uib.de>  Mon, 04 Jul 2016 12:34:47 +0200
->>>>>>> 3135f42c
 
 python-opsi (4.0.7.4-1) testing; urgency=medium
 
