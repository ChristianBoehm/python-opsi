<<<<<<< HEAD
python-opsi (4.1.1.16-1) stable; urgency=medium

  * OPSI.System.Posix: Added CommandNotFoundException to __all__.

 -- Niko Wenselowski <n.wenselowski@uib.de>  Mon, 31 Jul 2017 11:44:27 +0200

python-opsi (4.1.1.15-1) testing; urgency=medium

  * Improved rpm packaging.
  * Refactored OPSI.Util.compareVersions.
  * Refactored OPSI.Util.File.Opsi.HostKeyFile for faster writing.
  * OPSI.Util.File.Opsi.HostKeyFile: Do not crash when reading file with
    invalid format.

 -- Niko Wenselowski <n.wenselowski@uib.de>  Fri, 28 Jul 2017 15:20:43 +0200

python-opsi (4.1.1.14-3) testing; urgency=medium

  * Listing 45_deprecated.conf for rollout.
  * Debian: Removed leftovers from the pre-systemd-era.
  * postinst: Another change at removing /etc/opsi/version to make SLES
    happy.

 -- Niko Wenselowski <n.wenselowski@uib.de>  Thu, 13 Jul 2017 16:03:00 +0200

python-opsi (4.1.1.14-2) testing; urgency=medium

  * RPM: Removed leftovers from the pre-systemd-era.
  * postinst: Making sure that a failed attempt at removing /etc/opsi/version
    does not crash the postinst.

 -- Niko Wenselowski <n.wenselowski@uib.de>  Thu, 13 Jul 2017 15:47:25 +0200

python-opsi (4.1.1.14-1) testing; urgency=medium

  * OPSI.Util.File.Opsi.PackageContentFile.generate has been refactored to
    be easier to maintain.
  * OPSI.Backend.Backend: backend_info will log informations about a
    possibly missing modules file as info instead of warning.
  * postinst: only remove /etc/opsi/version if this file exists
  * Debian packaging: Remove leftover from python-support.

 -- Niko Wenselowski <n.wenselowski@uib.de>  Thu, 13 Jul 2017 15:17:49 +0200

python-opsi (4.1.1.13-1) testing; urgency=medium

  * OpsiBackup: Fix a bug where an attempt may be made to compare
    uncomparable types.

 -- Niko Wenselowski <n.wenselowski@uib.de>  Mon, 10 Jul 2017 17:57:43 +0200

python-opsi (4.1.1.12-1) testing; urgency=medium

  * OpsiBackup: Fix bug where differences between the archive and the current
    system are detected but there are none.

 -- Niko Wenselowski <n.wenselowski@uib.de>  Mon, 10 Jul 2017 13:53:23 +0200

python-opsi (4.1.1.11-2) testing; urgency=medium

  * dispatch.conf.default now uses a default setup that makes use of file
    for all data except for audit data which is stored in MySQL.

 -- Niko Wenselowski <n.wenselowski@uib.de>  Tue, 04 Jul 2017 16:15:53 +0200

python-opsi (4.1.1.11-1) testing; urgency=medium

  * OPSI.Util.Task.UpdateBackend.ConfigurationData.getServerAddress is
    now a public function.

 -- Niko Wenselowski <n.wenselowski@uib.de>  Fri, 30 Jun 2017 16:06:00 +0200

python-opsi (4.1.1.10-1) testing; urgency=medium

  * acl.conf.default: restricted the access to user_getCredentials and
    user_setCredentials.
  * New extension: 45_deprecated.conf. Methods in that extension will issue a
    warning when called. Calls to these functions should be replaced in the used clients as these functions will be removed in the future.
    Currently containing the functions isLegacyOpsi, isOpsi35 and isOpsi4.
  * Make it possible to configure the location of the workbench on
    OpsiDepotserver.
  * New module OPSI.Util.Task.InitializeBackend for backend setup.
  * New module OPSI.Util.Task.UpdateBackend.ConfigurationData for updating
    the configuration data in an existing backend.
  * New module OPSI.Config.
  * initializeBackends will set up new servers with remote URLs using IP
    except for UCS where FQDN is used by default.

 -- Niko Wenselowski <n.wenselowski@uib.de>  Fri, 30 Jun 2017 12:01:29 +0200

python-opsi (4.1.1.9-1) testing; urgency=medium

  * Remove obsolete reference to /etc/opsi/version when restoring a backup.
  * dhcpd.conf: Make the current Debian/Ubuntu dhcp settings the default.

 -- Niko Wenselowski <n.wenselowski@uib.de>  Tue, 27 Jun 2017 15:02:52 +0200

python-opsi (4.1.1.8-1) testing; urgency=medium

  * Fix a bug in OPSI.Util.objectToBash leading to an AttributeError.
  * Fix a bug in OPSI.Util.objectToBash where the reference to an result
    was incomplete.

 -- Niko Wenselowski <n.wenselowski@uib.de>  Thu, 22 Jun 2017 16:06:21 +0200

python-opsi (4.1.1.7-1) testing; urgency=medium

  * Exceptions have been moved from OPSI.Types to OPSI.Exceptions.
  * Remove leftover for Scientific Linux support.
  * Re-classified log-messages regarding the (un)installation of packages.
  * Post-installation /etc/opsi/version will be removed.
  * SQL backend: speed up retrieval of ProductProperty objects.
  * Various refactorings regarding (de)serialization.

 -- Niko Wenselowski <n.wenselowski@uib.de>  Wed, 21 Jun 2017 15:48:26 +0200

python-opsi (4.1.1.6-1) testing; urgency=medium

  * 20_legacy.conf: Various refactorings to make it easier to maintain.
  * 20_legacy.conf: Removed method deleteGroup. Use group_delete instead.
  * 20_legacy.conf: Removed method createServer.
  * 20_legacy.conf: Removed method deleteClient. Use host_delete instead.
  * 20_legacy.conf: Removed method deleteDepot. Use host_delete instead.
  * 20_legacy.conf: Removed method setHostLastSeen.
  * 20_legacy.conf: Removed method deleteProductDependency.
  * 20_legacy.conf: Removed method deleteOpsiBase.
  * 20_legacy.conf: Removed method createOpsiBase.
  * 30_kiosk.conf: Relying on dict comprehensions.
  * Debian packaging: Remove workarounds for Debian 7 and Ubuntu 12.04.
  * Method backend_info will now use the version from OPSI.__version__.
  * Certificates created with OPSI.Util.Task.createCertificate will use
    sha512 instead of sha1.
  * acl.conf.default: Limit access to getData / getRawData to administrative
    users.
  * Remove support for RHEL / CentOS 6.
  * Remove modules for obsolete opsiconfd supervisor.
  * New module OPSI.Util.Task.UpdateBackend.File.
  * OPSI.Util.Task.UpdateBackend: Added check for the used schema version
    of the backend.
  * Removed usage of the file /etc/opsi/version. It is safer to read the
    version from OPSI.__version__.

 -- Niko Wenselowski <n.wenselowski@uib.de>  Tue, 30 May 2017 13:58:35 +0200

python-opsi (4.1.1.5-1) testing; urgency=medium

  * OPSI.Util.objectToBash: refactored function.
  * ConfigDataBackend: log_read and log_write now accept logType 'winpe'.
  * Removed deprecated method backend_getSharedAlgorithm.
  * OPSI.Util.getfqdn: small internal refactoring.
  * OPSI.Service.Session: SessionHandler.getSessions now always returns
    a dict.
  * Refactored configState_getClientToDepotserver to work faster.
  * Improved speed of OPSI.Object.decodeIdent if the hash contains no
    key 'ident'.
  * 10_opsi.conf: Dropped the deprecated 'force' parameter from
    setProductActionRequestWithDependencies.
  * Instead of a plain Exception we now raise more specific exceptions in
    many places.
  * OPSI.Util.File.Opsi.PackageControlFile now supports product properties
    with empty lists as default or possible values. Regenerating a control
    file will not drop that empty lists anymore.
  * The ports used for Wake-on-LAN in the HostControl(Safe) backend can now
    be configured on a per-broadcast-addresse-basis in hostcontrol.conf.
  * Refactorings in OPSI.Util.Message.

 -- Niko Wenselowski <n.wenselowski@uib.de>  Wed, 10 May 2017 14:32:20 +0200

python-opsi (4.1.1.4-1) testing; urgency=medium

  * OPSI.Backend.MySQL: Providing known error codes as constants.
  * OPSI.Backend.MySQL: Refactored MySQL.connect.
  * OPSI.Backend.JSONRPC.JSONRPCBackend: Removed check for working deflate
    that was required because of possibly invalid HTTP headers in old
    OPSI versions.
  * OPSI.System.Posix: no direct import of posix module.

 -- Niko Wenselowski <n.wenselowski@uib.de>  Mon, 24 Apr 2017 14:11:55 +0200

python-opsi (4.1.1.3-1) testing; urgency=medium

  * Small refactorings in SQL backend.
  * Cleaned up OPSI.Util.Repository.
  * 20_legacy.conf: Various cleanups and adaption of code style.
  * The user pcpatch is created with /bin/false as default shell.
  * Builds for debian-based systems do not depend on python-support anymore.
  * acl.conf.default and dispatch.conf.default will be copied instead of
    linked.
  * Implemented __all__ with tuples.
  * JSONRPCBackend: removed methods isLegacyOpsi, isOpsi35 and isOpsi4.
    If you need to know the version of the connected backend call the
    method 'backend_info' instead.
  * Internal refactorings.

 -- Niko Wenselowski <n.wenselowski@uib.de>  Fri, 17 Mar 2017 16:10:09 +0100

python-opsi (4.1.1.2-1) experimental; urgency=medium

  * OPSI.Backend.Backend got new context manager temporaryBackendOptions.
  * Removed various obsolete modules.
  * OPSI.Util.Task.Rights: removed opsi-deploy-client-agent-default and
    opsi-deploy-client-agent-old from the list of known executables.
  * PackageControlFile: no more support for opsi3 compatible packages.
  * Removed support for incremental packages.
  * Minimum required Python version is now 2.7.
  * 70_dynamic_depot.conf: Removed unused getBytes.
  * Removed 30_configed.conf.
  * 20_legacy.conf: Removed various methods only returning a
    NotImplementedError: setNetworkConfigValue, deleteNetworkConfig,
    setPXEBootConfiguration, unsetPXEBootConfiguration,
    softwareInformationToProductInstallationStatus,
    filterHostsByHardwareInformation, generateOpsiHostKey,
    createServerProduct, getServerProductIds_list,
    getUninstalledProductIds_list, getDefaultNetBootProductId,
    deleteProductProperty, deleteProductProperties
  * 20_legacy.conf: getHostId now raises a ValueError if no hostname
    is given.
  * 20_legacy.conf: getOpsiHostKey now raises a ValueError if no hostId
    is given.
  * Remove unused BootConfiguration objects and SQL tables. If the table
    'BOOT_CONFIGURATION' exists updateMySQLBackend will drop that table.
  * BackendDispatchConfigFile.parse will now return a list of tuples.

 -- Niko Wenselowski <n.wenselowski@uib.de>  Fri, 27 Jan 2017 15:42:15 +0100

python-opsi (4.1.1.1-1) experimental; urgency=medium

  * OPSI.Logger, OPSI.Object, OPSI.System.Posix, OPSI.System.Windows,
    OPSI.Util and the modules in OPSI.Backend now provide __all__.
  * JSONRPCBackend: Avoid using "async" as name for a variable because
    this will become a keyword with Python 3.5.
  * ConfigurationData.initializeConfigs now creates entries for
    opsiclientd.event_user_login.active and
    opsiclientd.event_user_login.action_processor_command by default.
  * Removed parts of an old message bus implementation.
  * Replacing the deprecated module 'new' with 'types'.
  * SQLBackend: Filter creation is done through generators.
  * OPSI.Util.objectToBeautifiedText now uses the json module instead of
    a custom implementation.
  * Removed unsupported backends: Cache, Multiplex, LDAP.
  * ThreadPool: removed functions __createWorker & __deleteWorker.
  * Removed unused function OPSI.Util.flattenSequence.
  * OPSI.Backend.Backend implemented the protocol for being used as a
    context manager.
  * setup.py will patch the first version found in debian/changelog
    into OPSI/__init__.py to always show the current version.

 -- Niko Wenselowski <n.wenselowski@uib.de>  Tue, 04 Oct 2016 16:15:11 +0200
=======
python-opsi (4.0.7.48-1) stable; urgency=medium

  * System.Windows.getActiveSessionIds fix for nt6
  * hostControl: Implementation for modified opsiclientd controlserver port over configState

 -- Erol Ueluekmen <e.ueluekmen@uib.de>  Mon, 21 Aug 2017 16:07:09 +0200

python-opsi (4.0.7.47-1) stable; urgency=medium

  * Changed OPSI.Util.File.Opsi.parseFilename to be able to handle files
    not ending in .opsi.

 -- Niko Wenselowski <n.wenselowski@uib.de>  Fri, 18 Aug 2017 17:06:35 +0200

python-opsi (4.0.7.46-1) stable; urgency=medium

  * Added function OPSI.Util.File.Opsi.parseFilename.
  * OPSI.Util.Repository.FileRepository: Fix bug where instead of appending
    a file it was newly written.
  * OPSI.Backend.BackendManager.BackendAccessControl: Added logmessages
    to make it easier to follow PAM authentication.

 -- Niko Wenselowski <n.wenselowski@uib.de>  Thu, 17 Aug 2017 12:28:47 +0200

python-opsi (4.0.7.45-3) stable; urgency=medium

  * openSuse 42.3: We depend on python-setuptools because python-cryptography
    requires it during runtime but the package from the openSuse repos
    misses that requirement.
    See https://bugzilla.opensuse.org/show_bug.cgi?id=1052927

 -- Niko Wenselowski <n.wenselowski@uib.de>  Wed, 09 Aug 2017 10:35:06 +0200

python-opsi (4.0.7.45-2) stable; urgency=medium

  * Updated Spanish and Russian translation.
  * Added Dutch translation.
  * Updated Russian hwaudit translation.
  * Added Dutch hwaudit translation.

 -- Niko Wenselowski <n.wenselowski@uib.de>  Mon, 07 Aug 2017 14:17:14 +0200
>>>>>>> 80c79faf

python-opsi (4.0.7.45-1) stable; urgency=medium

  * 10_opsi.conf: setProductActionRequestWithDependencies will relay a call
    with actionRequest = 'none' to setProductActionRequest.
  * OPSI.Backend.Backend.ConfigDataBackend: improved log truncation when
    processing unicode characters that use more than one byte.

 -- Niko Wenselowski <n.wenselowski@uib.de>  Thu, 27 Jul 2017 14:02:39 +0200

python-opsi (4.0.7.44-1) experimental; urgency=medium

  * OPSI.Util.Task.Certificate: replaced gendh with dhparam
  * OPSI.Util.Task.Rights: Default access rights for workbench set to 664.

 -- Mathias Radtke <m.radtke@uib.de>  Tue, 25 Jul 2017 14:28:31 +0200

python-opsi (4.0.7.43-2) stable; urgency=medium

  * Debian packaging: Depending on net-tools for ifconfig.

 -- Niko Wenselowski <n.wenselowski@uib.de>  Tue, 25 Jul 2017 09:19:10 +0200

python-opsi (4.0.7.43-1) stable; urgency=medium

  * opsihwaudit.conf: Memory clock speed is now handled as a bigint.

 -- Niko Wenselowski <n.wenselowski@uib.de>  Mon, 17 Jul 2017 17:35:54 +0200

python-opsi (4.0.7.42-1) stable; urgency=medium

  * Fixed a bug in the package content file generation where a link that
    linked to a destination outside of the client data directory did not
    have the hash of the link destination included.

 -- Niko Wenselowski <n.wenselowski@uib.de>  Wed, 12 Jul 2017 10:55:49 +0200

python-opsi (4.0.7.41-1) stable; urgency=medium

  * 30_kiosk.conf: Improved speed of getKioskProductInfosForClient.

 -- Niko Wenselowski <n.wenselowski@uib.de>  Wed, 24 May 2017 16:02:20 +0200

python-opsi (4.0.7.40-1) stable; urgency=medium

  * 30_kiosk.conf: getKioskProductInfosForClient does only return a product
    once even if they are in multiple groups.

 -- Niko Wenselowski <n.wenselowski@uib.de>  Wed, 03 May 2017 14:18:09 +0200

python-opsi (4.0.7.39-1) stable; urgency=medium

  * Added 30_kiosk.conf for the new kiosk client.
  * 30_sshcommands.conf: Internal refactoring.
  * 30_sshcommands.conf: Removed getSSHCommand.
    Use SSHCommand_getObject instead.
  * 30_sshcommands.conf: Removed getSSHCommands.
    Use SSHCommand_getObjects instead.
  * 30_sshcommands.conf: Removed createSSHCommands.
    Use SSHCommand_createObjects instead.
  * 30_sshcommands.conf: Removed createSSHCommand.
    Use SSHCommand_createObject instead.
  * 30_sshcommands.conf: Removed updateSSHCommand.
    Use SSHCommand_updateObject instead.
  * 30_sshcommands.conf: Removed updateSSHCommands.
    Use SSHCommand_updateObjects instead.
  * 30_sshcommands.conf: Removed deleteSSHCommands.
    Use SSHCommand_deleteObjects instead.
  * 30_sshcommands.conf: Removed deleteSSHCommand.
    Use SSHCommand_deleteObject instead.
  * 40_admin_tasks.conf: Updated docstring of getClientsWithOutdatedProduct.

 -- Niko Wenselowski <n.wenselowski@uib.de>  Mon, 24 Apr 2017 17:46:09 +0200

python-opsi (4.0.7.38-4) stable; urgency=medium

  * Drop creating the custom ssh command file in the postinst.

 -- Niko Wenselowski <n.wenselowski@uib.de>  Thu, 20 Apr 2017 19:29:11 +0200

python-opsi (4.0.7.38-3) stable; urgency=medium

  * Do not deploy empty file for custom ssh command config but instead
    create that file in the postinst if not existing.

 -- Niko Wenselowski <n.wenselowski@uib.de>  Thu, 20 Apr 2017 17:09:02 +0200

python-opsi (4.0.7.38-2) stable; urgency=medium

  * Reverted the prevention of creating users on UCS.
  * SSH extension: emptied file with default commands for safety reasons.

 -- Niko Wenselowski <n.wenselowski@uib.de>  Thu, 20 Apr 2017 12:52:51 +0200

python-opsi (4.0.7.38-1) stable; urgency=medium

  * 10_opsi.conf: Do not pass invalid parameter in deleteProductDependency.
  * Added SSH extension.
  * OPSI.Logger: Show no message if unlinking a non-existing file fails.
  * OPSI.Util.File.Opsi.PackageControlFile: if no version for package or
    product are given assume defaults.

 -- Niko Wenselowski <n.wenselowski@uib.de>  Thu, 30 Mar 2017 10:47:13 +0200

python-opsi (4.0.7.37-1) stable; urgency=medium

  * 20_legacy.conf: Removed methods getPcpatchRSAPrivateKey and
    setPcpatchPassword. Please use the opsi-admin task setPcpatchPassword
    for setting the password instead.

 -- Niko Wenselowski <n.wenselowski@uib.de>  Thu, 02 Mar 2017 11:23:49 +0100

python-opsi (4.0.7.36-1) stable; urgency=medium

  * OPSI.Util: the methods for blowfish encryption / decryption now raise
    a BlowfishError if things fail.

 -- Niko Wenselowski <n.wenselowski@uib.de>  Thu, 16 Feb 2017 15:11:25 +0100

python-opsi (4.0.7.35-1) stable; urgency=medium

  * 10_opsi.conf: setProductActionRequestWithDependencies fix.

 -- Erol Ueluekmen <e.ueluekmen@uib.de>  Fri, 10 Feb 2017 16:01:16 +0100

python-opsi (4.0.7.34-3) experimental; urgency=medium

  * Negate check for UCS to make it work as intended.

 -- Niko Wenselowski <n.wenselowski@uib.de>  Thu, 02 Feb 2017 14:11:32 +0100

python-opsi (4.0.7.34-2) experimental; urgency=medium

  * Do not add users on UCS.

 -- Niko Wenselowski <n.wenselowski@uib.de>  Wed, 01 Feb 2017 16:12:25 +0100

python-opsi (4.0.7.34-1) stable; urgency=medium

  * 40_admin_tasks.conf: New method setupWhereFailed.
  * 40_admin_tasks.conf: setupWhereFailed and setupWhereInstalled do not
    alter the actionResult anymore.

 -- Niko Wenselowski <n.wenselowski@uib.de>  Fri, 27 Jan 2017 10:30:16 +0100

python-opsi (4.0.7.33-1) experimental; urgency=medium

  * OPSI.Service.SSLContext: new parameter acceptedCiphers to limit the
    ciphers a context accepts.

 -- Niko Wenselowski <n.wenselowski@uib.de>  Wed, 11 Jan 2017 15:05:07 +0100

python-opsi (4.0.7.32-1) experimental; urgency=medium

  * DepotserverBackend: the function depot_installPackage has a new parameter
    suppressPackageContentFileGeneration that can be used to avoid the
    generation of package content file during installation.
  * OPSI.Util: Backported md5sum from opsi 4.1.

 -- Niko Wenselowski <n.wenselowski@uib.de>  Mon, 02 Jan 2017 17:14:58 +0100

python-opsi (4.0.7.31-1) stable; urgency=medium

  [ Mathias Radtke ]
  * OPSI.System.Posix: Reboot scheduled after 1 minute of reboot() call

  [ Niko Wenselowski ]
  * OPSI.Util.Task.UpdateBackend.MySQL: Disable foreign key checks when
    changing length of productId column.

 -- Niko Wenselowski <n.wenselowski@uib.de>  Mon, 02 Jan 2017 10:52:42 +0100

python-opsi (4.0.7.30-1) stable; urgency=medium

  * OPSI.Util.Task.Samba.isSamba4: fix possible reference to unitialised
    variable.

 -- Niko Wenselowski <n.wenselowski@uib.de>  Thu, 15 Dec 2016 12:27:59 +0100

python-opsi (4.0.7.29-1) testing; urgency=medium

  * OPSI.Util.Task.ConfigureBackend.MySQL: allow creation of users containing
    a minus in their name.

 -- Niko Wenselowski <n.wenselowski@uib.de>  Fri, 09 Dec 2016 17:28:45 +0100

python-opsi (4.0.7.28-5) stable; urgency=medium

  * Updated acl.conf to restrict backend deletion to administrators.

 -- Niko Wenselowski <n.wenselowski@uib.de>  Fri, 13 Jan 2017 09:48:38 +0100

python-opsi (4.0.7.28-4) stable; urgency=medium

  * Updated acl.conf to restrict access to hostControl(Safe)-methods.

 -- Niko Wenselowski <n.wenselowski@uib.de>  Thu, 12 Jan 2017 11:21:53 +0100

python-opsi (4.0.7.28-3) stable; urgency=medium

  * Updated translations for hwaudit.

 -- Niko Wenselowski <n.wenselowski@uib.de>  Thu, 08 Dec 2016 15:17:30 +0100

python-opsi (4.0.7.28-2) stable; urgency=medium

  * Updated translations.

 -- Niko Wenselowski <n.wenselowski@uib.de>  Thu, 08 Dec 2016 14:11:42 +0100

python-opsi (4.0.7.28-1) stable; urgency=medium

  * OPSI.Backend.Backend.Backend.backend_setOptions now logs whenever a value
    is skipped because of the type differs from the expected one.
  * OPSI.Backend.JSONRPC.JSONRPCBackend: corrected indentation.

 -- Niko Wenselowski <n.wenselowski@uib.de>  Tue, 22 Nov 2016 14:12:48 +0100

python-opsi (4.0.7.27-1) experimental; urgency=medium

  * Improved __repr__ of Group, ProductProperty, ProductPropertyState and
    their subclasses.
  * OpsiBackupArchive does not fail anymore if an added file does not exist.

 -- Niko Wenselowski <n.wenselowski@uib.de>  Tue, 25 Oct 2016 11:29:56 +0200

python-opsi (4.0.7.26-1) experimental; urgency=medium

  * SQLite backend: Fix syntax error that may occur during an ALTER TABLE
    if more than one column should be altered.

 -- Niko Wenselowski <n.wenselowski@uib.de>  Mon, 10 Oct 2016 17:54:42 +0200

python-opsi (4.0.7.25-1) testing; urgency=medium

  * DepotserverBackend: Fix problem with package installation.

 -- Niko Wenselowski <n.wenselowski@uib.de>  Thu, 29 Sep 2016 18:16:54 +0200

python-opsi (4.0.7.24-1) stable; urgency=medium

  * ConfigurationData: On UCS we preferably read the domain from UCR.
    If this fails we resort to the Samba config file.

 -- Niko Wenselowski <n.wenselowski@uib.de>  Tue, 27 Sep 2016 12:37:43 +0200

python-opsi (4.0.7.23-2) stable; urgency=medium

  * Correct entry in changelog.

 -- Niko Wenselowski <n.wenselowski@uib.de>  Mon, 26 Sep 2016 15:29:35 +0200

python-opsi (4.0.7.23-1) stable; urgency=medium

  * OPSI.System.Posix: added missing 'datetime' import.
  * OPSI.System.Posix: fix wrong reference in getBlockDeviceBusType

 -- Niko Wenselowski <n.wenselowski@uib.de>  Mon, 26 Sep 2016 13:18:20 +0200

python-opsi (4.0.7.22-1) testing; urgency=medium

  * DepotserverBackend: function depot_installPackage now has parameter
    'forceProductId' to force a specific product id when installing a
     product. The installation will be made into the corresponding directory
     of the given product id.
  * OPSI.Util.File.Archive.getFileType now follows symlinks.

 -- Niko Wenselowski <n.wenselowski@uib.de>  Fri, 23 Sep 2016 14:15:56 +0200

python-opsi (4.0.7.21-1) stable; urgency=medium

  * New BackendMethod changeWANConfig
  * OPSI.System.Posix: added enx network device support
  * small fix in Repository-Handling

 -- Erol Ueluekmen <e.ueluekmen@uib.de>  Wed, 21 Sep 2016 01:22:59 +0200

python-opsi (4.0.7.20-1) stable; urgency=medium

  * Various internal refactorings.
  * OPSI.System.Posix.which now throws CommandNotFoundException instead of
    a basic Exception to make catching errors easier.

 -- Niko Wenselowski <n.wenselowski@uib.de>  Tue, 13 Sep 2016 09:39:56 +0200

python-opsi (4.0.7.19-1) testing; urgency=medium

  * OPSI.Util.Task.UpdateBackend.MySQL: temporary disable foreign key checks
    when altering the depotId / hostId.

 -- Niko Wenselowski <n.wenselowski@uib.de>  Tue, 06 Sep 2016 14:11:02 +0200

python-opsi (4.0.7.18-1) stable; urgency=medium

  * OPSI.System.Posix: added sleep function when using ms-sys to write partition
    boot record
  * Corrected some typos.
  * Make header verify_server_cert work with current Python 2.7.
  * OPSI.Util.Task.Samba.configureSamba: warn if oplocks are present in
    Samba configuration.
  * OPSI.System.Posix: Wait a few seconds before running ms-sys to avoid
    timing problems on systems with NVME storage.

 -- Niko Wenselowski <n.wenselowski@uib.de>  Wed, 24 Aug 2016 17:08:55 +0200

python-opsi (4.0.7.17-1) stable; urgency=medium

  * OPSI.Util: Refactored encryptWithPublicKeyFromX509CertificatePEMFile
    and decryptWithPrivateKeyFromPEMFile.

 -- Niko Wenselowski <n.wenselowski@uib.de>  Thu, 18 Aug 2016 10:10:53 +0200

python-opsi (4.0.7.16-1) testing; urgency=medium

  * OPSI.System.Posix: new function isOpenSUSELeap.
  * OPSI.Util.Task.Rights: Improved support for openSUSE Leap.

 -- Niko Wenselowski <n.wenselowski@uib.de>  Mon, 15 Aug 2016 16:53:24 +0200

python-opsi (4.0.7.15-1) stable; urgency=medium

  * corrected opsi-set-rights for openSUSE

 -- Mathias Radtke <m.radtke@uib.de>  Wed, 10 Aug 2016 13:44:48 +0200

python-opsi (4.0.7.14-1) stable; urgency=medium

  * OPSI.Util.Task.Rights: Corrected path for UCS.

 -- Niko Wenselowski <n.wenselowski@uib.de>  Fri, 05 Aug 2016 15:56:55 +0200

python-opsi (4.0.7.13-1) testing; urgency=medium

  * OPSI.Util.Task.Rights: Corrected path for SLES 11.

 -- Niko Wenselowski <n.wenselowski@uib.de>  Wed, 27 Jul 2016 17:11:57 +0200

python-opsi (4.0.7.12-1) stable; urgency=medium

  * Correct indentation in some places.
  * Use future-proof octal values.
  * Correct version in OPSI.Util.Task.Rights and OPSI.Backend.JSONRPC.

 -- Niko Wenselowski <n.wenselowski@uib.de>  Mon, 25 Jul 2016 14:39:25 +0200

python-opsi (4.0.7.11-1) testing; urgency=medium

  * OPSI.Util.Task.Rights: Better support for different SLES versions.

 -- Niko Wenselowski <n.wenselowski@uib.de>  Mon, 25 Jul 2016 13:13:55 +0200

python-opsi (4.0.7.10-1) testing; urgency=medium

  * OPSI.Util.Task.Rights: Do not fail if MySQL backend is configured but
    not yet set up.

 -- Niko Wenselowski <n.wenselowski@uib.de>  Fri, 22 Jul 2016 11:17:24 +0200

python-opsi (4.0.7.9-1) testing; urgency=medium

  * OPSI.System.Posix: new functions: isDebian, isOpenSuse, isUbuntu, isUCS.
  * OPSI.Util.Task.Rights: Refactored module.
  * OPSI.Util.Task.Rights: setRights will try to set rights on the webserver
    directory as installed by the package opsi-linux-support.
  * 40_admin_tasks.conf: Bugfix for setupWhereNotInstalled

 -- Niko Wenselowski <n.wenselowski@uib.de>  Thu, 21 Jul 2016 16:22:58 +0200

python-opsi (4.0.7.8-1) stable; urgency=low

  * OPSI.System.Windows:
    - getOpsiHotfixName supports now Windows 10
    - fixed Syncing Time function with service
  * Proxysupport for HTTP-Connections
  * Fix for setActionRequestWithDependencies
  * do not add obsolete config software-on-demand.show-details
  * ConfigDataBackend: internal refactoring in log_read and log_write

 -- Erol Ueluekmen <e.ueluekmen@uib.de>  Tue, 19 Jul 2016 15:36:42 +0200

python-opsi (4.0.7.7-1) stable; urgency=low

  * WindowsDrivers byAudit sku fallback fixed.

 -- Erol Ueluekmen <e.ueluekmen@uib.de>  Tue, 05 Jul 2016 15:29:36 +0200

python-opsi (4.0.7.6-1) stable; urgency=medium

  * Changed formatting in Logger to not expose parts of confidential strings
    under special circumstances.
  * OPSI.Util.Task.ConfigureBackend.MySQL: fixed error on hostname with dash

 -- Niko Wenselowski <n.wenselowski@uib.de>  Mon, 04 Jul 2016 17:49:17 +0200

python-opsi (4.0.7.5-1) testing; urgency=medium

  * JSONRPC backend has received small refactorings.
  * 10_opsi.conf: Refactored setProductActionRequestWithDependencies.
    With this change the 'force' parameter is deprecated and does not have
    any effect. It may be removed in future releases.

 -- Niko Wenselowski <n.wenselowski@uib.de>  Thu, 30 Jun 2016 15:39:29 +0200

python-opsi (4.0.7.4-1) testing; urgency=medium

  * OPSI.Util.Task.UpdateBackend.MySQL: Also correct license key column in
    table SOFTWARE_CONFIG.
  * ACL: Pre-compiling patterns
  * ACL: Changed log output for easier debugging.
  * Various small improvements in OPSI.Backend.BackendManager.
  * OPSI.Util.Task.Samba: Removed oplocks from share definition.
    This will only affect new share configurations.
  * OPSI.System.Posix: Improved detection for predictable network interfaces.
  * Configuration of MySQL backends warns if strict mode seems to be
    enabled.

 -- Niko Wenselowski <n.wenselowski@uib.de>  Fri, 24 Jun 2016 14:28:26 +0200

python-opsi (4.0.7.3-1) testing; urgency=medium

  * Repaired sort algorithm 1.

 -- Niko Wenselowski <n.wenselowski@uib.de>  Fri, 10 Jun 2016 13:36:41 +0200

python-opsi (4.0.7.2-1) testing; urgency=medium

  * OPSI.Util.Task.UpdateBackend.MySQL: making sure that columns for license
    keys are 1024 characters long.
  * HostControl: If resolveHostAddress is set to True we fall back to
    using the specified in case of a lookup failure.
  * Various small changes.

 -- Niko Wenselowski <n.wenselowski@uib.de>  Thu, 09 Jun 2016 15:34:59 +0200

python-opsi (4.0.7.1-1) testing; urgency=medium

  * forceObjectClass got a faster check to see if we are processing JSON.
  * OPSI.System.Posix: fixed typo: init -6 -> init 6.
  * OPSI.Backend.Backend: _testFilterAndAttributes is faster if attributes
    and filter are missing.
  * OPSI.Backend.Backend: _objectHashMatches now avoids temporary variable.
  * Improved iteration in many parts to be more efficient.
  * OPSI.Logger: Faster lookup for output color / level name.
  * Changed some log outputs to make use of the formatting during logging.
  * Updated hwaudit.conf: Now showing the number of physical and logical
    cores.
  * OPSI.Util.Task.ConfigureBackend.DHCP: only retrieve and show system
    information once.
  * 20_legacy.conf: Refactored setGeneralConfig.

 -- Niko Wenselowski <n.wenselowski@uib.de>  Fri, 20 May 2016 15:44:59 +0200

python-opsi (4.0.6.50-1) experimental; urgency=medium

  * OPSI.Logger.Logger now is able to do formatting in the style of
    str.format. To format a message use the appropriate placeholders and
    then supply args / kwargs as needed.
    Formatting will only be applied if the message will actually be logged.
  * Improved logging during HTTP Connection.

 -- Niko Wenselowski <n.wenselowski@uib.de>  Tue, 07 Jun 2016 10:47:44 +0200

python-opsi (4.0.6.49-1) stable; urgency=medium

  * OPSI.Util.Task.Samba: removed oplocks from opsi_depot share
  * OPSI.Util.Product: Added debug output to show when tasks end.

 -- Niko Wenselowski <n.wenselowski@uib.de>  Fri, 6 May 2016 07:32:28 +0200

python-opsi (4.0.6.48-1) stable; urgency=medium

  * OPSI.Types.forceOct avoids using a temporary variable.
  * OPSI.Util.Task.Rights.setRights: avoid processing the same path
    twice.
  * OPSI.Logger and OPSI.Service.JsonRpc now use the 'traceback' module
    to get the tracebacks.
  * OPSI.Backend.Replicator: Show the renaming of the server as a single
    step for better user feedback.

 -- Niko Wenselowski <n.wenselowski@uib.de>  Wed, 27 Apr 2016 12:35:39 +0200

python-opsi (4.0.6.47-1) stable; urgency=medium

  * Not using bare "except:" - at least catching Exception.
  * OPSI.Util.Task.Samba: notify the user that he may need to restart the Samba
    daemon.
  * Fix typo in error message if the filter was referencing an attribute not
    present at the used object type.
  * OPSI.Backend.Replicator: Check if the used backend can rename the server
    before trying to do so. If the check fails fall back to using an
    ExtendedBackend.
  * OPSI.Backend.SQL: Limit the length of inserted changelogs to be lower than
    65535 to avoid problems with the limited size of columns of type TEXT.

 -- Niko Wenselowski <n.wenselowski@uib.de>  Thu, 21 Apr 2016 13:18:16 +0200

python-opsi (4.0.6.46.1-1) stable; urgency=medium

  * Using the new-style base64 Python interface to avoid breaking with
    combinations of username and password that exceed 72 characters and
    lead to newlines in the base64-encoded authentication header.
    This is in response to CVE-2016-5699 / Python bug 22928 as these
    patched Python versions may lead to breaks on some systems.

 -- Niko Wenselowski <n.wenselowski@uib.de>  Wed, 22 Jun 2016 17:28:31 +0200

python-opsi (4.0.6.46-1) stable; urgency=medium

  * File backend: Correctly read/write the locked attribute on ProductOnDepot.

 -- Niko Wenselowski <n.wenselowski@uib.de>  Thu, 07 Apr 2016 11:07:15 +0200

python-opsi (4.0.6.45-1) experimental; urgency=medium

  * 40_admin_tasks.conf: added method setupWhereInstalled.
  * 40_admin_tasks.conf: added method getClientsWithOutdatedProduct.
  * 40_admin_tasks.conf: added method
    setActionRequestWhereOutdatedWithDependencies.
  * Updated French translation for hwaudit.
  * OPSI.System.Posix: bypassed startsector 0 in Xenial Sfdisk

 -- Niko Wenselowski <n.wenselowski@uib.de>  Mon, 07 Mar 2016 17:12:50 +0100

python-opsi (4.0.6.44-1) experimental; urgency=medium

  * .spec: Naming all known config files.
  * Small improvements around the creation of AuditHardwareOnHosts.
  * OPSI.Types.forceOpsiTimestamp has received improved handling of
    datetime.datetime objects.
  * OPSI.Types.forceTime can now handle datetime.datetime objects.
  * OPSI.Object.mandatoryConstructorArgs has been refactored.
  * Moved the methods "uninstallWhereInstalled",
    "updateWhereInstalled", "setupWhereNotInstalled" and
    "setActionRequestWhereOutdated" into the new backend extension
    "40_admin_tasks.conf".
  * Method "setActionRequestWhereOutdated" ignores products on client
    with installation-status 'unknown'.
  * Added polish translation. Thanks to Jerzy Włudarczylk!
  * OPSI.System.Posix: corrected typo in sfdisk call
  * OPSI.System.Posix: added more reboot calls in reboot() function
  * OPSI.System.Posix: refactored sfdisk compatability from 4.0.6.41-1
  * OPSI.System.Posix: added new function setLocalSystemTime.

 -- Niko Wenselowski <n.wenselowski@uib.de>  Thu, 03 Mar 2016 13:58:55 +0100

python-opsi (4.0.6.43-1) experimental; urgency=medium

  * Small bugfix in 10_wim.conf.
  * OPSI.Util.WIM got a new function getImageInformation.

 -- Niko Wenselowski <n.wenselowski@uib.de>  Tue, 23 Feb 2016 13:32:33 +0100

python-opsi (4.0.6.42-1) experimental; urgency=medium

  * 20_legacy.conf: Added new methods "uninstallWhereInstalled",
    "updateWhereInstalled", "setupWhereNotInstalled" and
    "setActionRequestWhereOutdated".
  * New module: OPSI.Util.WIM.
  * New file: 10_wim.conf with methods "updateWIMConfigFromPath" and
    "updateWIMConfig".
  * OPSI.Util.File.Opsi.PackageControlFile does not add empty line after
    changelog anymore.
  * Improved error messages during creation of an object from a dict if that
    dict does miss an argument required by the constructor.

 -- Niko Wenselowski <n.wenselowski@uib.de>  Mon, 22 Feb 2016 17:29:04 +0100

python-opsi (4.0.6.41-1) experimental; urgency=medium

  [ Mathias Radtke ]
  * OPSI.System.Posix.py: Added sfdisk (2.26) compatability on HP Smart-Array
  * OPSI.System.Posix.py: Added 'enp' device in getEthernetDevices()

  [ Niko Wenselowski ]
  * OPSI.Util.flattenSequence is now handles generators by consuming them.
  * OPSI.Util.formatFileSize now handles terrabyte sized data.
  * 20_legacy.conf: new function setActionRequestWhereOutdated.
  * Show what sort algorithm get's called.

 -- Niko Wenselowski <n.wenselowski@uib.de>  Fri, 12 Feb 2016 14:45:33 +0100

python-opsi (4.0.6.40-1) experimental; urgency=medium

  [ Mathias Radtke ]
  * OPSI.System.Posix.py: fixed bug in HP Smart Array Disk handling
  * OPSI.System.Posix.py: added simple sfdisk 2.26 (wily) compatability

  [ Niko Wenselowski ]
  * 70_wan.conf: Added docstring for changeWANConfig.
  * 70_wan.conf: The 'enabled' parameter now will be converted to bool internally.
  * Rights.py: added 'windows-image-detector.py' to known executables.
  * JSONRPC-Backend: Changed method to use when checking for deflate support.

 -- Niko Wenselowski <n.wenselowski@uib.de>  Mon, 18 Jan 2016 14:27:19 +0100

python-opsi (4.0.6.39-2) experimental; urgency=medium

  * gettext.python-opsi_en: copied from python-opsi.pot instead of linking because of placeholder Variables

 -- Mathias Radtke <m.radtke@uib.de>  Wed, 06 Jan 2016 08:05:00 +0100

python-opsi (4.0.6.39-1) experimental; urgency=medium

  [Mathias Radtke]
  * gettext: added faked english 'translation'

  [ Niko Wenselowski]
  * Replacing many try/finally-constructs with contextmanagers.
  * OPSI.Util.Repository: Removed wildcard imports.
  * OPSI.Util.Repository: some small refactorings.
  * OPSI.Backend.BackendManager now uses a default configuration if no
    keyword arguments are supplied to the constructor.
  * openSuse: do not alter the path of filename in dhcpd.conf.

 -- Niko Wenselowski <n.wenselowski@uib.de>  Tue, 05 Jan 2016 15:10:27 +0100

python-opsi (4.0.6.38-1) experimental; urgency=medium

  * Reverting changes to
    OPSI.SharedAlgorithm.generateProductOnClientSequence_algorithm1

 -- Niko Wenselowski <n.wenselowski@uib.de>  Tue, 15 Dec 2015 13:43:42 +0100

python-opsi (4.0.6.37-1) experimental; urgency=medium

  * OPSI.SharedAlgorithm.generateProductOnClientSequence_algorithm1
    should now return the products in the expected order.
  * OPSI.Util.HTTP: new function closeConnection.
  * OPSI.Util.HTTP: new context manager closingConnection.

 -- Niko Wenselowski <n.wenselowski@uib.de>  Tue, 08 Dec 2015 15:12:00 +0100

python-opsi (4.0.6.36-1) experimental; urgency=medium

  * OPSI.Util.HTTP: Added log statements for easier debugging.
  * OPSI.Util.HTTP: Refactorings in hybi10Encode & hybi10Decode
  * OPSI.Backend.JSONRPC: Better readable debug output with loglevel 8.
  * OPSI.Logger: do not fail if calling setLogFile with None.
  * OPSI.Backend.ExtendedBackend: calling backend_info without backend
    set will not fail anymore.

 -- Niko Wenselowski <n.wenselowski@uib.de>  Thu, 03 Dec 2015 10:10:43 +0100

python-opsi (4.0.6.35-1) experimental; urgency=medium

  * OPSI.Backend.JSONRPC: Enrich debug information for method creation.
  * OPSI.Types: if forceOct fails show at what number it failed.
  * OPSI.Types: small refactoring in forceBool.
  * HostControl.RpcThread: specify "application/json" as content-type.
  * New module: OPSI.Util.Task.ConfigureBackend.DHCPD
  * New functions in OPSI.System.Posix: isCentOS, isSLES & isRHEL
  * OPSI.Backend.Backend: Small refactorings and improved debug output.
  * OPSI.Backend.ManagerBackend: Small refactorings and improved debug output.
  * configureDHCPD now also patches the DHCPD backend config to use the
    right service restart command.
  * OPSI.Object.AuditHardware: improve __repr__
  * OPSI.Logger: always use the absolute path when setting a logfile.
  * OPSI.Object.Product: __repr__ now shows version of product and package
  * OPSI.Object.BaseObject now creates a __repr__ out of the attributes
    that make an object unique.

 -- Niko Wenselowski <n.wenselowski@uib.de>  Fri, 27 Nov 2015 10:47:19 +0100

python-opsi (4.0.6.34-1) experimental; urgency=medium

  * ConfigDataBackend: the argument 'maxSize' for log_read must be positive.
  * ConfigDataBackend: refactored the log_write method.

 -- Niko Wenselowski <n.wenselowski@uib.de>  Thu, 12 Nov 2015 15:16:28 +0100

python-opsi (4.0.6.33-1) experimental; urgency=medium

  * OPSI.Service.Session.Session gained a __repr__.
  * OPSI.Backend.BackendManager.BackendDispatcher gained a __repr__.
  * OPSI.Backend.HostControl.HostControlBackend gained a __repr__.
  * OPSI.Backend.HostControlSafe.HostControlSafeBackend gained a __repr__.
  * ConfigDataBackend: fixed an edge case where the amount of data written
    would exceed the limit.
  * opsihwaudit.conf: Re-introduce the missing SKU.

 -- Niko Wenselowski <n.wenselowski@uib.de>  Fri, 06 Nov 2015 10:37:12 +0100

python-opsi (4.0.6.32-1) experimental; urgency=medium

  * OPSI.SharedAlgorithm: less log output.
  * OPSI.Backend.JSONRPC: small refactorings in JSONRPC.
  * OPSI.Backend.BackendManager: Log if dispatching a method is done.
  * OPSI.Backend.SQL.timeQuery: log duration even in case of failure.

 -- Niko Wenselowski <n.wenselowski@uib.de>  Fri, 30 Oct 2015 12:28:12 +0100

python-opsi (4.0.6.31-1) experimental; urgency=medium

  * OPSI.Backend.JSONRPC: Added some debug output.
  * OPSI.Service.Session: Show what session is in use before deletion.
  * OPSI.Util.HTTP.HTTPConnectionPool.urlopen: Log errors instead of ignoring
  * OPSI.Util.HTTP.HTTPConnectionPool.urlopen: slightly increased the delay
    between retries to not bomb a busy server with even more requests.

 -- Niko Wenselowski <n.wenselowski@uib.de>  Thu, 29 Oct 2015 14:31:33 +0100

python-opsi (4.0.6.30-1) experimental; urgency=medium

  * OPSI.Service.Session: SessionHandler.sessionExpired does more frequently
    checks if session is still in use or timeout occurred.
  * 20_legacy.conf & 30_configed.conf: getDomain: Fix NameError caused by
    implicit import.
  * 10_opsi.conf & 30_configed.conf: getProductOrdering: Fix NameError caused
    by implicit import.

 -- Niko Wenselowski <n.wenselowski@uib.de>  Wed, 28 Oct 2015 12:05:45 +0100

python-opsi (4.0.6.29-1) experimental; urgency=medium

  * Implementing type checks via isinstance instead of using type.
  * Removed wildcard import in various modules in OPSI.Backend.
  * 20_legacy.conf: Removed librsyncPatchFile because it never worked.
  * OpsiConfFile.parse now raises ValueError if invalid sections are
    found or configuration happens outside sections.
  * objectToHtml now works more efficient with large results.
  * OPSI.Util.Task.Samba: Fix typo in share opsi_repository that lead
    to referencing the wrong path.
  * toJson now handles generators by consuming them.
    The output resembles that of a list.
  * objectToBeautifiedText, objectToBash and objectToHtml are now able
    to handle sets - they interpret it like a list.
  * OPSI.Service.Worker.WorkerOpsiJsonRpc: improved backwards compatible
    handling of queries without any specific encoding. This should make
    any call with a plain encoding work as expected.

 -- Niko Wenselowski <n.wenselowski@uib.de>  Tue, 27 Oct 2015 17:38:16 +0100

python-opsi (4.0.6.28-1) testing; urgency=medium

  * OPSI.SharedAlgorithm: OpsiProductOrderingErrors now show what products
    cause the problem.
  * OPSI.Util.Task.CleanupBackend: Reference correct key.

 -- Niko Wenselowski <n.wenselowski@uib.de>  Thu, 08 Oct 2015 14:37:45 +0200

python-opsi (4.0.6.27-1) experimental; urgency=medium

  * OPSI.Util.flattenSequence now can handle sets.
  * OPSI.Backend.ConfigDataBackend.host_deleteObjects does not fail if
    no license management module is present.
  * OPSI.Backend.MySQL.SQLBackend: softwareLicense_getObjects and
    licenseContract_getObjects now return an empty list instead of None.
  * addDynamicDepotDriveSelection now only adds the new value and does
    not change the default.
  * The config for 'clientconfig.depot.drive' now also has the drives 'a:'
    and 'b:' present if it is created anew.

 -- Niko Wenselowski <n.wenselowski@uib.de>  Wed, 07 Oct 2015 16:40:29 +0200

python-opsi (4.0.6.26-1) testing; urgency=medium

  * toJSON: correctly handle sets.

 -- Niko Wenselowski <n.wenselowski@uib.de>  Wed, 07 Oct 2015 10:15:13 +0200

python-opsi (4.0.6.25-1) stable; urgency=medium

  * added proper sles12 version check

 -- Mathias Radtke <m.radtke@uib.de>  Fri, 02 Oct 2015 11:47:21 +0200

python-opsi (4.0.6.24-1) experimental; urgency=medium

  * OPSI.Util.Task.Rights: set +x on known executables in /opt/pcbin/install
  * OPSI.Util.Task.Rights: disabled the removal of duplicate folders to avoid
    problems with wrong rights in the depot.

 -- Niko Wenselowski <n.wenselowski@uib.de>  Thu, 01 Oct 2015 17:27:07 +0200

python-opsi (4.0.6.23-2) testing; urgency=medium

  * Added Danish translation for hwaudit.

 -- Niko Wenselowski <n.wenselowski@uib.de>  Fri, 25 Sep 2015 15:23:11 +0200

python-opsi (4.0.6.23-1) experimental; urgency=medium

  * Copy the following methods to 30_configed.conf: getDomain,
    getOpsiHWAuditConf, getPossibleMethods_listOfHashes, getServerIds_list
  * OPSI.Backend.Backend: Reading the default maximum logfile size from
    /etc/opsi/opsiconfd.conf.

 -- Niko Wenselowski <n.wenselowski@uib.de>  Wed, 16 Sep 2015 11:59:33 +0200

python-opsi (4.0.6.22-1) experimental; urgency=medium

  * log_read: Removed append-feature for rotated logs.

 -- Niko Wenselowski <n.wenselowski@uib.de>  Tue, 15 Sep 2015 14:23:46 +0200

python-opsi (4.0.6.21-1) experimental; urgency=medium

  * ExtendedConfigBackend: repr now works also with subclasses.
  * ConfigDataBackend: log_write does correctly limit the logsize.

 -- Niko Wenselowski <n.wenselowski@uib.de>  Tue, 15 Sep 2015 12:38:36 +0200

python-opsi (4.0.6.20-1) experimental; urgency=medium

  * OPSI.Service.Worker: header parsing errors are now logged
    with loglevel 8.
  * Re-introduce 30_configed.conf

 -- Niko Wenselowski <n.wenselowski@uib.de>  Wed, 09 Sep 2015 09:15:14 +0200

python-opsi (4.0.6.19-2) experimental; urgency=medium

  * Translations updated and translations for es, it & ru added.

 -- Niko Wenselowski <n.wenselowski@uib.de>  Thu, 03 Sep 2015 11:04:01 +0200

python-opsi (4.0.6.19-1) experimental; urgency=medium

  * OPSI.Backend.JSONRPC: refuse to enable deflate if we are talking to an
    old version of the service to avoid problems.

 -- Niko Wenselowski <n.wenselowski@uib.de>  Thu, 03 Sep 2015 10:30:30 +0200

python-opsi (4.0.6.18-1) experimental; urgency=medium

  * OPSI.Backend.BackendManager: showing the used ACL only on log level debug
    or higher.
  * OPSI.SharedAlgorithm: small refactorings regarding iteration of lists
  * OPSI.Backend.JSONRPC: more reliable fix for working with deflate against
    older webservice versions. This works by disabling deflate to ensure
    proper encoding / decoding.
  * OPSI.Backend.JSONRPC: type check via isinstance instead of type.

 -- Niko Wenselowski <n.wenselowski@uib.de>  Wed, 02 Sep 2015 16:34:26 +0200

python-opsi (4.0.6.17-1) experimental; urgency=medium

  * removed cpatureStderr=False fom execute of 'lsb-release -i' command

 -- Mathias Radtke <m.radtke@uib.de>  Wed, 02 Sep 2015 11:54:51 +0200

python-opsi (4.0.6.16-1) experimental; urgency=medium

  * OPSI.Backend.BackendManager: redirected lsb_release stderr and stdout output to /dev/null

 -- Mathias Radtke <m.radtke@uib.de>  Wed, 02 Sep 2015 09:33:16 +0200

python-opsi (4.0.6.15-1) experimental; urgency=medium

  * OPSI.Util.Task.Samba: add newline when adding repository.
  * RPM: Made the license machine-parseable.
  * OPSI.Util.WindowsDrivers: do not fail if Vendor or Model are None.
  * Create user / groups without explicit uid / gid.

 -- Niko Wenselowski <n.wenselowski@uib.de>  Tue, 25 Aug 2015 11:02:44 +0200

python-opsi (4.0.6.14-1) experimental; urgency=medium

  [ Mathias Radtke ]
  * OPSI.System.Posix: removed unneded captureStderr flag

  [ Anna Sucher ]
  * OPSI.Util.Task.Rights: added opsi-deploy-client-agent-default to
    files that are made executable

  [ Niko Wenselowski ]
  * JSONRPCBackend: Better handling of JSON-RPC-response from an old service.

 -- Niko Wenselowski <n.wenselowski@uib.de>  Tue, 11 Aug 2015 15:27:10 +0200

python-opsi (4.0.6.13-1) experimental; urgency=medium

  * Provide OPSI.System.Posix.shutdown.
  * Added function OPSI.Util.chunk.
  * OPSI.Util.Task.CleanupBackend: added chunking on mass-operations.
  * OPSI.Util.Task.CleanupBackend: Improving speed of operations.
  * OPSI.Backend.Replicator: Speed up membership test for productsOnDepot.
  * OPSI.System.Posix.execute now accepts list, set or tuple for ignoreExitCode
  * Debian: Remove dependency on python-support.
  * OPSI.System.Posix: removed unneded captureStderr flags from sfdisk calls

 -- Niko Wenselowski <n.wenselowski@uib.de>  Mon, 10 Aug 2015 15:22:38 +0200

python-opsi (4.0.6.12-1) experimental; urgency=medium

  [ Niko Wenselowski ]
  * Improving Python 3 compatibility.
  * hwaudit: Added translations for COMPUTER_SYSTEM.sku
  * tests: rename the domain of test objects from uib.local to test.invalid
  * OPSI.Service.Worker.WorkerOpsiJsonRpc: The header handling introduced
    with 4.0.6.8-1 must now be explicitely enabled by creating the file:
    /etc/opsi/opsi.header.fix.enable
    This makes sure that components get the same behaviour as before unless
    an change is done by an administrator.
  * 10_opsi.conf: Reintroduce setRights from the now remove 30_configed.conf
  * OPSI.Util.HTTP: the functions to decode/encode gzip/deflate now work
    better with unicode input and always return unicode.
  * OPSI.Service.Worker.WorkerOpsi: properly decode requests that have their
    content-encoding header set to "deflate".
  * log_read now also reads rotated logs.
  * OPSI.Util.Task.Rights: chown now correctly sets uid/gid on links.

  [ Mathias Radtke ]
  * new module OPSI Util task Samba
  * wrote tests for new module

 -- Niko Wenselowski <n.wenselowski@uib.de>  Wed, 29 Jul 2015 16:04:38 +0200

python-opsi (4.0.6.11-4) experimental; urgency=medium

  * Packaging fixes for Debian 8.

 -- Niko Wenselowski <n.wenselowski@uib.de>  Mon, 29 Jun 2015 16:23:22 +0200

python-opsi (4.0.6.11-3) experimental; urgency=medium

  * RPM: do not link removed file.

 -- Niko Wenselowski <n.wenselowski@uib.de>  Mon, 29 Jun 2015 16:11:06 +0200

python-opsi (4.0.6.11-2) experimental; urgency=medium

  * Removing remaining occurances of 30_configed.conf.

 -- Niko Wenselowski <n.wenselowski@uib.de>  Mon, 29 Jun 2015 16:06:51 +0200

python-opsi (4.0.6.11-1) experimental; urgency=medium

  * Debian: Moving lintian-overrides into debian/source
  * 20_legacy.conf: Small refactoring of getClients_listOfHashes
  * 20_legacy.conf: Refactored getLicenseStatistics_hash
  * OPSI.Types: better error message if forceObjectClass fails because of an
    argument that is missing for the constructor
  * OPSI.Types: better error message if forceObjectClass fails because of an
    invalid type
  * 20_legacy.conf: some small bugfixes.
  * OPSI.Object: repr for ConfigState now includes values.
  * Moving getProductOrdering from 30_configed.conf to 10_opsi.conf.
  * Removing 30_configed.conf.
  * Removing the link from etc/opsi/backendManager/extend.d/20_legacy.conf to
    etc/opsi/backendManager/extend.d/configed/20_legacy.conf.

 -- Niko Wenselowski <n.wenselowski@uib.de>  Mon, 29 Jun 2015 15:58:47 +0200

python-opsi (4.0.6.10-3) experimental; urgency=medium

  * Debian: Setting the package format to 1.0
  * RPM: creating folder for systemd templates before installation

 -- Niko Wenselowski <n.wenselowski@uib.de>  Tue, 16 Jun 2015 12:27:05 +0200

python-opsi (4.0.6.10-2) experimental; urgency=medium

  * RPM: supply %prep and %debug_package
  * Remove references to opsi-distutils

 -- Niko Wenselowski <n.wenselowski@uib.de>  Tue, 16 Jun 2015 10:57:43 +0200

python-opsi (4.0.6.10-1) experimental; urgency=medium

  * Added __repr__ for Backend and JSONRPCBackend.
  * OPSI.Backend.Replicator: Inserting objects should be a little faster.
  * OPSI.Backend: Only do a lookup for returnObjectsOnUpdateAndCreate once
    per method execution.
  * objectToBash, objectToHtml and objectToBeautifiedText now also correctly
    format subclasses of the lists / dicts.
  * 20_legacy.conf: Speed up _getProductStates_hash
  * FileBackend: Do not double the mapping list of LocalbootProduct and NetbootProduct.
  * FileBackend: allow products having ProductPropertyStates that are the same as the id of a product.
  * Some small refactorings to OPSI.Backend.SQL and OPSI.Backend.MySQL.
  * Supply new folder /etc/opsi/systemdTemplates

 -- Niko Wenselowski <n.wenselowski@uib.de>  Tue, 16 Jun 2015 10:45:21 +0200

python-opsi (4.0.6.9-1) experimental; urgency=medium

  * OPSI.Util.Task.Rights: reuse an existing depot URL if we found one before.

 -- Niko Wenselowski <n.wenselowski@uib.de>  Wed, 10 Jun 2015 10:20:56 +0200

python-opsi (4.0.6.8-1) experimental; urgency=low

  * 20_legacy.conf: createLicenseContract now returns the complete
    license contract id instead of just the first character.
  * OPSI.Util.File: Avoid bloating dhcpd.conf with '%s'
  * OPSI.Util.Task.Rights: added 'service_setup.sh' to KNOWN_EXECUTABLES
  * OPSI.Util.Task.Rights: Fix setting rights on KNOWN_EXECUTABLES in
    the depot folder.
  * Refactored worker for the interface page.
  * OPSI.Backend.File: Convert errors to unicode before logging them.
  * 40_groupActions.conf: create method to rename groups: updateGroupname
  * __repr__ now gives even better results.
  * 20_legacy.conf: new method setHostInventoryNumber
  * 20_legacy.conf: refactored getAndAssignSoftwareLicenseKey
  * debian/format: removed
  * OPSI.Types: checking for classes is now implemented via isinstance and
    therefore also subclasses will be accepted.
  * OPSI.Util.Task.Certificate: Fix certificate creation on Debian 8.
  * OPSI.Util.HTTP: Workarround for Python versions that implement PEP0476
  * OPSI.Service.Worker.WorkerOpsiJsonRpc: now correctly stating the HTTP
    header field "content-type" if the content is compressed via deflate or
    gzip. To stay backwards compatible we return in the old style if the
    header field "Accept" of the request starts with "gzip-application".
  * OPSI.Util.HTTP: new functions deflateEncode, deflateDecode, gzipEncode
    and gzipDecode
  * OPSI.Backend.JSONRPC: various refactorings
  * OPSI.Backend.JSONRPC.JSONRPCBackend: correctly handle responses that are
    compressed via deflate or gzip. To stay backwards compatible it deflates
    the data if the HTTP header field "content-type" starts with "gzip".
  * The users opsiconfd / pcpatch are now added to the file admin group
    based on the groupname and not on the gid. This avoids adding these users
    to the wrong group if a group with gid 992 already exists.
  * RPM: if a group with gid 992 is already existing add the file admin group
    without giving a specific gid.

 -- Niko Wenselowski <n.wenselowski@uib.de>  Tue, 09 Jun 2015 16:34:33 +0200

python-opsi (4.0.6.7-2) experimental; urgency=low

  * RHEL / CentOS 7: No indent to avoid confusing rpm.

 -- Niko Wenselowski <n.wenselowski@uib.de>  Fri, 10 Apr 2015 14:23:46 +0200

python-opsi (4.0.6.7-1) experimental; urgency=low

  * Fix encoding problems in new __repr__.

 -- Niko Wenselowski <n.wenselowski@uib.de>  Fri, 10 Apr 2015 13:40:21 +0200

python-opsi (4.0.6.6-1) experimental; urgency=low

  * OPSI.Util.Task.Rights: better ignoring of subfolders.
  * OPSI.Logger: some small refactorings.
  * OPSI.Util.Task.Sudoers: Do not duplicate existing entries.
  * OPSI.Logger.logWarnings: only log to the opsi-Logger.
  * CentOS / RHEL 7: depend on net-tools for ifconfig.
  * Added OPSI.System.Posix.getActiveConsoleSessionId

 -- Niko Wenselowski <n.wenselowski@uib.de>  Fri, 10 Apr 2015 10:31:29 +0200

python-opsi (4.0.6.5-1) experimental; urgency=low

  * Fix problem when working mit DHCP files.

 -- Niko Wenselowski <n.wenselowski@uib.de>  Tue, 31 Mar 2015 11:38:41 +0200

python-opsi (4.0.6.4-1) experimental; urgency=low

  * OPSI.System.Posix.execute now accepts keyword arguments 'shell' and
    'waitForEnding' to have the same keyword arguments as on Windows.

 -- Niko Wenselowski <n.wenselowski@uib.de>  Mon, 30 Mar 2015 15:38:39 +0200

python-opsi (4.0.6.3-1) experimental; urgency=low

  * OPSI.Util.Task.Rights: avoid duplicate path processing.
  * OPSI.Backend.MySQL.ConnectionPool: lower log-level for messages.
  * OPSI.Util.Task.Rights.setRights: show what path is given.
  * Fix various problems in OPSI.Backend.Replicator.
  * OPSI.Util.Task.Sudoers: Retrieve path to 'service' from the OS.
  * OPSI.Util.Task.Sudoers: Add single entry if missing.
  * Small changes in OPSI.Util.File.
  * Less wildcard imports.
  * Refactoring in OPSI.Util.Task.Rights
  * OPSI.Util.Task.Rights will fail without raising an error if chown
    is not possible.
  * OPSI.Backend.BackendManager: refactored reading groups of user to be
    faster for large environments.
  * Many objects now have proper representations.
  * OPSI.Util.Task.ConfigureBackend.ConfigurationData: Adding WAN
    configuration defaults if they are missing.
  * New extension 70_wan.conf for easy disabling/enabling of WAN configuration
  * 70_dynamic_depot.conf: getDepotSelectionAlgorithmByNetworkAddress
    makes use of OPSI.Util.ipAddressInNetwork instead of copying code.
  * OPSI.Util.Task.Rights: chown will only supply an uid if euid is 0 to
    avoid failures.

 -- Niko Wenselowski <n.wenselowski@uib.de>  Mon, 30 Mar 2015 11:44:00 +0200

python-opsi (4.0.6.2-1) experimental; urgency=low

  * OPSI.Backend.MySQL: If connecting to DB fails during creation of the
    connection pool we wait 5 seconds before retrying to connect.
  * OPSI.Logger: Easier and faster check if syslog is present.
  * OPSI.Backend.Replicator: small refactorings.
  * OPSI.Backend.BackendManager: _dispatchMethod creats no more temp. list.
  * OPSI.Util.Task.Certificate: do not set the same serial number for
    every certificate.

 -- Niko Wenselowski <n.wenselowski@uib.de>  Mon, 09 Mar 2015 10:56:28 +0100

python-opsi (4.0.6.1-1) experimental; urgency=low

  * OPSI.Util.Repository: correctly set number of retries for dynamic bandwith
  * setup.py: Exclude test folders.
  * objectToBeautifiedText: indent with only four spaces
  * OPSI/Object.py overhauled module
  * Added OPSI.System.Posix.runCommandInSession to have access to this
    function not only when running Windows.
  * OPSI.Backend.File: Various refactorings, not only to avoid unnecessary
    creation of temporary objects.
  * Backends: speed up option parsing during initalisation.
  * Make excessive use of List Comprehensions for faster processing.
  * OPSI.Backend.HostControl: Using the timeout-parameter available on
    httplib.HTTP(S)Connection in RpcThread and ConnectionThread
  * Improve speed of configState_getClientToDepotserver
  * OPSI.Backend.SQL: Refactored working with the hardware audit
  * Speed up OPSI.Backend.Backend.log_read
  * The size limit of log_write can now be controlled through
    opsiconfd.conf and the value of "max log size" in the section "global".
  * New module: OPSI.Util.Task.Rights
  * OPSI.System.Windows: function "mount" accepts "dynamic" as mountpoint to
    enable the automatic search for a free mountpoint on the system.
    Thanks to Markus Kötter for the initial patch!
  * OPSI.Util.Task.ConfigureBackend.ConfigurationData: add the possibility
    to enable the dynamic mountpoint selection.
  * OPSI.Backend.SQL: the columns referencing hostId are now of the same size
  * New module OPSI.Util.Task.UpdateBackend.MySQL
  * OPSI.Util.Task.UpdateBackend.MySQL: Fix too small hostId columns
  * OPSI.Backend.SQL: replacing duplicate code
  * Removed LDAP schema files and backend configuration.
  * OPSI.Backend.SQL: Functions getData and getRawData only allow SELECT
  * Making method backend_getSharedAlgorithm nonfunctional.
  * OPSI.SharedAlgorithm: No more working with code-as-text and evaluation
    of the text to get objects to work with. Now there are only the objects.
  * WindowsDrivers: Fallback if directories ends with "." or with whitespace.
  * OPSI.Types.forceList is now able to handle sets and generators
  * New function OPSI.System.Posix.getDHCPDRestartCommand
  * OPSI.SharedAlgorithm: Raising an error when a circular dependecy is
    detected between products.
  * OPSI.System.Posix.getNetworkDeviceConfig is now able to parse output
    from newer ifconfig versions like on CentOS 7.
  * OPSI.Backend.SQLite refactored query creation.

 -- Niko Wenselowski <n.wenselowski@uib.de>  Thu, 05 Feb 2015 09:46:50 +0100

python-opsi (4.0.5.17-1) testing; urgency=medium

  * Small bugfix in ConfigureBackend Task.

 -- Erol Ueluekmen <e.ueluekmen@uib.de>  Wed, 25 Feb 2015 14:33:25 +0100

python-opsi (4.0.5.16-1) stable; urgency=low

  * JSONRPCBackend: Fix build long authorization headers.

 -- Erol Ueluekmen <e.ueluekmen@uib.de>  Thu, 19 Feb 2015 13:23:19 +0100

python-opsi (4.0.5.15-1) stable; urgency=low

  * Patching sudoers: allow using service when no TTY present

 -- Niko Wenselowski <n.wenselowski@uib.de>  Wed, 22 Oct 2014 14:30:24 +0200

python-opsi (4.0.5.14-1) experimental; urgency=low

  * 10_opsi.conf: New methods getHardwareAuditDataCount and
    getSoftwareAuditDataCount
  * DHCPD backend: Fix logging problem caused by string / unicode mixup.
  * OPSI.System.Posix.getServiceNames: Prefer "systemctl" over "service"
    to have a solution that flawlessly works on CentOS 7.
  * OPSI.System.Posix.locateDHCPDInit: Added search via getServiceNames

 -- Niko Wenselowski <n.wenselowski@uib.de>  Wed, 22 Oct 2014 12:23:35 +0200

python-opsi (4.0.5.13-1) experimental; urgency=low

  * OPSI.System.Posix.Distribution: stripping the distribution attribute.

 -- Niko Wenselowski <n.wenselowski@uib.de>  Tue, 14 Oct 2014 15:34:21 +0200

python-opsi (4.0.5.12-1) experimental; urgency=low

  * More work on OPSI.System.Posix.getSambaServiceName

 -- Niko Wenselowski <n.wenselowski@uib.de>  Wed, 08 Oct 2014 14:50:17 +0200

python-opsi (4.0.5.11-2) experimental; urgency=low

  * Dropping python-simplejson as dependency because it is Pythons stdlib as
    json since Python 2.6

 -- Niko Wenselowski <n.wenselowski@uib.de>  Wed, 08 Oct 2014 11:43:34 +0200

python-opsi (4.0.5.11-1) experimental; urgency=low

  * MySQL-backend: lower log-level for messages regarding transactions
  * Posix: added Methods getServiceNames and getSambaServiceName

 -- Niko Wenselowski <n.wenselowski@uib.de>  Mon, 06 Oct 2014 15:58:24 +0200

python-opsi (4.0.5.10-1) stable; urgency=low

  * DHCPD.py: small fix in restarting dhcp-service

 -- Erol Ueluekmen <e.ueluekmen@uib.de>  Wed, 01 Oct 2014 16:54:50 +0200

python-opsi (4.0.5.9-1) stable; urgency=low

  * opsi-setup: changed restarting services over service calls
    instead of using init-scripts directly.

 -- Erol Ueluekmen <e.ueluekmen@uib.de>  Wed, 01 Oct 2014 16:14:13 +0200

python-opsi (4.0.5.8-2) testing; urgency=low

  * python-crypto requirement modified for sles to python-pycrypto

 -- Erol Ueluekmen <e.ueluekmen@uib.de>  Mon, 29 Sep 2014 10:13:17 +0200

python-opsi (4.0.5.8-1) testing; urgency=low

  * FileBackend raises Exception if getRawData method is called.

 -- Erol Ueluekmen <e.ueluekmen@uib.de>  Tue, 23 Sep 2014 15:16:56 +0200

python-opsi (4.0.5.7-1) experimental; urgency=low

  * Preferring ldaptor over OPSI.ldaptor

 -- Niko Wenselowski <n.wenselowski@uib.de>  Wed, 10 Sep 2014 13:36:47 +0200

python-opsi (4.0.5.6-2) experimental; urgency=low

  * rpm-based packages: require python-pyasn1

 -- Niko Wenselowski <n.wenselowski@uib.de>  Tue, 09 Sep 2014 16:55:20 +0200

python-opsi (4.0.5.6-1) experimental; urgency=low

  * Fix for certificate creation on SLES11SP3

 -- Niko Wenselowski <n.wenselowski@uib.de>  Mon, 25 Aug 2014 15:26:42 +0200

python-opsi (4.0.5.5-1) testing; urgency=medium

  * setProductActionRequestWithDependencies: added optional force
    parameter, to set dependend products even if they are installed

 -- Erol Ueluekmen <e.ueluekmen@uib.de>  Sat, 23 Aug 2014 02:37:20 +0200

python-opsi (4.0.5.4-3) testing; urgency=low

  * Also build on Ubuntu 10.04

 -- Niko Wenselowski <n.wenselowski@uib.de>  Fri, 22 Aug 2014 17:28:08 +0200

python-opsi (4.0.5.4-2) experimental; urgency=low

  * 40_groupActions.conf: _getClientsOnDepotByHostGroup get correct clients.
  * Debian: call dh --with python2

 -- Niko Wenselowski <n.wenselowski@uib.de>  Fri, 22 Aug 2014 17:18:16 +0200

python-opsi (4.0.5.3-2) experimental; urgency=low

  * SLES: Require libmagic1 for working python-magic

 -- Niko Wenselowski <n.wenselowski@uib.de>  Tue, 19 Aug 2014 12:55:00 +0200

python-opsi (4.0.5.3-1) experimental; urgency=low

  * Fix termination of KillableThread on newer Pythons

 -- Niko Wenselowski <n.wenselowski@uib.de>  Mon, 11 Aug 2014 14:09:02 +0200

python-opsi (4.0.5.2-7) experimental; urgency=low

  * RHEL / CentOS: Depending on MySQL-python instead python-mysql
  * openSUSE / SLES: Fix depending on wrong version number for python-newt

 -- Niko Wenselowski <n.wenselowski@uib.de>  Wed, 06 Aug 2014 12:10:08 +0200

python-opsi (4.0.5.2-5) experimental; urgency=low

  * Dependencies for RHEL / CentOS 6 fixed and cleaned up .spec.

 -- Niko Wenselowski <n.wenselowski@uib.de>  Wed, 06 Aug 2014 11:20:25 +0200

python-opsi (4.0.5.2-4) experimental; urgency=low

  * Re-Enabling dependency on python-ldaptor.

 -- Niko Wenselowski <n.wenselowski@uib.de>  Mon, 04 Aug 2014 16:39:12 +0200

python-opsi (4.0.5.2-2) experimental; urgency=low

  * Possible to build with python-support again.

 -- Niko Wenselowski <n.wenselowski@uib.de>  Mon, 04 Aug 2014 14:35:00 +0200

python-opsi (4.0.5.2-1) experimental; urgency=low

  * fix in write method for backendConfigFiles

 -- Erol Ueluekmen <e.ueluekmen@uib.de>  Sun, 03 Aug 2014 03:26:28 +0200

python-opsi (4.0.5.1-2) experimental; urgency=low

  * Using dh_python2

 -- Niko Wenselowski <n.wenselowski@uib.de>  Wed, 30 Jul 2014 17:38:00 +0200

python-opsi (4.0.5.1-1) experimental; urgency=low

  * New module: OPSI.Util.Task.Sudoers
  * 70_dynamic_depot.conf: Latency algorythm does even work if pinging
    a depot results in a timeout.
  * OpsiBackupArchive: Avoid hanging in an endless loop when running
    backupMySQLBackend and stderr gets spammed with the same message
  * DHCPD Backend: Trying to read the address of an client from the
    DHCPD configuration file if it can't be resolved via DNS.
  * Certificate Creation: Using 2048 bit instead of 1024
  * small fix in getOpsiHostKey method
  * configed: direct access for mysql-backend users
  * forceUrl method don't convert value to lower
  * OpsiBackupArchive: get path to mysqldump via which
  * Speeding up backend_getInterface, getArgAndCallString, objectToHtml,
    objectToBeautifiedText
  * New module: OPSI.Util.Task.ConfigureBackend.ConfigurationData
  * Added possibility to disable pigz in opsi.conf
  * SQL-Backends: Improved speed of query creation
  * Do not fail on removing installed products if the directory
    contains filenames with unicode characters
  * OPSI.System.Posix: Fixing reread partiontable problem with new bootimage
  * OPSI.System.Windows: Added setLocalSystemTime and getServiceTime in backend
  * Driverintegration: Fallback for byAudit to check if mainboard integration is possible.
  * OPSI.System.Posix: initializing bytesPerSector attribute in Harddisk class
    constructor
  * OPSI.Util.Repository: workarround timing problem after reconnect network
    adapter

 -- Erol Ueluekmen <e.ueluekmen@uib.de>  Thu, 28 Jul 2014 23:51:00 +0200

python-opsi (4.0.4.5-1) stable; urgency=low

  * set of small fixes.

 -- Erol Ueluekmen <e.ueluekmen@uib.de>  Fri, 07 Feb 2014 02:10:23 +0100

python-opsi (4.0.4.4-1) testing; urgency=low

  * added geo_override patch for older bios (opsi-linux-bootimage)
  * removed debug outputs from repository.py
  * SQL backend: tables PRODUCT_PROPERTY and BOOT_CONFIGURATION now use type
    TEXT for column 'description'
  * Harddisks have a new attribute 'rotational'.
  * MySQL backend: table 'HOST': using DEFAULT value for column 'created' to
    avoid using the values given by MySQL. These values did result in a
    unwanted misbehaviour where clients always updated their 'created'
    attribute to the time of the last update.
  * Removed workarounds for Python versions prior to 2.6
  * New depot selection alogrith: Select the depot with lowest latency that
    either is or belongs to the master depot the client is attached to.
  * New module: OPSI.Util.Task.CleanupBackend
  * Suppressing DeprecationWarning from ldaptor.
  * Bugfix in HTTPRepository.
  * Workarround for Windows 8.1 detection.

 -- Erol Ueluekmen <e.ueluekmen@uib.de>  Wed, 29 Jan 2014 01:22:18 +0100

python-opsi (4.0.4.3-1) testing; urgency=low

  * Small bugfix for objectToBeautifiedText Method.

 -- Erol Ueluekmen <e.ueluekmen@uib.>  Fri, 20 Dec 2013 18:11:37 +0100

python-opsi (4.0.4.2-1) testing; urgency=low

  * objectToBeautifiedText optimization.

 -- Erol Ueluekmen <e.ueluekmen@uib.de>  Wed, 11 Dec 2013 11:02:06 +0100

python-opsi (4.0.4.1-1) testing; urgency=low

  * Minimum required Python version is now 2.6
  * New backend method for configed: setRights
  * Tar archives: make use of pigz for parallel gzip compression if available.
    Requires pigz version >2.2.3
  * File backend: Added options to configure user/group the files belong to.
  * Bugfix: Added missing import to prevent "opsi-setup --renew-opsiconfd-cert"
    from crashing
  * Bugfix: Do not fail when reading distribution information from an UCS
    system.
  * Bugfix in posix.py for precise
  * Remove loading geo_override kernel patch
  * Fixing mountoptions handling for cifs-mount
  * Added Transaction control for sql-backends for prevent of duplicate entries in productProperty-Defaultvalues. (fixes #456)
  * New module: OPSI.Util.Task.Certificate

 -- Erol Ueluekmen <e.ueluekmen@uib.de>  Tue, 12 Sep 2013 11:41:33 +0200

python-opsi (4.0.3.3-1) experimental; urgency=low

  * Fixes for wheezy and raring support
  * System.Windows: Added handling mshotfix for win8 and win2012
  * Moved method formatFileSize from OPSI.web2.dirlist to OPSI.Util
  * Added 40_groupActions.conf in opsi-webservice-extender
  * Modified debian postinst script (user opsiconfd will be created if not exists)

 -- Erol Ueluekmen <e.ueluekmen@uib.de>  Tue, 03 Jun 2013 11:41:33 +0200

python-opsi (4.0.3.2-1) experimental; urgency=low

  * Don't load geo_override module on 64bit bootimage.

 -- Erol Ueluekmen <e.ueluekmen@uib.de>  Mon, 29 Apr 2013 16:13:16 +0200

python-opsi (4.0.3.1-1) testing; urgency=low

  * dhcp-backend: ddns-rev-domainname added to list where the values are written in double quotas
  * System: opsi-setup --init-current-config gives an warning instead of error, when vendor not found for network device
  * Posix:
    - saveImage returns the result from partclone if run was successfull.
    - readPartitionTable: Try to find out the right filesystem with blkid tool.
    - createPartition: allows linux as filesystem-type and produces partition with id 83
  * WindowsDriver: byAudit: Translating model and vendor from hwinvent: characters <>?":|\/* will be translated to _
  * python-opsi locale: danish added
  * compareVersion: fixed handling with versions from custom packages.
  * global.conf: fixed hostname entries
  * fixed resource directory listing for custom packages /repository
  * fix for ubuntu 12.10

 -- Erol Ueluekmen <e.ueluekmen@uib.de>  Tue, 05 Feb 2013 17:40:23 +0100

python-opsi (4.0.2.6-1) testing; urgency=low

  * Posix: getBlockDeviceControllerInfo():
    - if no devices attached on a AHCI-Controller (maybe a lshw or a kernel bug)
      try to find AHCI-Controller, if found try return the first found AHCI Controller
      for textmode-driverintegration (only for nt5)
  * Posix: modifications for newer ms-sys version
  * rpm-spec-file: noreplace option for dispatch.conf.default in files-section

 -- Erol Ueluekmen <e.ueluekmen@uib.de>  Mon, 07 Nov 2012 17:34:13 +0100

python-opsi (4.0.2.5-1) testing; urgency=low

  * fix in hwinvent procedure, don't crash if lshw don't work properly
  * fix for resizeNTFSPartition if blockAlignmnet is used (ntfs-restore-image)

 -- Erol Ueluekmen <e.ueluekmen@uib.de>  Fri, 02 Nov 2012 15:00:34 +0200

python-opsi (4.0.2.4-1) stable; urgency=low

  * fixes method setProductActionRequestWithDependencies after host_createOpsiClient
  * added default dhcp string and text options that the values will be set in double-quotes (fixes#403)
  * added method userIsReadOnlyUser()
  * WindowsDriverIntegration: do not break when no devices found in txtsetup.oem (corrupted txtsetup.oem)

 -- Erol Ueluekmen <e.ueluekmen@uib.de>  Thu, 27 Sep 2012 10:35:17 +0200

python-opsi (4.0.2.3-1) testing; urgency=low

  * Workarround for bootimage: wait if blockfile to partition not exists.
  * Automated additional-driver - byAudit - integration support.
  * hostControl-Fix for host_reachable method.
  * added opsiFileAdminhandling, added new opsi.conf File.
  * dellexpresscode for hwinvent implemented
  * licensekey length increased to 1024
  * use opsi-auth pam module if exists

 -- Erol Ueluekmen <e.ueluekmen@uib.de>  Tue, 17 Jul 2012 13:33:13 +0200

python-opsi (4.0.2.2-1) testing; urgency=low

  * Workarround for python 2.7 in jsonrpc-backend: compressed data will send as bytearray
  * fix for isc-dhcp-server for oneiric and precise
  * Workarround for bootimage: wait if blockfile to partition not exists.

 -- Erol Ueluekmen <e.ueluekmen@uib.de>  Mon, 11 Jun 2012 13:42:58 +0200

python-opsi (4.0.2.1-1) stable; urgency=low

  * Featurepack-Release 4.0.2

 -- Erol Ueluekmen <e.ueluekmen@uib.de>  Wed, 30 May 2012 11:20:56 +0200

python-opsi (4.0.1.40-1) testing; urgency=low

  * Fix getArchitecture for Windows-Systems (opsiclientd)
  * Workarround for WinAPI Bug: LSAGetLogonSessionData in NT5 x64

 -- Erol Ueluekmen <e.ueluekmen@uib.de>  Tue, 08 May 2012 15:27:08 +0200

python-opsi (4.0.1.39-1) testing; urgency=low

  * opsi-makeproductfile: switch to tar format if source files take
      then 2GB of diskusage, to prevent a override of cpio sizelimit.
  * 20_legacy.conf: method getProductDependencies_listOfHashes fix.
  * fix loosing membership in productGroups when upgrading opsi-packages
  * setProductActionRequestWithDepedencies:
      Raising exeption if required packages are not available.
  * fix setVersion for auditSoftware and auditSoftwareOnClient
      software Version 0 will be produce '0' and not ''

 -- Erol Ueluekmen <e.ueluekmen@uib.de>  Tue, 17 Apr 2012 16:51:08 +0200

python-opsi (4.0.1.38-1) testing; urgency=low

  * HostControl-Backend: added hostControl_execute
  * 10_opsi.conf: added setProductActionRequestWithDependencies
  * Object.py: OpsiDepotserver new default: isMasterDepot=True

 -- Erol Ueluekmen <e.ueluekmen@uib.de>  Wed, 15 Feb 2012 13:42:37 +0100

python-opsi (4.0.1.37-1) stable; urgency=low

  * fix hybi10Decode

 -- Jan Schneider <j.schneider@uib.de>  Tue, 17 Jan 2012 13:40:01 +0100

python-opsi (4.0.1.36-1) stable; urgency=low

  * MessageBus improvements
  * fix deleteProduct method

 -- Jan Schneider <j.schneider@uib.de>  Tue, 22 Nov 2011 13:05:41 +0100

python-opsi (4.0.1.35-1) stable; urgency=low

  * Add funtions hybi10Decode, hybi10Encode to Util/HTTP

 -- Jan Schneider <j.schneider@uib.de>  Tue, 15 Nov 2011 15:08:07 +0100

python-opsi (4.0.1.34-1) stable; urgency=low

  * Posix.py: blockAlignment in createPartition

 -- Erol Ueluekmen <e.ueluekmen@uib.de>  Mon, 14 Nov 2011 10:27:23 +0100

python-opsi (4.0.1.33-1) stable; urgency=low

  * OPSI/Util: Add function getGlobalConf
  * OPSI/Types: Add BootConfiguration

 -- Jan Schneider <j.schneider@uib.de>  Tue, 11 Oct 2011 09:36:12 +0200

python-opsi (4.0.1.32-1) stable; urgency=low

  * Add module OPSI/Util/MessageBus
  * OPSI/Backend/BackendManager: implement MessageBusNotifier
  * OPSI/Backend/HostControl: Don't reboot or shutdown all opsiClients if wrong hostId is given
  * OPSI/Util/WindowsDriver: Fix for duplicatesearch in WindowsDriver
  * OPSI/Backend/JSONRPCBackend: raise socket.error on connect
  * opsihwaudit.conf: HDAUDIO_DEVICE wmi

 -- Jan Schneider <j.schneider@uib.de>  Tue, 27 Sep 2011 14:29:14 +0200

python-opsi (4.0.1.31-1) stable; urgency=low

  * OPSI/Backend/Backend:
     - log_read/log_write: add type userlogin
     - log_write: maximum logfile size
  * OPSI/Objects:
     - remove forceUnicodeLower for all licensekeys

 -- Jan Schneider <j.schneider@uib.de>  Tue, 13 Sep 2011 14:40:13 +0200

python-opsi (4.0.1.30-1) stable; urgency=low

  * DHCP-parser: Fix recursive searching blocks.

 -- Erol Ueluekmen <e.ueluekmen@uib.de>  Tue, 13 Sep 2011 10:11:15 +0200

python-opsi (4.0.1.29-1) stable; urgency=low

  * OPSI/Util/WindowsDriver
     - Fix intregateWindowsDrivers
  * OPSI/UI
     - Fix encoding

 -- Erol Ueluekmen <e.ueluekmen@uib.de>  Fri, 02 Sep 2011 17:11:13 +0200

python-opsi (4.0.1.28-1) stable; urgency=low

  * french localization

 -- Jan Schneider <j.schneider@uib.de>  Wed, 31 Aug 2011 16:57:40 +0200

python-opsi (4.0.1.27-1) stable; urgency=low

  * OPSI/UI
     - Fix getSelection for many entries / scrolling

 -- Jan Schneider <j.schneider@uib.de>  Mon, 29 Aug 2011 14:38:29 +0200

python-opsi (4.0.1.26-1) stable; urgency=low

  * OPSI/Util/WindowsDriver:
     - Fix integrateWindowsDrivers
  * OPSI/Util/File:
     - Modify loglevels in inf-file-parsing

 -- Jan Schneider <j.schneider@uib.de>  Thu, 25 Aug 2011 15:42:13 +0200

python-opsi (4.0.1.25-1) stable; urgency=low

  * OPSI/Object:
     - BoolConfig: remove duplicates from default values

 -- Jan Schneider <j.schneider@uib.de>  Tue, 23 Aug 2011 12:15:29 +0200

python-opsi (4.0.1.24-1) stable; urgency=low

  * tests/helper/fixture
    - fix for python 2.4

 -- Jan Schneider <j.schneider@uib.de>  Mon, 15 Aug 2011 15:12:05 +0200

python-opsi (4.0.1.23-1) stable; urgency=low

  * OPSI/Object
    - Host: force list of hardware addresses to single value (needed for univention)

 -- Jan Schneider <j.schneider@uib.de>  Mon, 15 Aug 2011 14:15:33 +0200

python-opsi (4.0.1.22-1) stable; urgency=low

  * OPSI/Util/File/Opsi/__init__:
    - Fix startswith for python 2.4

 -- Jan Schneider <j.schneider@uib.de>  Thu, 04 Aug 2011 09:58:22 +0200

python-opsi (4.0.1.21-1) experimental; urgency=low

  * Build against dhcp3 in lucid

 -- Christian Kampka <c.kampka@uib.de>  Mon, 01 Aug 2011 12:27:34 +0200

python-opsi (4.0.1.20-1) stable; urgency=low

  * OPSI/Backend/JSONRPC
    - forceUnicode Exception

 -- Jan Schneider <j.schneider@uib.de>  Thu, 21 Jul 2011 17:36:54 +0200

python-opsi (4.0.1.19-1) stable; urgency=low

  * OPSI/Util/WindowsDrivers
    - add integrated drivers to integratedDrivers list in loop

 -- Jan Schneider <j.schneider@uib.de>  Wed, 20 Jul 2011 14:48:27 +0200

python-opsi (4.0.1.18-1) stable; urgency=low

  * OPSI/Backend/SQL
    - fix _getHardwareIds

 -- Jan Schneider <j.schneider@uib.de>  Wed, 20 Jul 2011 11:42:10 +0200

python-opsi (4.0.1.17-1) stable; urgency=low

  * Correct replacement of escaped asterisk in search filter
  * Added new hostControl method opsiclientdRpc

 -- Jan Schneider <j.schneider@uib.de>  Tue, 19 Jul 2011 14:46:35 +0200

python-opsi (4.0.1.16-1) stable; urgency=low

  * Version bump

 -- Christian Kampka <c.kampka@uib.de>  Wed, 13 Jul 2011 14:20:15 +0200

python-opsi (4.0.1.15-2) stable; urgency=low

  * OPSI/Utils
    - fixed import bug

 -- Christian Kampka <c.kampka@uib.de>  Wed, 13 Jul 2011 11:54:22 +0200

python-opsi (4.0.1.15-1) stable; urgency=low

  * OPSI/Util
    - method to determain a fixed fqdn
  * OPIS/Util/HTTP
    - make sure socket is not None

 -- Christian Kampka <c.kampka@uib.de>  Tue, 12 Jul 2011 12:49:24 +0200

python-opsi (4.0.1.14-1) stable; urgency=low

  * SQL: methods for character escaping

 -- Jan Schneider <j.schneider@uib.de>  Wed, 29 Jun 2011 14:47:47 +0200

python-opsi (4.0.1.13-1) stable; urgency=low

  * Service/Session
    - sessionExpired(): return true if expired / false if closed by client
  * Util/HTTP:
    - disable server verification for localhost
  * Backend/HostControl:
    - new method hostControl_getActiveSessions

 -- Jan Schneider <j.schneider@uib.de>  Fri, 17 Jun 2011 14:21:03 +0200

python-opsi (4.0.1.12-1) stable; urgency=low

  * Util/File/Opsi
    - copy permission bits and mtime on filecopy

 -- Christian Kampka <c.kampka@uib.de>  Wed, 15 Jun 2011 11:00:27 +0200

python-opsi (4.0.1.11-2) stable; urgency=low

  * Util/Task/Backup:
    - supress waring when restoring configuration

 -- Christian Kampka <c.kampka@uib.de>  Tue, 14 Jun 2011 15:57:24 +0200

python-opsi (4.0.1.11-1) stable; urgency=low

  * Util/Task/Backup:
    - Override backup file if it already exists
    - Fixed spelling in help text

 -- Christian Kampka <c.kampka@uib.de>  Tue, 14 Jun 2011 13:41:56 +0200

python-opsi (4.0.1.10-1.1) stable; urgency=low

  * Util/Task/Backup, Util/File/Opsi
    - Several usability improvements

 -- Christian Kampka <c.kampka@uib.de>  Fri, 10 Jun 2011 14:14:46 +0200

python-opsi (4.0.1.9-1) stable; urgency=low

  * System/Posix:
     - Added Harddisk.setDosCompatibility()
     - reread partition table after deleting partition table
  * Util/Repository:
     - Fix HTTPRepository.copy
  * Util/HTTP, Util/Repository, Backend/JSONRPC
     - SSL verify by ca certs file

 -- Jan Schneider <j.schneider@uib.de>  Tue, 07 Jun 2011 10:45:49 +0200

python-opsi (4.0.1.8-1) stable; urgency=low

  * HostControl backend: Fix error message

 -- Jan Schneider <j.schneider@uib.de>  Tue, 31 May 2011 12:41:44 +0200

python-opsi (4.0.1.7-1) stable; urgency=low

  * Fixes additional driver integration with directories as symbolic links
  * Improved logging in generateProductOnClientSequence_algorithm1
  * Fixes Driverintegration: Fix loading duplicate driver, if integrated in additional

 -- Jan Schneider <j.schneider@uib.de>  Mon, 30 May 2011 14:21:08 +0200

python-opsi (4.0.1.6-1) stable; urgency=low

  * fixes for OpsiBackup

 -- Erol Ueluekmen <e.ueluekmen@uib.de>  Wed, 18 May 2011 15:42:33 +0200

python-opsi (4.0.1.5-1) stable; urgency=low

  * OpsiBackupFile: Fix symlink restore

 -- Jan Schneider <j.schneider@uib.de>  Wed, 11 May 2011 17:40:42 +0200

python-opsi (4.0.1.4-1) stable; urgency=low

  * IniFile: Add newline at end of section
  * BackenAccessControl _pamAuthenticateUser: pam winbind forceUnicode names

 -- Jan Schneider <j.schneider@uib.de>  Wed, 04 May 2011 14:46:17 +0200

python-opsi (4.0.1.3-1) stable; urgency=low

  * File-Backend: Fix host_insert for depots

 -- Jan Schneider <j.schneider@uib.de>  Mon, 02 May 2011 14:55:27 +0200

python-opsi (4.0.1.2-1) stable; urgency=low

  * Posix: fix calculation of disk size

 -- Jan Schneider <j.schneider@uib.de>  Tue, 19 Apr 2011 10:41:19 +0200

python-opsi (4.0.1.1-1) stable; urgency=low

  * Product: do not set owner of links
  * Util: new function ipAddressInNetwork
  * DHCPD: use ipAddressInNetwork
  * 70_dynamic_depot.conf: fix log
  * BackendAccessControl: forced groups

 -- Jan Schneider <j.schneider@uib.de>  Fri, 15 Apr 2011 12:19:02 +0200

python-opsi (4.0.1-22) stable; urgency=low

  * Correct json html output

 -- Jan Schneider <j.schneider@uib.de>  Thu, 14 Apr 2011 10:33:35 +0200

python-opsi (4.0.1-21) stable; urgency=low

  * Fix product sequence

 -- Jan Schneider <j.schneider@uib.de>  Wed, 13 Apr 2011 18:58:41 +0200

python-opsi (4.0.1-20) stable; urgency=low

  * fixed import for python 2.4 environments

 -- Christain Kampka <c.kampka@uib.de>  Tue, 05 Apr 2011 12:23:32 +0200

python-opsi (4.0.1-19) stable; urgency=low

  * Fixes

 -- Jan Schneider <j.schneider@uib.de>  Fri, 01 Apr 2011 15:10:37 +0200

python-opsi (4.0.1-18) testing; urgency=low

  * move server verification into HTTP module

 -- Jan Schneider <j.schneider@uib.de>  Tue, 29 Mar 2011 16:13:03 +0200

python-opsi (4.0.1-17) testing; urgency=low

  * LDAP: Fix productPropertyState_updateObject

 -- Jan Schneider <j.schneider@uib.de>  Sat, 26 Mar 2011 13:26:47 +0100

python-opsi (4.0.1-16) testing; urgency=low

  * PackageControlFile: fix generation of productproperty with empty values
  * DepotserverBackend: cleanup product property states on package installation

 -- Jan Schneider <j.schneider@uib.de>  Wed, 23 Mar 2011 18:46:19 +0100

python-opsi (4.0.1-15) testing; urgency=low

  * Posix.py: get dhcp config from dhclient

 -- Jan Schneider <j.schneider@uib.de>  Tue, 22 Mar 2011 14:08:04 +0100

python-opsi (4.0.1-14) testing; urgency=low

  * Rework KillableThread
  * HostControlBackend: wait 5 seconds before killing threads

 -- Jan Schneider <j.schneider@uib.de>  Thu, 17 Mar 2011 16:47:07 +0100

python-opsi (4.0.1-13) testing; urgency=low

  * Fix _transfer in Repository

 -- Jan Schneider <j.schneider@uib.de>  Wed, 16 Mar 2011 14:15:25 +0100

python-opsi (4.0.1-12) testing; urgency=low

  * Fix SQL

 -- Jan Schneider <j.schneider@uib.de>  Wed, 16 Mar 2011 10:52:41 +0100

python-opsi (4.0.1-11) testing; urgency=low

  * SQL: Fix config_updateObject/productProperty_updateObject

 -- Jan Schneider <j.schneider@uib.de>  Tue, 15 Mar 2011 11:14:58 +0100

python-opsi (4.0.1-10) testing; urgency=low

  * Add OPSI.Util.Ping

 -- Jan Schneider <j.schneider@uib.de>  Mon, 14 Mar 2011 14:40:10 +0100

python-opsi (4.0.1-8) testing; urgency=low

  * Add dependency to m2crypto

 -- Jan Schneider <j.schneider@uib.de>  Tue, 08 Mar 2011 22:25:46 +0100

python-opsi (4.0.1-7) testing; urgency=low

  * Fix group type filter in file backend

 -- Jan Schneider <j.schneider@uib.de>  Thu, 24 Feb 2011 19:23:29 +0100

python-opsi (4.0.1-6) testing; urgency=low

  * HostControl_reachable

 -- Jan Schneider <j.schneider@uib.de>  Thu, 24 Feb 2011 11:56:22 +0100

python-opsi (4.0.1-5) testing; urgency=low

  * HostControl: support for directed broadcasts

 -- Jan Schneider <j.schneider@uib.de>  Wed, 23 Feb 2011 16:34:00 +0100

python-opsi (4.0.1-3) testing; urgency=low

  * HostControl: resolve if ip address not known

 -- Jan Schneider <j.schneider@uib.de>  Wed, 23 Feb 2011 12:35:25 +0100

python-opsi (4.0.1-2) testing; urgency=low

  * testing release

 -- Jan Schneider <j.schneider@uib.de>  Wed, 23 Feb 2011 11:15:04 +0100

python-opsi (4.0.0.99-2) testing; urgency=low

  * Add config file for HostControlBackend

 -- Jan Schneider <j.schneider@uib.de>  Wed, 16 Feb 2011 16:57:01 +0100

python-opsi (4.0.0.99-1) testing; urgency=low

  * Add new serivce lib
  * Close socket in HTTP

 -- Jan Schneider <j.schneider@uib.de>  Wed, 02 Feb 2011 12:32:59 +0100

python-opsi (4.0.0.20-1) stable; urgency=low

  * Fix AccessControlBackend
  * Add OPSI/Service
  * Fix getNetworkDeviceConfig Posix.py

 -- Jan Schneider <j.schneider@uib.de>  Tue, 11 Jan 2011 11:03:28 +0100

python-opsi (4.0.0.19-1) stable; urgency=low

  * Added ProductGroup Handling
  * add ConfigDataBackend methods <objectclass>_getHashes

 -- Erol Ueluekmen <e.ueluekmen@uib.de>  Wed, 08 Dec 2010 00:29:18 +0100

python-opsi (4.0.0.18-1) stable; urgency=low

  * Util: objectToHtml() Escape &
  * Backend/Backend: reimplemented configState_getClientToDepotserver

 -- Jan Schneider <j.schneider@uib.de>  Thu, 02 Dec 2010 15:29:10 +0100

python-opsi (4.0.0.17-1) stable; urgency=low

  * Util/File: ZsyncFile

 -- Jan Schneider <j.schneider@uib.de>  Wed, 01 Dec 2010 14:30:18 +0100

python-opsi (4.0.0.16-1) testing; urgency=low

  * Fix LDAP.py: Don't delete HostObject on ucs-Servers, if deleteCommand is not set.

 -- Erol Ueluekmen <e.ueluekmen@uib.de>  Tue, 30 Nov 2010 13:33:26 +0000

python-opsi (4.0.0.15-2) stable; urgency=low

  * new package version for build service

 -- Jan Schneider <j.schneider@uib.de>  Mon, 29 Nov 2010 18:08:50 +0100

python-opsi (4.0.0.15-1) stable; urgency=low

  * Move method getDepotSelectionAlgorithm into new config file 70_dynamic_depot.conf
  * Backend/Backend: Fix _objectHashMatches for version numbers
  * System/Posix: Fix getBlockDeviceContollerInfo for device/vendor ids with len < 4

 -- Jan Schneider <j.schneider@uib.de>  Mon, 29 Nov 2010 17:04:37 +0100

python-opsi (4.0.0.14-1) stable; urgency=low

  * Util/Repository: fix upload

 -- Jan Schneider <j.schneider@uib.de>  Thu, 25 Nov 2010 15:09:27 +0100

python-opsi (4.0.0.13-1) stable; urgency=low

  * Backend/JSONRPC: fix username/password kwargs

 -- Jan Schneider <j.schneider@uib.de>  Wed, 24 Nov 2010 09:09:57 +0100

python-opsi (4.0.0.12-1) stable; urgency=low

  * Util/HTTP
     - change default to not reuse HTTP connection in pool
     - fix urlsplit
  * Util/Repository: retry upload
  * Backend/Backend: fix key error in _productOnClient_processWithFunction

 -- Jan Schneider <j.schneider@uib.de>  Tue, 23 Nov 2010 12:16:39 +0100

python-opsi (4.0.0.11-1) stable; urgency=low

  * Backend/LDAP: fix execution of external commands
  * Backend/DHCPD: fix deletion of hosts

 -- Jan Schneider <j.schneider@uib.de>  Fri, 19 Nov 2010 11:39:45 +0100

python-opsi (4.0.0.10-1) stable; urgency=low

  * Product sort algorithm1: move product up in sequence if requirement type is "after"
  * Backend/LDAP: fix handling on attributes param in get methods
  * Backend/DHCPD: fix depot handling

 -- Jan Schneider <j.schneider@uib.de>  Wed, 17 Nov 2010 16:58:59 +0100

python-opsi (4.0.0.9-1) stable; urgency=low

  * Util/File: try/except setting locale
  * BAckend/Backend: fix backend_searchIdents for ProductOnClient, ProductPropertyState, ConfigState objects

 -- Jan Schneider <j.schneider@uib.de>  Fri, 22 Oct 2010 12:17:57 +0200

python-opsi (4.0.0.8-1) stable; urgency=low

  * Added SQLite backend
  * New JSONRPCBackend
  * Use ConnectionPool in Util/WebDAVRepository
  * Added Util/HTTP
  * Fix package extraction order in Util/Product

 -- Jan Schneider <j.schneider@uib.de>  Wed, 20 Oct 2010 17:03:55 +0200

python-opsi (4.0.0.7-1) stable; urgency=low

  * Util/Repository: remove functools import, Repository.disconnect()
                     call mount from System, nt compatibility
  * Util/Message: fix fireAlways
  * System/Windows: new funftions: getArchitecture, getFreeDrive, reimplemented mount for cifs/smb

 -- Jan Schneider <j.schneider@uib.de>  Tue, 12 Oct 2010 16:26:43 +0200

python-opsi (4.0.0.6-1) stable; urgency=low

  * Util/File/Opsi: Fix parsing of true/false of product property defaults in control file (again)

 -- Jan Schneider <j.schneider@uib.de>  Mon, 11 Oct 2010 21:24:38 +0200

python-opsi (4.0.0.5-1) stable; urgency=low

  * Util/File/Opsi: Fix parsing of true/false of product property defaults in control file
  * Backend/LDAP: Fix reading objects with attribute value []

 -- Jan Schneider <j.schneider@uib.de>  Mon, 11 Oct 2010 18:02:52 +0200

python-opsi (4.0.0.4-1) stable; urgency=low

  * 30_configed.conf: add method getConfigs
  * Backend/File: Fix auditHardware/auditHardwareOnHost insert/update/delete

 -- Jan Schneider <j.schneider@uib.de>  Mon, 11 Oct 2010 14:20:23 +0200

python-opsi (4.0.0.3-1) stable; urgency=low

  * Types,Logger: forceUnicode try except __unicode__
  * System/Posix: get fs from partclone
  * Backend/File: fix double escape
  * opsihwaudit.conf: : USB_DEVICE: interfaceClass, interfaceSubClass resized to 500, interfaceProtocol resized to 200

 -- Jan Schneider <j.schneider@uib.de>  Thu, 07 Oct 2010 10:47:48 +0200

python-opsi (4.0.0.2-1) stable; urgency=low

  * UI: drawRootText: encode to ascii because snack does not support unicode here

 -- Jan Schneider <j.schneider@uib.de>  Tue, 05 Oct 2010 17:25:59 +0200

python-opsi (4.0.0.1-1) stable; urgency=low

  * Added hwaudit locale fr_FR
  * System/Posix: use partclone for images
  * Util/File: set "<value>" for DHCPDConf_Option *-domain
  * opsihwaudit.conf: USB_DEVICE: interfaceClass, interfaceSubClass resized to 200

 -- Jan Schneider <j.schneider@uib.de>  Mon, 04 Oct 2010 09:48:46 +0200

python-opsi (4.0.0.0-1) stable; urgency=low

  * opsi 4.0 stable release

 -- Jan Schneider <j.schneider@uib.de>  Mon, 27 Sep 2010 14:11:39 +0200

python-opsi (3.99.0.6-1) testing; urgency=low

  * Object __repr__ now returning __str__

 -- Jan Schneider <j.schneider@uib.de>  Mon, 27 Sep 2010 10:34:59 +0200

python-opsi (3.99.0.5-1) testing; urgency=low

  * Fix getDepotIds_list in legacy extension
  * Fix SQL expression for numbers

 -- Jan Schneider <j.schneider@uib.de>  Fri, 24 Sep 2010 14:35:08 +0200

python-opsi (3.99.0.4-1) testing; urgency=low

  * Fix dependcy recurion in _productOnClient_processWithFunction
  * Prevent unnecessary update of dhcpd configuration

 -- Jan Schneider <j.schneider@uib.de>  Fri, 17 Sep 2010 14:15:01 +0200

python-opsi (3.99.0.3-1) testing; urgency=low

  * Fix table creation in MySQL-Backend

 -- Jan Schneider <j.schneider@uib.de>  Fri, 17 Sep 2010 12:04:11 +0200

python-opsi (3.99.0.2-1) testing; urgency=low

  * rc2

 -- Jan Schneider <j.schneider@uib.de>  Thu, 16 Sep 2010 10:04:21 +0200

python-opsi (3.99.0.1-1) testing; urgency=low

  * rc 1

 -- Jan Schneider <j.schneider@uib.de>  Wed, 01 Sep 2010 15:45:41 +0200

python-opsi (3.99.0.0-1) testing; urgency=low

  * local package
  * opsi 4.0

 -- Jan Schneider <j.schneider@uib.de>  Tue, 18 May 2010 15:38:15 +0200

python-opsi (3.4.99.1-1) testing; urgency=low

  * testing release

 -- Jan Schneider <j.schneider@uib.de>  Tue, 06 Apr 2010 12:19:37 +0200

python-opsi (3.4.99.0-1) experimental; urgency=low

  * starting 3.5 development

 -- Jan Schneider <j.schneider@uib.de>  Fri, 06 Nov 2009 15:33:48 +0100

python-opsi (3.4.0.4-1) stable; urgency=low

  * implemented setIpAddress() in DHCPD, File31

 -- Jan Schneider <j.schneider@uib.de>  Wed, 04 Nov 2009 12:41:51 +0100

python-opsi (3.4.0.3-1) stable; urgency=low

  * Posix 1.3.1
     - fixed getNetworkDeviceConfig

 -- Jan Schneider <j.schneider@uib.de>  Wed, 28 Oct 2009 17:51:07 +0100

python-opsi (3.4.0.2-1) stable; urgency=low

  * Posix 1.3
     - new method getEthernetDevices
     - new method getNetworkDeviceConfig
     - rewritten method getDHCPResult

 -- Jan Schneider <j.schneider@uib.de>  Fri, 11 Sep 2009 19:03:50 +0200

python-opsi (3.4.0.1-1) stable; urgency=low

  * Changed lshw class for DISK_PARITION in hwaudit.conf
  * Posix 1.2.6

 -- Jan Schneider <j.schneider@uib.de>  Mon, 07 Sep 2009 10:12:19 +0200

python-opsi (3.4.0.0-s1) stable; urgency=low

  * New version number

 -- Jan Schneider <j.schneider@uib.de>  Thu, 27 Aug 2009 14:23:40 +0200

python-opsi (3.4.0.0-rc6) unstable; urgency=low

  * MySQL 0.3.3.4: fixed encoding error
  * Fixed db conversion in init-opsi-mysql-db.py

 -- Jan Schneider <j.schneider@uib.de>  Wed, 26 Aug 2009 10:19:37 +0200

python-opsi (3.4.0.0-rc5) unstable; urgency=low

  * Posix.py 1.2.4

 -- Jan Schneider <j.schneider@uib.de>  Wed, 29 Jul 2009 16:39:46 +0200

python-opsi (3.4.0.0-rc4) unstable; urgency=low

  * LDAP.py 1.0.9

 -- Jan Schneider <j.schneider@uib.de>  Tue, 28 Jul 2009 11:07:28 +0200

python-opsi (3.4.0.0-rc3) unstable; urgency=low

  * Bugfix in File31
  * LDAP 1.0.7

 -- Jan Schneider <j.schneider@uib.de>  Fri, 26 Jun 2009 16:00:29 +0200

python-opsi (3.4.0.0-rc2) unstable; urgency=low

  * Tools.py 1.0.1: replaced popen by subprocess
  * BackendManager 1.0.6: installPackage() encode defaultValue to utf-8
  * Bugfix in LDAP.py and File31

 -- Jan Schneider <j.schneider@uib.de>  Tue, 16 Jun 2009 12:40:10 +0200

python-opsi (3.4.0.0-rc1) unstable; urgency=low

  * Introducing license management
  * JSONRPC backend: non-blocking connect
  * Introducing modules file /etc/opsi/modules
  * Added /usr/share/opsi/opsi-fire-event.py
  * opsi-admin 1.0

 -- Jan Schneider <j.schneider@uib.de>  Tue, 02 Jun 2009 12:49:22 +0200

python-opsi (3.3.1.5-1) stable; urgency=low

  * Fixed getSelections on lenny in module UI (snack)

 -- Jan Schneider <j.schneider@uib.de>  Mon, 06 Apr 2009 15:30:13 +0200

python-opsi (3.3.1.4-1) stable; urgency=low

  * Tools.py 0.9.9.6
      - fixed text mode driver integration
  * BackendManager.py 1.0
      - introducing method getOpsiInformation_hash

 -- Jan Schneider <j.schneider@uib.de>  Wed, 04 Mar 2009 12:32:32 +0100

python-opsi (3.3.1.3-1) stable; urgency=low

  * Product.py 1.1.2
  * BackendManager.py 0.9.9.5
  * LDAP.py 0.9.1.12
  * Tools.py 0.9.9.4
  * Util.py 0.2.1

 -- Jan Schneider <j.schneider@uib.de>  Tue, 24 Feb 2009 14:02:42 +0100

python-opsi (3.3.1.2-1) stable; urgency=low

  * Posix.py 1.1.12
     - createPartition: lowest possible start sector now 0
  * Util.py 0.2
  * BackendManager.py 0.9.9.3
     - possibility to pass forced backend instance to constructor
  * Cache.py 0.1 (starting a new data backend)
  * Backend.py 0.9.9
  * Product.py 1.1.1
     - introducing file-info-file
  * Tools.py 0.9.9.2
     - includeDir, includeFile parms for findFile

 -- Jan Schneider <j.schneider@uib.de>  Tue, 17 Feb 2009 10:28:12 +0100

python-opsi (3.3.1.1-1) stable; urgency=low

  * Product.py 1.0.1
  * Util.py 0.2
  * BackendManager.py 0.9.9.2

 -- Jan Schneider <schneider@pcbon14.uib.local>  Wed, 11 Feb 2009 16:18:17 +0100

python-opsi (3.3.1.0-5) stable; urgency=low

  * File31.py 0.2.7.22
  * Windows.py 0.1.5

 -- Jan Schneider <j.schneider@uib.de>  Wed, 04 Feb 2009 14:51:24 +0100

python-opsi (3.3.1.0-4) stable; urgency=low

  * Bugfixes in:
      - Windows.py
      - LDAP.py
      - BackendManager.py

 -- Jan Schneider <j.schneider@uib.de>  Wed, 04 Feb 2009 14:50:08 +0100

python-opsi (3.3.1.0-3) stable; urgency=low

  * BackendManager.py 0.9.9
      new methods adjustProductActionRequests, adjustProductStates
  * File.py 0.9.7.9
      pathnams.ini fixes
  * new version of config file 50_interface.conf

 -- Jan Schneider <j.schneider@uib.de>  Mon, 26 Jan 2009 11:54:04 +0100

python-opsi (3.3.1.0-2) stable; urgency=low

  * Fix

 -- Jan Schneider <j.schneider@uib.de>  Wed, 14 Jan 2009 17:57:18 +0100

python-opsi (3.3.1.0-1) stable; urgency=low

  * changed signature of methods getClientIds_list, getClients_listOfHashes
      depotid=None => depotIds=[]
  * added creation timestamp to host hash

 -- Jan Schneider <j.schneider@uib.de>  Tue, 13 Jan 2009 12:42:41 +0100

python-opsi (3.3.0.32-1) stable; urgency=low

  * Posix 1.1.11
      hardwareInventory(): added alsa hdaudio information
  * opsihwaudit.conf: added class HDAUDIO_DEVICE

 -- Jan Schneider <j.schneider@uib.de>  Tue, 06 Jan 2009 11:49:47 +0100

python-opsi (3.3.0.31-1) stable; urgency=low

  * MySQL.py 0.2.4.4

 -- Jan Schneider <j.schneider@uib.de>  Wed, 17 Dec 2008 16:23:51 +0100

python-opsi (3.3.0.30-1) stable; urgency=low

  * Fixed bug in File31.py method getSoftwareInformation_hash
  * File.py 0.9.7.5

 -- Jan Schneider <j.schneider@uib.de>  Tue, 16 Dec 2008 17:44:35 +0100

python-opsi (3.3.0.29-1) stable; urgency=low

  * Fixed bug in Product.py (Product instance has no attribute 'windowsSoftwareId')

 -- Jan Schneider <j.schneider@uib.de>  Fri, 21 Nov 2008 23:06:59 +0100

python-opsi (3.3.0.28-1) stable; urgency=low

  * Added maxSize param to readLog()

 -- Jan Schneider <j.schneider@uib.de>  Wed, 19 Nov 2008 15:45:47 +0100

python-opsi (3.3.0.27-1) stable; urgency=low

  * new versions of opsi-standalone.schema, opsi.schema
  * new version of 50_interface.conf
  * Windows.py 0.1.1
  * Util.py 0.1.2.1
  * Product.py 0.9.9
  * Backend/LDAP.py 0.9.1.6
  * Backend/BackendManager.py 0.9.7.2
  * Backend/File31.py 0.2.7.14
  * Backend/File.py 0.9.7.4

 -- Jan Schneider <j.schneider@uib.de>  Wed, 19 Nov 2008 13:50:22 +0100

python-opsi (3.3.0.26-1) stable; urgency=low

  * Product.py 0.9.8.9
  * Backend/MySQL.py 0.2.4.3
  * System/Posix.py 1.1.9
  * new version of opsihwaudit.conf
  * register-depot.py 1.1.1

 -- Jan Schneider <j.schneider@uib.de>  Tue, 28 Oct 2008 14:43:01 +0100

python-opsi (3.3.0.25-1) stable; urgency=low

  * Added Twisted.Web2.dav
  * Posix.py 1.1.8
  * JSONRPC.py 0.9.5.8

 -- Jan Schneider <j.schneider@uib.de>  Wed, 08 Oct 2008 15:53:05 +0200

python-opsi (3.3.0.24-1) stable; urgency=low

  * Using librsync from duplicity

 -- Jan Schneider <j.schneider@uib.de>  Mon, 25 Aug 2008 13:59:57 +0200

python-opsi (3.3.0.23-1) stable; urgency=low

  * Util.py 0.1
  * File31.py 0.2.7.13
  * LDAP.py 0.9.1.4
  * System.py removed
  * System/Posix.py 1.1.5
  * System/Windows.py 0.0.1

 -- Jan Schneider <j.schneider@uib.de>  Mon, 11 Aug 2008 11:50:51 +0200

python-opsi (3.3.0.22-1) stable; urgency=low

  * librsync included

 -- Jan Schneider <j.schneider@uib.de>  Wed, 09 Jul 2008 17:12:04 +0200

python-opsi (3.3.0.21-1) stable; urgency=low

  * File31.py 0.2.7.11
     fixed bug in getDefaultNetbootProductId

 -- Jan Schneider <j.schneider@uib.de>  Wed, 09 Jul 2008 17:07:02 +0200

python-opsi (3.3.0.20-1) stable; urgency=low

  * File31.py 0.2.7.10
  * LDAP.py 0.9.1.2

 -- Jan Schneider <j.schneider@uib.de>  Mon, 07 Jul 2008 14:11:40 +0200

python-opsi (3.3.0.19-1) stable; urgency=low

  * LDAP.py 0.9.1.1
  * Univention.py 0.5
  * File31.py 0.2.7.9

 -- Jan Schneider <j.schneider@uib.de>  Thu, 03 Jul 2008 13:46:13 +0200

python-opsi (3.3.0.18-1) stable; urgency=low

  * File.py 0.9.7.3
  * LDAP.py 0.9.0.3
  * Product.py 0.9.8.8

 -- Jan Schneider <j.schneider@uib.de>  Thu, 26 Jun 2008 09:36:36 +0200

python-opsi (3.3.0.17-1) stable; urgency=low

  * LDAP Backend rewritten

 -- Jan Schneider <j.schneider@uib.de>  Mon, 23 Jun 2008 17:16:03 +0200

python-opsi (3.3.0.16-1) stable; urgency=low

  * WakeOnLAN 0.9.2
      Magic Packet changed

 -- Jan Schneider <j.schneider@uib.de>  Tue, 17 Jun 2008 14:08:30 +0200

python-opsi (3.3.0.15-1) stable; urgency=low

  * System.py 1.1.0
      LD_PRELOAD now set temporary while running subprocesses
      new methods getBlockDeviceBusType(), Harddisk.getBusType()

 -- Jan Schneider <j.schneider@uib.de>  Thu, 12 Jun 2008 17:35:19 +0200

python-opsi (3.3.0.14-1) stable; urgency=low

  * System.py 1.0.1
  * interface method getDepot_hash returns depot's ip

 -- Jan Schneider <j.schneider@uib.de>  Thu, 05 Jun 2008 16:16:46 +0200

python-opsi (3.3.0.13-1) stable; urgency=low

  * System.py 1.0.0.8

 -- Jan Schneider <j.schneider@uib.de>  Thu, 29 May 2008 14:40:20 +0200

python-opsi (3.3.0.12-1) stable; urgency=low

  * System.py 1.0.0.7
  * File31.py 0.2.7.7

 -- Jan Schneider <j.schneider@uib.de>  Thu, 29 May 2008 13:40:01 +0200

python-opsi (3.3.0.11-1) stable; urgency=low

  * changed logging

 -- Jan Schneider <j.schneider@uib.de>  Wed, 28 May 2008 14:33:22 +0200

python-opsi (3.3.0.10-1) stable; urgency=low

  * added BackendManager method getDiskSpaceUsage

 -- Jan Schneider <j.schneider@uib.de>  Tue, 20 May 2008 09:48:22 +0200

python-opsi (3.3.0.9-1) stable; urgency=low

  * parameter tempDir added to method installPackage in BackendManager

 -- Jan Schneider <j.schneider@uib.de>  Thu, 15 May 2008 14:11:03 +0200

python-opsi (3.3.0.8-1) stable; urgency=low

  * added interface method setMacAddress()
  * repository bandwidth added

 -- Jan Schneider <j.schneider@uib.de>  Tue, 13 May 2008 13:39:56 +0200

python-opsi (3.3.0.7-1) stable; urgency=low

  * setMacAddresses() implemented in DHCPD-Backend
  * added methods readLog(), writeLog()
  * Fixed bug in System.py

 -- Jan Schneider <j.schneider@uib.de>  Mon,  5 May 2008 13:26:45 +0200

python-opsi (3.3.0.6-1) stable; urgency=low

  * Fixed several bugs

 -- Jan Schneider <j.schneider@uib.de>  Fri,  2 May 2008 14:05:46 +0200

python-opsi (3.3.0.5-1) stable; urgency=low

  * Fixed bug in Logger linkLogFile()

 -- Jan Schneider <j.schneider@uib.de>  Thu, 24 Apr 2008 17:08:12 +0200

python-opsi (3.3.0.4-1) stable; urgency=low

  * MySQL lacy connect

 -- Jan Schneider <j.schneider@uib.de>  Wed, 23 Apr 2008 16:25:33 +0200

python-opsi (3.3.0.3-1) stable; urgency=low

  * Fixed unpack of SERVER_DATA

 -- Jan Schneider <j.schneider@uib.de>  Tue, 22 Apr 2008 18:00:03 +0200

python-opsi (3.3.0.2-1) stable; urgency=low

  * MySQL Backend 0.2.3

 -- Jan Schneider <j.schneider@uib.de>  Mon, 21 Apr 2008 16:11:48 +0200

python-opsi (3.3.0.1-1) stable; urgency=high

  * Fixed postinst bug in BackendManager
  * Added method getMD5Sum()

 -- Jan Schneider <j.schneider@uib.de>  Thu, 17 Apr 2008 16:16:55 +0200

python-opsi (3.3.0.0-1) stable; urgency=low

  * Multidepot support
  * Major changes in product/package handling
  * OpsiPXEConfd backend can forward requests to other depots
  * MySQL Backend for hardware audit and software audit
  * Removed Reinstmgr Backend
  * Logger can handle special configuration for class instances

 -- Jan Schneider <j.schneider@uib.de>  Tue, 15 Apr 2008 13:42:27 +0200

python-opsi (3.2.0.16-1) stable; urgency=low

  * JSONRPC - fixed bug in retry request

 -- Jan Schneider <j.schneider@uib.de>  Mon, 31 Mar 2008 10:44:44 +0200

python-opsi (3.2.0.15-1) stable; urgency=low

  * Added backend methods userIsHost() and userIsAdmin()
  * Univention.py fixed some warnings

 -- Jan Schneider <j.schneider@uib.de>  Mon, 10 Mar 2008 13:03:15 +0100

python-opsi (3.2.0.14-1) stable; urgency=low

  * System.py 0.9.9.9
     - hardwareInventory() replacing invalid tokens from lshw output

 -- Jan Schneider <j.schneider@uib.de>  Wed, 27 Feb 2008 12:43:13 +0100

python-opsi (3.2.0.13-1) stable; urgency=low

  * Product.py 0.9.8.0
     - fixes
     - faster unpacking
     - custom only packages
  * System.py: fixed bug in shred()

 -- Jan Schneider <j.schneider@uib.de>  Mon, 18 Feb 2008 11:17:57 +0100

python-opsi (3.2.0.12-1) stable; urgency=low

  * File31.py 0.2.6.1: fixed bug in getProductProperties_hash

 -- Jan Schneider <j.schneider@uib.de>  Sun, 10 Feb 2008 21:04:21 +0100

python-opsi (3.2.0.11-1) stable; urgency=low

  * Product.py 0.9.7.0: productProperty values with space characters
  * Added interface method setProductProperty

 -- Jan Schneider <j.schneider@uib.de>  Fri,  8 Feb 2008 09:12:35 +0100

python-opsi (3.2.0.10-1) stable; urgency=low

  * System.py 0.9.9.7

 -- Jan Schneider <j.schneider@uib.de>  Wed,  6 Feb 2008 12:35:11 +0100

python-opsi (3.2.0.9-1) stable; urgency=low

  * System.py 0.9.9.6

 -- Jan Schneider <j.schneider@uib.de>  Wed,  6 Feb 2008 10:31:49 +0100

python-opsi (3.2.0.8-1) stable; urgency=low

  * System.py 0.9.9.5

 -- Jan Schneider <j.schneider@uib.de>  Fri, 25 Jan 2008 13:52:38 +0100

python-opsi (3.2.0.7-1) stable; urgency=low

  * Fixed bug when passing unicode strings in Logger.log

 -- Jan Schneider <j.schneider@uib.de>  Mon, 21 Jan 2008 14:53:00 +0100

python-opsi (3.2.0.6-1) stable; urgency=low

  * Fixed bug in backend LDAP method getProductIds_list

 -- Jan Schneider <j.schneider@uib.de>  Wed, 16 Jan 2008 17:20:09 +0100

python-opsi (3.2.0.5-1) stable; urgency=low

  * readPartitionTable adapted for cciss

 -- Jan Schneider <j.schneider@uib.de>  Tue, 15 Jan 2008 11:20:26 +0100

python-opsi (3.2.0.4-1) stable; urgency=low

  * getPcpatchRSAPrivateKey updated

 -- Jan Schneider <j.schneider@uib.de>  Tue, 18 Dec 2007 11:29:01 +0100

python-opsi (3.2.0.3-1) stable; urgency=low

  * added default parameter for getProductIds_list in LDAP.py

 -- Rupert Roeder <r.roeder@uib.de>  Mon,  3 Dec 2007 15:29:39 +0100

python-opsi (3.2.0.2-1) stable; urgency=low

  * handling of percent signs in file 3.1

 -- Jan Schneider <j.schneider@uib.de>  Thu,  8 Nov 2007 15:29:39 +0100

python-opsi (3.2.0.1-1) stable; urgency=low

  * Extended hwaudit

 -- Jan Schneider <j.schneider@uib.de>  Thu,  8 Nov 2007 15:29:39 +0100

python-opsi (3.2.0-1) stable; urgency=low

  * Changes in System.hardwareInventory()
  * Bugfix in System.execute()
  * New function Tools.objectToBeautifiedText()

 -- Jan Schneider <j.schneider@uib.de>  Fri,  2 Nov 2007 11:04:35 +0100

python-opsi (3.1.2.1-1) stable; urgency=low

  * File31: Implemented getSoftwareInformation_hash(), setSoftwareInformation(), deleteSoftwareInformation()

 -- Jan Schneider <j.schneider@uib.de>  Tue, 23 Oct 2007 12:56:04 +0200

python-opsi (3.1.2.0-1) stable; urgency=low

  * Added methods comment(), exit() to Logger
  * Fixed bug in Logger (exception if log-file not writable)

 -- Jan Schneider <j.schneider@uib.de>  Mon, 22 Oct 2007 16:09:26 +0200

python-opsi (3.1.1.0-1) stable; urgency=low

  * Added opsi hwaudit
  * SSH RSA authentication for pcpatch
  * Fixed bug on unpacking incremental packages
  * ProductPackageSource.pack() excludes .svn dirs by default

 -- Jan Schneider <j.schneider@uib.de>  Fri, 19 Oct 2007 13:35:55 +0200

python-opsi (3.1.0.1-1) stable; urgency=low

  * fixed bug in Tools.compareVersions()
  * changed permissions for method getClientIds_list in 50_interface.conf
  * fixed bugs in DHCPD.py: inheritance when creating clients, single ; as command
  * added methods getPcpatchRSAPrivateKey(), getHostRSAPublicKey()

 -- Jan Schneider <j.schneider@uib.de>  Tue, 11 Sep 2007 10:12:32 +0200

python-opsi (3.1.0-2) stable; urgency=low

  * added method getProducts_listOfHashes to 50_interface.conf

 -- Jan Schneider <j.schneider@uib.de>  Thu, 30 Aug 2007 15:37:46 +0200

python-opsi (3.1.0-1) stable; urgency=low

  * Opsi 3.1 stable release

 -- Jan Schneider <j.schneider@uib.de>  Tue, 28 Aug 2007 10:02:48 +0200

python-opsi (3.1rc1-8) unstable; urgency=low

  * 50_interface: Corrected hwinvent-backend
  * File-Backend: fixed createProduct()

 -- Jan Schneider <j.schneider@uib.de>  Thu,  2 Aug 2007 13:51:33 +0200

python-opsi (3.1rc1-7) unstable; urgency=low

  * File: keep client property values when reinstalling product with opsiinst

 -- Jan Schneider <j.schneider@uib.de>  Wed, 25 Jul 2007 13:31:37 +0200

python-opsi (3.1rc1-6) unstable; urgency=low

  * reverted hardware information handling
  * Fixed version information (all backends)

 -- Jan Schneider <j.schneider@uib.de>  Thu, 19 Jul 2007 11:50:27 +0200

python-opsi (3.1rc1-5) unstable; urgency=low

  * opsiaudit adjustments
  * Bugfixes

 -- Jan Schneider <j.schneider@uib.de>  Tue, 17 Jul 2007 13:19:45 +0200

python-opsi (3.1rc1-4) unstable; urgency=low

  * Fixed: DHCPD-Backend-configuration fixed-address type setting not working
  * Fixed: makeproductfile does not create Customized products
  * Fixed: LDAP-Backend wrong version information

 -- Jan Schneider <j.schneider@uib.de>  Thu, 12 Jul 2007 10:34:05 +0200

python-opsi (3.1rc1-3) unstable; urgency=low

  * added support for pxeConfigTemplates defined in netboot products

 -- Jan Schneider <j.schneider@uib.de>  Thu,  5 Jul 2007 12:16:37 +0200

python-opsi (3.1rc1-2) unstable; urgency=low

  * File31 getDepotId() recursion fix

 -- Jan Schneider <j.schneider@uib.de>  Wed,  4 Jul 2007 09:51:24 +0200

python-opsi (3.1rc1-1) unstable; urgency=low

  * opsi 3.1 release candidate 1
  * opsipxeconfd becomes default boot manager
  * getClientIds_list, getClients_listOfHashes: filter by productVersion + packageVersion
  * new method setProductState
  * FileBackend becomes LegacyFileBackend, new FileBackend

 -- Jan Schneider <j.schneider@uib.de>  Thu, 26 May 2007 15:17:00 +0200

python-opsi (0.9.6.0-1) unstable; urgency=low

  * getDomain() returns default domain if called without params
  * setPcpatchPassword / getPcpatchPassword for server
  * Bugfixes

 -- Jan Schneider <j.schneider@uib.de>  Fri, 11 May 2007 17:21:46 +0200

python-opsi (0.9.5.1-1) unstable; urgency=low

  * Added support for package-dependencies and incremental packages

 -- Jan Schneider <j.schneider@uib.de>  Mon, 07 May 2007 12:18:34 +0200

python-opsi (0.9.5.0-1) unstable; urgency=low

  * Added product state "installing"
  * Added backend OpsiPXEConfd

 -- Jan Schneider <j.schneider@uib.de>  Thu, 26 Apr 2007 11:24:56 +0200

python-opsi (0.9.4.4-1) unstable; urgency=low

  * support for product archives without compression

 -- Jan Schneider <j.schneider@uib.de>  Mon, 23 Apr 2007 09:54:28 +0200

python-opsi (0.9.4.3-1) unstable; urgency=low

  * BackendManager uses /etc/opsi/backendManager.d for config by default

 -- Jan Schneider <j.schneider@uib.de>  Thu, 19 Apr 2007 14:13:31 +0200

python-opsi (0.9.4.2-1) unstable; urgency=high

  * Corrected important errors when creating and extracting tar archives

 -- Jan Schneider <j.schneider@uib.de>  Thu, 19 Apr 2007 14:13:31 +0200

python-opsi (0.9.4.1-1) unstable; urgency=low

  * added backend method setPcpatchPassword

 -- Jan Schneider <j.schneider@uib.de>  Wed, 18 Apr 2007 16:41:21 +0200

python-opsi (0.9.4.0-1) unstable; urgency=low

  * fixed setGeneralConfig in LDAP backend

 -- Jan Schneider <j.schneider@uib.de>  Fri, 13 Apr 2007 16:07:51 +0200

python-opsi (0.9.3.9-1) unstable; urgency=low

  * fixes

 -- Jan Schneider <j.schneider@uib.de>  Thu, 12 Apr 2007 14:39:22 +0200

python-opsi (0.9.3.8-1) unstable; urgency=low

  * Product.py pack() fix

 -- Jan Schneider <j.schneider@uib.de>  Tue, 05 Apr 2007 15:06:12 +0200

python-opsi (0.9.3.7-1) unstable; urgency=low

  * several fixes, improvements
  * tar as default format for opsi packages

 -- Jan Schneider <j.schneider@uib.de>  Tue, 05 Apr 2007 13:02:23 +0200

python-opsi (0.9.3.6-1) unstable; urgency=low

  * several fixes, improvements

 -- Jan Schneider <j.schneider@uib.de>  Thu, 22 Mar 2007 12:16:01 +0200

python-opsi (0.9.3.5-1) unstable; urgency=low

  * Tools.py
      Fixed createArchive()

 -- Jan Schneider <j.schneider@uib.de>  Fri, 13 Mar 2007 17:16:26 +0200

python-opsi (0.9.3.4-1) unstable; urgency=low

  * Latest version of File.py
      Fixed ini writing (uninstall script) on createProduct()
  * Latest version of LDAP.py
  * Latest version of Univention.py

 -- Jan Schneider <j.schneider@uib.de>  Fri, 09 Mar 2007 16:15:02 +0200

python-opsi (0.9.3.3-1) unstable; urgency=low

  * Latest version of Product.py

 -- Jan Schneider <j.schneider@uib.de>  Thu, 08 Mar 2007 11:24:01 +0200

python-opsi (0.9.3.2-2) unstable; urgency=low

  * Added LDAP schema /etc/ldap/schema/opsi.schema

 -- Jan Schneider <j.schneider@uib.de>  Thu, 15 Feb 2007 14:25:44 +0200

python-opsi (0.9.3.2-1) unstable; urgency=high

  * Product.py (0.9.3.2)
       Bugfix

 -- Jan Schneider <j.schneider@uib.de>  Thu, 15 Feb 2007 14:18:01 +0200

python-opsi (0.9.3.1-1) unstable; urgency=low

  * System.py (0.9.3.1)
       Using -t cifs instead of -t smbfs to mount smb shares

 -- Jan Schneider <j.schneider@uib.de>  Thu, 15 Feb 2007 13:20:03 +0200

python-opsi (0.9.3-1) unstable; urgency=low

  * File.py (0.9.2)
       Improved logging of name resolution errors

 -- Jan Schneider <j.schneider@uib.de>  Wed, 14 Feb 2007 14:51:13 +0200

python-opsi (0.9.2-1) unstable; urgency=low

  * backendManager.conf
       permissions rw-rw---- pcpatch:opsiadmin
  * /usr/bin/opsi-admin
       permissions rwxrwx--- pcpatch:opsiadmin
  * Backend.py (0.9.2)
       added abstract DataBackend.createOpsiBase()
  * File.py (0.9.2)
       createClient() file mode for <pcname>.ini now 660
  * Product.py (0.9.2)
       added method ProductPackageFile.unpackSource,
       which creates package source from package file
  * Reinstmgr (0.9.2)
       no Exception raised by getBootimages_list if no bootimages present

 -- Jan Schneider <j.schneider@uib.de>  Wed, 14 Feb 2007 13:16:10 +0200

python-opsi (0.91-1) unstable; urgency=low

  * backendManager.conf: createClient() creates opsi-hostkey only if missing.
  * some fixes in File backend

 -- Jan Schneider <j.schneider@uib.de>  Tue, 13 Feb 2007 8:56:44 +0200

python-opsi (0.9-1) unstable; urgency=low

  * Initial Release.

 -- Jan Schneider <j.schneider@uib.de>  Thu, 18 Jan 2007 11:46:44 +0200<|MERGE_RESOLUTION|>--- conflicted
+++ resolved
@@ -1,4 +1,3 @@
-<<<<<<< HEAD
 python-opsi (4.1.1.16-1) stable; urgency=medium
 
   * OPSI.System.Posix: Added CommandNotFoundException to __all__.
@@ -247,7 +246,7 @@
     into OPSI/__init__.py to always show the current version.
 
  -- Niko Wenselowski <n.wenselowski@uib.de>  Tue, 04 Oct 2016 16:15:11 +0200
-=======
+
 python-opsi (4.0.7.48-1) stable; urgency=medium
 
   * System.Windows.getActiveSessionIds fix for nt6
@@ -289,7 +288,6 @@
   * Added Dutch hwaudit translation.
 
  -- Niko Wenselowski <n.wenselowski@uib.de>  Mon, 07 Aug 2017 14:17:14 +0200
->>>>>>> 80c79faf
 
 python-opsi (4.0.7.45-1) stable; urgency=medium
 
