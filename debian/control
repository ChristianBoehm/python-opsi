Source: python3-opsi
Section: opsi
Priority: optional
Maintainer: uib GmbH <info@uib.de>
<<<<<<< HEAD
Homepage: http://opsi.org/
Build-Depends: debhelper (>= 9.2~),
=======
Homepage: https://opsi.org/
Build-Depends: debhelper (>= 7.0.50~),
>>>>>>> 2cf8ad93
	dh-python,
	gettext,
	lsb-release,
	python3-all (>= 3.5.3),
	python3-setuptools
X-Python-3-Version: >= 3.5.3
Standards-Version: 3.9.4

Package: python3-opsi
Section: opsi
Architecture: all
Depends: duplicity,
	iproute | iproute2,
	lsb-release,
	lshw,
	net-tools,
	python3 (>=3.5.3),
	python3-crypto,
	python-ldaptor,
	python3-magic,
	python3-mysqldb,
	python3-newt,
	python3-openssl,
	python3-pam,
	python3-sqlalchemy,
	python3-twisted,
	python3-pyparsing,
	${misc:Depends},
	${python3:Depends}
Recommends: cabextract
Provides: ${python3:Provides}
Description: opsi python library
 This package contains the opsi Python 3 library.
<|MERGE_RESOLUTION|>--- conflicted
+++ resolved
@@ -2,13 +2,8 @@
 Section: opsi
 Priority: optional
 Maintainer: uib GmbH <info@uib.de>
-<<<<<<< HEAD
-Homepage: http://opsi.org/
+Homepage: https://opsi.org/
 Build-Depends: debhelper (>= 9.2~),
-=======
-Homepage: https://opsi.org/
-Build-Depends: debhelper (>= 7.0.50~),
->>>>>>> 2cf8ad93
 	dh-python,
 	gettext,
 	lsb-release,
